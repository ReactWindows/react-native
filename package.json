{
  "name": "react-native-windows-repo",
  "version": "0.0.1",
  "private": true,
  "scripts": {
    "build": "lerna run build --stream -- --color",
    "lint": "lerna run lint --stream -- --color",
    "lint:fix": "lerna run lint:fix --stream -- --color",
    "api": "lerna run api --stream -- --color",
    "buildci": "lerna run build --stream -- --ci",
    "change": "beachball change",
    "clean": "lerna run clean --stream -- --color",
    "format": "node packages/scripts/formatFiles.js -i -style=file -assume-filename=../.clang-format",
    "format:verify": "node packages/scripts/formatFiles.js -i -style=file -assume-filename=../.clang-format -verify",
<<<<<<< HEAD
    "validate-overrides": "lerna run validate-overrides --stream -- --color"
=======
    "test": "lerna run test --stream -- --color"
>>>>>>> 690e2fb4
  },
  "husky": {
    "hooks": {
      "pre-commit": "yarn format"
    }
  },
  "repository": {
    "type": "git",
    "url": "git@github.com:microsoft/react-native-windows.git"
  },
  "license": "MIT",
  "workspaces": {
    "packages": [
      "packages/*",
      "vnext"
    ]
  },
  "devDependencies": {
    "beachball": "^1.13.4",
    "husky": "^3.0.9",
    "lerna": "^3.16.1"
  },
  "resolutions": {
    "**/eslint-plugin-react": "^7.14.1",
    "**/@wdio/appium-service": "5.12.1",
    "**/@wdio/cli": "5.12.1",
    "**/@wdio/config": "5.12.1",
    "**/@wdio/dot-reporter": "5.12.1",
    "**/@wdio/jasmine-framework": "5.12.1",
    "**/@wdio/junit-reporter": "5.12.1",
    "**/@wdio/local-runner": "5.12.1",
    "**/@wdio/logger": "5.12.1",
    "**/@wdio/repl": "5.12.1",
    "**/@wdio/runner": "5.12.1",
    "**/@wdio/sync": "5.12.1",
    "**/@wdio/utils": "5.12.1",
    "**/webdriver": "git+https://github.com/react-native-windows/webdriver.git",
    "**/webdriverio": "5.12.1"
  }
}<|MERGE_RESOLUTION|>--- conflicted
+++ resolved
@@ -12,11 +12,8 @@
     "clean": "lerna run clean --stream -- --color",
     "format": "node packages/scripts/formatFiles.js -i -style=file -assume-filename=../.clang-format",
     "format:verify": "node packages/scripts/formatFiles.js -i -style=file -assume-filename=../.clang-format -verify",
-<<<<<<< HEAD
+    "test": "lerna run test --stream -- --color",
     "validate-overrides": "lerna run validate-overrides --stream -- --color"
-=======
-    "test": "lerna run test --stream -- --color"
->>>>>>> 690e2fb4
   },
   "husky": {
     "hooks": {
