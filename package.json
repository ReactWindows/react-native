--- conflicted
+++ resolved
@@ -1,10 +1,6 @@
 {
   "name": "react-native-windows",
-<<<<<<< HEAD
-  "version": "0.42.0-rc.1",
-=======
-  "version": "0.41.0-rc.0",
->>>>>>> 0885a094
+  "version": "0.42.0-rc.0",
   "description": "React Native platform extensions for the Universal Windows Platform.",
   "license": "MIT",
   "repository": {
@@ -29,25 +25,15 @@
     "README.md"
   ],
   "peerDependencies": {
-<<<<<<< HEAD
-    "react-native": "~0.42.0-rc.1",
+    "react-native": "~0.42.0-rc.2",
     "react": "~15.4.0-rc.4"
-=======
-    "react-native": "~0.41.0",
-    "react": "~15.4.0"
->>>>>>> 0885a094
   },
   "devDependencies": {
     "https-proxy-agent": "^1.0.0",
     "jasmine": "^2.5.2",
     "jasmine-reporters": "^2.2.0",
-<<<<<<< HEAD
     "react": "~15.4.0-rc.4",
-    "react-native": "~0.42.0-rc.1",
-=======
-    "react": "~15.4.0",
-    "react-native": "~0.41.0",
->>>>>>> 0885a094
+    "react-native": "~0.42.0-rc.2",
     "selenium-webdriver": "2.48.x"
   },
   "dependencies": {
