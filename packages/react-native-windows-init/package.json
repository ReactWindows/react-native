{
  "name": "react-native-windows-init",
  "version": "0.1.21-7",
  "description": "CLI to add react-native-windows to an existing react-native project",
  "main": "index.js",
  "repository": "https://github.com/microsoft/react-native-windows",
  "license": "MIT",
  "private": false,
  "scripts": {
    "build": "just-scripts build",
    "clean": "just-scripts clean",
    "lint": "just-scripts lint",
    "lint:fix": "just-scripts lint:fix",
    "watch": "just-scripts watch"
  },
  "bin": {
    "react-native-windows-init": "./bin.js"
  },
  "dependencies": {
    "chalk": "^3",
    "mustache": "^4.0.1",
    "npm-registry": "^0.1.13",
    "prompts": "^2.3.0",
    "semver": "^7.1.3",
    "valid-url": "^1.0.9",
    "yargs": "^15.1.0"
  },
  "devDependencies": {
    "@react-native-windows/generator-windows": "0.0.0-canary.0",
    "@rnw-scripts/eslint-config": "0.0.2",
    "@rnw-scripts/just-task": "0.0.2",
    "@rnw-scripts/ts-config": "0.1.0",
    "@types/chalk": "^2.2.0",
    "@types/prompts": "^2.0.3",
    "@types/semver": "^7.1.0",
    "@types/valid-url": "^1.0.2",
    "@types/yargs": "^15.0.3",
    "eslint": "6.7.0",
    "just-scripts": "^0.36.1",
<<<<<<< HEAD
=======
    "react-native-windows": "^0.0.0-canary.128",
>>>>>>> c73ecd0f
    "typescript": "^3.8.3"
  },
  "files": [
    "bin.js",
    "lib-commonjs",
    "README.md"
  ],
  "beachball": {
    "disallowedChangeTypes": [
      "prerelease"
    ]
  }
}<|MERGE_RESOLUTION|>--- conflicted
+++ resolved
@@ -37,10 +37,6 @@
     "@types/yargs": "^15.0.3",
     "eslint": "6.7.0",
     "just-scripts": "^0.36.1",
-<<<<<<< HEAD
-=======
-    "react-native-windows": "^0.0.0-canary.128",
->>>>>>> c73ecd0f
     "typescript": "^3.8.3"
   },
   "files": [
