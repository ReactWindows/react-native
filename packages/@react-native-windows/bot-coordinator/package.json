{
  "name": "@react-native-windows/bot-coordinator",
  "version": "1.0.0",
  "license": "MIT",
  "description": "Azure functions application for coordinating react-native-windows bots",
  "scripts": {
    "build": "just-scripts build",
    "clean": "just-scripts clean",
    "lint": "just-scripts lint",
    "lint:fix": "just-scripts lint:fix",
    "start": "func start --typescript",
    "watch": "just-scripts watch"
  },
  "dependencies": {
    "@react-native-windows/bot-actors": "1.0.0",
    "lodash": "^4.17.15"
  },
  "devDependencies": {
    "@azure/functions": "^1.0.2-beta2",
<<<<<<< HEAD
    "@rnw-scripts/just-task": "0.0.6",
    "@rnw-scripts/ts-config": "0.1.0",
    "@types/lodash": "^4.14.161",
=======
    "@rnw-scripts/jest-unittest-config": "1.1.1",
    "@rnw-scripts/just-task": "1.0.6",
    "@rnw-scripts/ts-config": "1.1.0",
    "babel-jest": "^26.3.0",
>>>>>>> e391673d
    "eslint": "7.12.0",
    "just-scripts": "^0.44.7",
    "prettier": "1.19.1",
    "typescript": "^3.8.3"
  }
}<|MERGE_RESOLUTION|>--- conflicted
+++ resolved
@@ -17,16 +17,9 @@
   },
   "devDependencies": {
     "@azure/functions": "^1.0.2-beta2",
-<<<<<<< HEAD
-    "@rnw-scripts/just-task": "0.0.6",
-    "@rnw-scripts/ts-config": "0.1.0",
-    "@types/lodash": "^4.14.161",
-=======
-    "@rnw-scripts/jest-unittest-config": "1.1.1",
     "@rnw-scripts/just-task": "1.0.6",
     "@rnw-scripts/ts-config": "1.1.0",
-    "babel-jest": "^26.3.0",
->>>>>>> e391673d
+    "@types/lodash": "^4.14.161",
     "eslint": "7.12.0",
     "just-scripts": "^0.44.7",
     "prettier": "1.19.1",
