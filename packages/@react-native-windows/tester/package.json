{
  "name": "@react-native-windows/tester",
  "version": "0.0.1",
  "license": "MIT",
  "description": "Windows private fork of RNTester",
  "private": true,
  "scripts": {
    "build": "rnw-scripts build",
    "lint:fix": "rnw-scripts lint:fix",
    "lint": "rnw-scripts lint",
    "validate-overrides": "react-native-platform-override validate"
  },
  "dependencies": {
    "@react-native/tester": "0.0.1"
  },
  "peerDependencies": {
<<<<<<< HEAD
    "react-native": "0.0.0-ae07c53d0",
    "react-native-windows": "^0.0.0-canary.295"
=======
    "react-native": "0.0.0-d04ec4dc6",
    "react-native-windows": "^0.0.0-canary.296"
>>>>>>> b20516d5
  },
  "devDependencies": {
    "@rnw-scripts/eslint-config": "1.1.6",
    "@rnw-scripts/ts-config": "1.1.0",
    "@types/node": "^14.14.22",
    "eslint": "7.12.0",
    "just-scripts": "^1.3.3",
    "react-native": "0.0.0-ae07c53d0",
    "react-native-platform-override": "^1.4.13",
    "react-native-windows": "^0.0.0-canary.296",
    "typescript": "^3.8.3"
  }
}<|MERGE_RESOLUTION|>--- conflicted
+++ resolved
@@ -14,13 +14,8 @@
     "@react-native/tester": "0.0.1"
   },
   "peerDependencies": {
-<<<<<<< HEAD
     "react-native": "0.0.0-ae07c53d0",
-    "react-native-windows": "^0.0.0-canary.295"
-=======
-    "react-native": "0.0.0-d04ec4dc6",
     "react-native-windows": "^0.0.0-canary.296"
->>>>>>> b20516d5
   },
   "devDependencies": {
     "@rnw-scripts/eslint-config": "1.1.6",
