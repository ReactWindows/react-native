--- conflicted
+++ resolved
@@ -15,13 +15,8 @@
   },
   "peerDependencies": {
     "react": "17.0.2",
-<<<<<<< HEAD
     "react-native": "0.0.0-386dbd943",
-    "react-native-windows": "^0.0.0-canary.336"
-=======
-    "react-native": "0.0.0-0d32aef3a",
     "react-native-windows": "^0.0.0-canary.337"
->>>>>>> 69f7f87f
   },
   "devDependencies": {
     "@rnw-scripts/eslint-config": "1.1.7",
