--- conflicted
+++ resolved
@@ -4,14 +4,8 @@
  * @format
  */
 
-<<<<<<< HEAD
-import * as React from 'react';
+import React from 'react';
 import {Text, Picker, TouchableHighlight, View, ViewStyle} from 'react-native';
-=======
-import React from 'react';
-import {Text, TouchableHighlight, View, ViewStyle} from 'react-native';
-import {Picker} from 'react-native-windows';
->>>>>>> a714638d
 
 class TabStopExample extends React.Component {
   public render() {
