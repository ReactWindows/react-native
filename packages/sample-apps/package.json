--- conflicted
+++ resolved
@@ -12,13 +12,8 @@
   },
   "dependencies": {
     "react": "17.0.2",
-<<<<<<< HEAD
     "react-native": "0.0.0-386dbd943",
-    "react-native-windows": "0.0.0-canary.335"
-=======
-    "react-native": "0.0.0-0d32aef3a",
     "react-native-windows": "0.0.0-canary.336"
->>>>>>> e396feac
   },
   "devDependencies": {
     "@babel/core": "^7.14.0",
