﻿<?xml version="1.0" encoding="utf-8"?>
<Project ToolsVersion="16.0" DefaultTargets="Build" xmlns="http://schemas.microsoft.com/developer/msbuild/2003">
  <Import Project="$(MSBuildExtensionsPath)\$(MSBuildToolsVersion)\Microsoft.Common.props" Condition="Exists('$(MSBuildExtensionsPath)\$(MSBuildToolsVersion)\Microsoft.Common.props')" />
  <PropertyGroup>
    <Configuration Condition=" '$(Configuration)' == '' ">Debug</Configuration>
    <Platform Condition=" '$(Platform)' == '' ">x86</Platform>
    <ProjectGuid>{ABBB0407-0E82-486F-94CE-710900FCAADC}</ProjectGuid>
    <OutputType>AppContainerExe</OutputType>
    <AppDesignerFolder>Properties</AppDesignerFolder>
    <RootNamespace>ReactUWPTestApp</RootNamespace>
    <AssemblyName>ReactUWPTestApp</AssemblyName>
    <DefaultLanguage>en-US</DefaultLanguage>
    <TargetPlatformIdentifier>UAP</TargetPlatformIdentifier>
    <TargetPlatformVersion Condition=" '$(TargetPlatformVersion)' == '' ">10.0.18362.0</TargetPlatformVersion>
    <TargetPlatformMinVersion>10.0.16299.0</TargetPlatformMinVersion>
    <MinimumVisualStudioVersion>16.0</MinimumVisualStudioVersion>
    <FileAlignment>512</FileAlignment>
    <ProjectTypeGuids>{A5A43C5B-DE2A-4C0C-9213-0A381AF9435A};{FAE04EC0-301F-11D3-BF4B-00C04F79EFBC}</ProjectTypeGuids>
    <WindowsXamlEnableOverview>true</WindowsXamlEnableOverview>
    <PackageCertificateThumbprint>FCDD40CD2A4E90DD1F10E5C04D5A958E6B5311CA</PackageCertificateThumbprint>
    <PackageCertificateKeyFile>ReactUWPTestApp_TemporaryKey.pfx</PackageCertificateKeyFile>
    <AppxPackageSigningEnabled>True</AppxPackageSigningEnabled>
    <AppxGeneratePrisForPortableLibrariesEnabled>false</AppxGeneratePrisForPortableLibrariesEnabled>
  </PropertyGroup>
  <PropertyGroup Condition="'$(Configuration)|$(Platform)' == 'Debug|x86'">
    <DebugSymbols>true</DebugSymbols>
    <OutputPath>bin\x86\Debug\</OutputPath>
    <DefineConstants>DEBUG;TRACE;NETFX_CORE;WINDOWS_UWP</DefineConstants>
    <NoWarn>;2008</NoWarn>
    <DebugType>full</DebugType>
    <PlatformTarget>x86</PlatformTarget>
    <UseVSHostingProcess>false</UseVSHostingProcess>
    <ErrorReport>prompt</ErrorReport>
    <Prefer32Bit>true</Prefer32Bit>
  </PropertyGroup>
  <PropertyGroup Condition="'$(Configuration)|$(Platform)' == 'Release|x86'">
    <OutputPath>bin\x86\Release\</OutputPath>
    <DefineConstants>TRACE;NETFX_CORE;WINDOWS_UWP</DefineConstants>
    <Optimize>true</Optimize>
    <NoWarn>;2008</NoWarn>
    <DebugType>pdbonly</DebugType>
    <PlatformTarget>x86</PlatformTarget>
    <UseVSHostingProcess>false</UseVSHostingProcess>
    <ErrorReport>prompt</ErrorReport>
    <Prefer32Bit>true</Prefer32Bit>
    <UseDotNetNativeToolchain>true</UseDotNetNativeToolchain>
  </PropertyGroup>
  <PropertyGroup Condition="'$(Configuration)|$(Platform)' == 'Debug|ARM'">
    <DebugSymbols>true</DebugSymbols>
    <OutputPath>bin\ARM\Debug\</OutputPath>
    <DefineConstants>DEBUG;TRACE;NETFX_CORE;WINDOWS_UWP</DefineConstants>
    <NoWarn>;2008</NoWarn>
    <DebugType>full</DebugType>
    <PlatformTarget>ARM</PlatformTarget>
    <UseVSHostingProcess>false</UseVSHostingProcess>
    <ErrorReport>prompt</ErrorReport>
    <Prefer32Bit>true</Prefer32Bit>
  </PropertyGroup>
  <PropertyGroup Condition="'$(Configuration)|$(Platform)' == 'Release|ARM'">
    <OutputPath>bin\ARM\Release\</OutputPath>
    <DefineConstants>TRACE;NETFX_CORE;WINDOWS_UWP</DefineConstants>
    <Optimize>true</Optimize>
    <NoWarn>;2008</NoWarn>
    <DebugType>pdbonly</DebugType>
    <PlatformTarget>ARM</PlatformTarget>
    <UseVSHostingProcess>false</UseVSHostingProcess>
    <ErrorReport>prompt</ErrorReport>
    <Prefer32Bit>true</Prefer32Bit>
    <UseDotNetNativeToolchain>true</UseDotNetNativeToolchain>
  </PropertyGroup>
  <PropertyGroup Condition="'$(Configuration)|$(Platform)' == 'Debug|x64'">
    <DebugSymbols>true</DebugSymbols>
    <OutputPath>bin\x64\Debug\</OutputPath>
    <DefineConstants>DEBUG;TRACE;NETFX_CORE;WINDOWS_UWP;</DefineConstants>
    <NoWarn>;2008</NoWarn>
    <DebugType>full</DebugType>
    <PlatformTarget>x64</PlatformTarget>
    <UseVSHostingProcess>false</UseVSHostingProcess>
    <ErrorReport>prompt</ErrorReport>
    <Prefer32Bit>true</Prefer32Bit>
  </PropertyGroup>
  <PropertyGroup Condition="'$(Configuration)|$(Platform)' == 'Release|x64'">
    <OutputPath>bin\x64\Release\</OutputPath>
    <DefineConstants>TRACE;NETFX_CORE;WINDOWS_UWP;</DefineConstants>
    <Optimize>true</Optimize>
    <NoWarn>;2008</NoWarn>
    <DebugType>pdbonly</DebugType>
    <PlatformTarget>x64</PlatformTarget>
    <UseVSHostingProcess>false</UseVSHostingProcess>
    <ErrorReport>prompt</ErrorReport>
    <Prefer32Bit>true</Prefer32Bit>
    <UseDotNetNativeToolchain>true</UseDotNetNativeToolchain>
  </PropertyGroup>
  <PropertyGroup Condition="'$(Configuration)|$(Platform)' == 'Debug|ARM64'">
    <DebugSymbols>true</DebugSymbols>
    <OutputPath>bin\ARM64\Debug\</OutputPath>
    <DefineConstants>DEBUG;TRACE;NETFX_CORE;WINDOWS_UWP;CODE_ANALYSIS</DefineConstants>
    <NoWarn>;2008</NoWarn>
    <DebugType>full</DebugType>
    <PlatformTarget>ARM64</PlatformTarget>
    <UseVSHostingProcess>false</UseVSHostingProcess>
    <ErrorReport>prompt</ErrorReport>
    <Prefer32Bit>true</Prefer32Bit>
  </PropertyGroup>
  <PropertyGroup Condition="'$(Configuration)|$(Platform)' == 'Release|ARM64'">
    <OutputPath>bin\ARM64\Release\</OutputPath>
    <DefineConstants>TRACE;NETFX_CORE;WINDOWS_UWP;CODE_ANALYSIS;BUNDLE</DefineConstants>
    <Optimize>true</Optimize>
    <NoWarn>;2008</NoWarn>
    <DebugType>pdbonly</DebugType>
    <PlatformTarget>ARM64</PlatformTarget>
    <UseVSHostingProcess>false</UseVSHostingProcess>
    <ErrorReport>prompt</ErrorReport>
    <Prefer32Bit>true</Prefer32Bit>
  </PropertyGroup>
  <PropertyGroup>
    <ReactNativeWindowsDir Condition="'$(ReactNativeWindowsDir)' == ''">$([MSBuild]::GetDirectoryNameOfFileAbove($(MSBuildThisFileDirectory), 'node_modules\react-native-windows\package.json'))\node_modules\react-native-windows\</ReactNativeWindowsDir>
  </PropertyGroup>
  <PropertyGroup>
    <RestoreProjectStyle>PackageReference</RestoreProjectStyle>
  </PropertyGroup>
  <ItemGroup>
    <Compile Include="App.xaml.cs">
      <DependentUpon>App.xaml</DependentUpon>
    </Compile>
    <Compile Include="Properties\AssemblyInfo.cs" />
  </ItemGroup>
  <ItemGroup>
    <AppxManifest Include="Package.appxmanifest">
      <SubType>Designer</SubType>
    </AppxManifest>
    <None Include="ReactUWPTestApp_TemporaryKey.pfx" />
  </ItemGroup>
  <ItemGroup>
    <Content Include="Assets\TreeDump\masters\*.json" />
    <Content Include="Properties\Default.rd.xml" />
    <Content Include="Assets\LockScreenLogo.scale-200.png" />
    <Content Include="Assets\SplashScreen.scale-200.png" />
    <Content Include="Assets\Square150x150Logo.scale-200.png" />
    <Content Include="Assets\Square44x44Logo.scale-200.png" />
    <Content Include="Assets\Square44x44Logo.targetsize-24_altform-unplated.png" />
    <Content Include="Assets\StoreLogo.png" />
    <Content Include="Assets\Wide310x150Logo.scale-200.png" />
  </ItemGroup>
  <ItemGroup>
    <ApplicationDefinition Include="App.xaml">
      <Generator>MSBuild:Compile</Generator>
      <SubType>Designer</SubType>
    </ApplicationDefinition>
  </ItemGroup>
  <ItemGroup>
    <PackageReference Include="Microsoft.NETCore.UniversalWindowsPlatform">
      <Version>6.2.8</Version>
    </PackageReference>
    <PackageReference Include="Microsoft.UI.Xaml">
      <Version>2.3.191129002</Version>
    </PackageReference>
  </ItemGroup>
  <ItemGroup>
    <Folder Include="Themes\" />
  </ItemGroup>
  <ItemGroup>
    <ProjectReference Include="$(ReactNativeWindowsDir)\Microsoft.ReactNative\Microsoft.ReactNative.vcxproj">
      <Project>{f7d32bd0-2749-483e-9a0d-1635ef7e3136}</Project>
      <Name>Microsoft.ReactNative</Name>
    </ProjectReference>
    <ProjectReference Include="..\TreeDumpLibrary\TreeDumpLibrary.csproj">
      <Project>{c0a6bd9c-3ee5-4b12-8ce4-cee95178539c}</Project>
      <Name>TreeDumpLibrary</Name>
    </ProjectReference>
  </ItemGroup>
  <Import Project="$(ReactNativeWindowsDir)\Microsoft.ReactNative.SharedManaged\Microsoft.ReactNative.SharedManaged.projitems" Label="Shared" />
  <PropertyGroup Condition=" '$(VisualStudioVersion)' == '' or '$(VisualStudioVersion)' &lt; '16.0' ">
    <VisualStudioVersion>16.0</VisualStudioVersion>
  </PropertyGroup>
  <Import Project="$(MSBuildExtensionsPath)\Microsoft\WindowsXaml\v$(VisualStudioVersion)\Microsoft.Windows.UI.Xaml.CSharp.targets" />
  <Import Project="$(ReactNativeWindowsDir)\PropertySheets\Bundle.props" />
  <PropertyGroup>
<<<<<<< HEAD
    <BundleEntryFile>dist/app/index.js</BundleEntryFile>
=======
    <BundleCommand>
      echo WorkingDir %CD%
      npx --no-install yarn run bundle
    </BundleCommand>
>>>>>>> 97a2fda6
  </PropertyGroup>
  <Import Project="$(ReactNativeWindowsDir)\PropertySheets\Bundle.targets" />
  <!-- To modify your build process, add your task inside one of the targets below and uncomment it.
       Other similar extension points exist, see Microsoft.Common.targets.
  <Target Name="BeforeBuild">
  </Target>
  <Target Name="AfterBuild">
  </Target>
  -->
</Project><|MERGE_RESOLUTION|>--- conflicted
+++ resolved
@@ -176,14 +176,7 @@
   <Import Project="$(MSBuildExtensionsPath)\Microsoft\WindowsXaml\v$(VisualStudioVersion)\Microsoft.Windows.UI.Xaml.CSharp.targets" />
   <Import Project="$(ReactNativeWindowsDir)\PropertySheets\Bundle.props" />
   <PropertyGroup>
-<<<<<<< HEAD
     <BundleEntryFile>dist/app/index.js</BundleEntryFile>
-=======
-    <BundleCommand>
-      echo WorkingDir %CD%
-      npx --no-install yarn run bundle
-    </BundleCommand>
->>>>>>> 97a2fda6
   </PropertyGroup>
   <Import Project="$(ReactNativeWindowsDir)\PropertySheets\Bundle.targets" />
   <!-- To modify your build process, add your task inside one of the targets below and uncomment it.
