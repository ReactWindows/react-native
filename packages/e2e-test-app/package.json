--- conflicted
+++ resolved
@@ -12,17 +12,10 @@
   },
   "dependencies": {
     "@react-native-windows/tester": "0.0.1",
-<<<<<<< HEAD
     "node-rnw-rpc": "^1.0.5-23",
     "react": "17.0.2",
     "react-native": "0.0.0-ae07c53d0",
-    "react-native-windows": "^0.0.0-canary.293"
-=======
-    "node-rnw-rpc": "^1.0.5-24",
-    "react": "17.0.1",
-    "react-native": "0.0.0-d04ec4dc6",
     "react-native-windows": "^0.0.0-canary.294"
->>>>>>> 8beab507
   },
   "devDependencies": {
     "@babel/core": "^7.8.4",
