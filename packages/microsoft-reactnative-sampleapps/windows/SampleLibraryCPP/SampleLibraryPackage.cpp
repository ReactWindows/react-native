// Copyright (c) Microsoft Corporation. All rights reserved.
// Licensed under the MIT License.

#include "pch.h"
#include "SampleLibraryPackage.h"
#if __has_include("SampleLibraryPackage.g.cpp")
#include "SampleLibraryPackage.g.cpp"
#endif

using namespace winrt;
using namespace Windows::Foundation;
using namespace Windows::Foundation::Collections;

using namespace Microsoft::ReactNative;

namespace winrt::SampleLibraryCPP::implementation {
IVectorView<Bridge::INativeModule> SampleLibraryPackage::CreateNativeModules(
    ReactContext const &reactContext) {
<<<<<<< HEAD
  auto modules =
      single_threaded_vector<Bridge::INativeModule>({/*SampleModuleABI()*/});
  return modules.GetView();
=======
  if (nullptr == m_nativeModules) {
    auto modules = single_threaded_vector<Bridge::INativeModule>(
        {FancyMathABI(), SampleModuleABI()});
    m_nativeModules = modules.GetView();
  }

  return m_nativeModules;
>>>>>>> 1e86a466
}

IVectorView<Bridge::IViewManager> SampleLibraryPackage::CreateViewManagers(
    ReactContext const &reactContext) {
  if (nullptr == m_viewManagers) {
    auto viewManagers = single_threaded_vector<Bridge::IViewManager>();
    m_viewManagers = viewManagers.GetView();
  }

  return m_viewManagers;
}
} // namespace winrt::SampleLibraryCPP::implementation<|MERGE_RESOLUTION|>--- conflicted
+++ resolved
@@ -16,11 +16,6 @@
 namespace winrt::SampleLibraryCPP::implementation {
 IVectorView<Bridge::INativeModule> SampleLibraryPackage::CreateNativeModules(
     ReactContext const &reactContext) {
-<<<<<<< HEAD
-  auto modules =
-      single_threaded_vector<Bridge::INativeModule>({/*SampleModuleABI()*/});
-  return modules.GetView();
-=======
   if (nullptr == m_nativeModules) {
     auto modules = single_threaded_vector<Bridge::INativeModule>(
         {FancyMathABI(), SampleModuleABI()});
@@ -28,7 +23,6 @@
   }
 
   return m_nativeModules;
->>>>>>> 1e86a466
 }
 
 IVectorView<Bridge::IViewManager> SampleLibraryPackage::CreateViewManagers(
