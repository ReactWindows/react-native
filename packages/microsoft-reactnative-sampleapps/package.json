--- conflicted
+++ resolved
@@ -14,13 +14,8 @@
   "dependencies": {
     "react": "16.9.0",
     "react-native": "0.61.5",
-<<<<<<< HEAD
-    "react-native-windows": "0.61.0-beta.18",
-    "react-native-windows-extended": "0.61.0-beta.23",
-=======
     "react-native-windows": "0.61.0-beta.22",
     "react-native-windows-extended": "0.61.0-beta.27",
->>>>>>> e7b9880f
     "rnpm-plugin-windows": "^0.5.1-0"
   },
   "devDependencies": {
