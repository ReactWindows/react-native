{
  "name": "microsoft-reactnative-sampleapps",
  "version": "0.0.54",
  "private": true,
  "scripts": {
    "bundle-cpp": "just-scripts prepareBundle && react-native bundle --platform windows --entry-file index.windows.js --bundle-output windows/SampleAppCpp/Bundle/index.windows.bundle --assets-dest windows/SampleAppCpp/Bundle",
    "bundle-cs": "just-scripts prepareBundle && react-native bundle --platform windows --entry-file index.windows.js --bundle-output windows/SampleAppCS/Bundle/index.windows.bundle --assets-dest windows/SampleAppCS/Bundle",
    "start": "react-native start",
    "lint": "just-scripts lint",
    "lint:fix": "just-scripts lint:fix",
    "windows": "react-native run-windows"
  },
  "dependencies": {
    "react": "0.0.0-experimental-aae83a4b9",
<<<<<<< HEAD
    "react-native": "0.0.0-10b4b9505",
    "react-native-windows": "0.0.0-canary.174"
=======
    "react-native": "0.0.0-949dedca9",
    "react-native-windows": "0.0.0-canary.175"
>>>>>>> b608e48d
  },
  "devDependencies": {
    "@babel/core": "^7.8.4",
    "@babel/runtime": "^7.8.4",
    "@rnw-scripts/eslint-config": "0.1.4",
    "@types/react": "16.9.0",
    "@types/react-native": "^0.63.18",
    "eslint": "6.8.0",
    "just-scripts": "^0.36.1",
    "metro-react-native-babel-preset": "^0.56.0",
    "prettier": "1.19.1",
    "react-native-windows-codegen": "0.1.7",
    "react-test-renderer": "16.9.0"
  }
}<|MERGE_RESOLUTION|>--- conflicted
+++ resolved
@@ -12,13 +12,8 @@
   },
   "dependencies": {
     "react": "0.0.0-experimental-aae83a4b9",
-<<<<<<< HEAD
     "react-native": "0.0.0-10b4b9505",
-    "react-native-windows": "0.0.0-canary.174"
-=======
-    "react-native": "0.0.0-949dedca9",
     "react-native-windows": "0.0.0-canary.175"
->>>>>>> b608e48d
   },
   "devDependencies": {
     "@babel/core": "^7.8.4",
