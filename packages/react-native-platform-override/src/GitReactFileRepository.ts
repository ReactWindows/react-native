/**
 * Copyright (c) Microsoft Corporation.
 * Licensed under the MIT License.
 *
 * @format
 */

import * as fs from 'fs';
import * as os from 'os';
import * as path from 'path';
import * as semver from 'semver';
import * as simplegit from 'simple-git/promise';

import ActionQueue from './ActionQueue';
import {VersionedReactFileRepository} from './FileRepository';
import fetch from 'node-fetch';
import {getNpmPackage} from './PackageUtils';

const RN_COMMIT_ENDPOINT =
  'https://api.github.com/repos/facebook/react-native/commits';
const RN_GITHUB_URL = 'https://github.com/facebook/react-native.git';
<<<<<<< HEAD
const DEFAULT_DIR = path.join(os.tmpdir(), getNpmPackage().name, 'git');
=======

const defaultDir = path.join(os.tmpdir(), getNpmPackage().name, 'git');
>>>>>>> 93251e57

/**
 * Retrives React Native files using the React Native Github repo. Switching
 * between getting file contents of different versions may be slow.
 */
export default class GitReactFileRepository
  implements VersionedReactFileRepository {
  private gitClient: simplegit.SimpleGit;
  private gitDirectory: string;
  private checkedOutVersion?: string;

  // We have a potential race condition where one call to getFileContents
  // could checkout out a new tag while an existing call is rading a file.
  // Queue items to ensure the read operation is performed atomically
  private actionQueue: ActionQueue;

  private constructor(gitDirectory: string, gitClient: simplegit.SimpleGit) {
    this.actionQueue = new ActionQueue();
    this.gitDirectory = gitDirectory;
    this.gitClient = gitClient;
  }

  static async createAndInit(
    gitDirectory: string = defaultDir,
  ): Promise<GitReactFileRepository> {
    await fs.promises.mkdir(gitDirectory, {recursive: true});

    const gitClient = simplegit(gitDirectory);
    gitClient.silent(true);

<<<<<<< HEAD
    if (!(await repo.gitClient.checkIsRepo())) {
      await repo.gitClient.init();
=======
    if (!(await gitClient.checkIsRepo())) {
      await gitClient.init();
>>>>>>> 93251e57
    }

    return new GitReactFileRepository(gitDirectory, gitClient);
  }

  async getFileContents(
    filename: string,
    reactNativeVersion: string,
  ): Promise<string | null> {
    return this.actionQueue.enqueue(async () => {
      await this.checkoutVersion(reactNativeVersion);
      const filePath = path.join(this.gitDirectory, filename);

      try {
        return (await fs.promises.readFile(filePath)).toString();
      } catch {
        return null;
      }
    });
  }

  /**
   * Generate a Git-style patch to transform the given file into the given
   * content.
   */
  async generatePatch(
    filename: string,
    reactNativeVersion: string,
    newContent: string,
  ): Promise<string> {
    return this.actionQueue.enqueue(async () => {
      await this.checkoutVersion(reactNativeVersion);
      const filePath = path.join(this.gitDirectory, filename);

      try {
        await fs.promises.writeFile(filePath, newContent);
        const patch = await this.gitClient.diff([
          '--patch',
          '--ignore-space-at-eol',
        ]);
        return patch;
      } finally {
        await this.gitClient.reset('hard');
      }
    });
  }

  /**
   * Apply a patch to the given file, returning the merged result, which may
   * include conflict markers. The underlying file is not mutated.
   */
  async getPatchedFile(
    filename: string,
    reactNativeVersion: string,
    patchContent: string,
  ): Promise<string> {
    return this.actionQueue.enqueue(async () => {
      await this.checkoutVersion(reactNativeVersion);
      const filePath = path.join(this.gitDirectory, filename);
      const patchPath = path.join(this.gitDirectory, 'rnwgit.patch');
      try {
        await fs.promises.writeFile(patchPath, patchContent);
        try {
          await this.gitClient.raw([
            'apply',
            '--3way',
            '--whitespace=nowarn',
            patchPath,
          ]);
        } catch (ex) {
          // Hack alert: simple-git doesn't populate exception information from
          // conflicts when we're using raw commands (which we need to since it
          // doesn't support apply). Try to detect if Git gave us a bad exit code
          // because of merge conflicts, which we explicitly want to allow.
          if (!ex.message.includes('with conflicts')) {
            throw ex;
          }
        }
        const patchedFile = await fs.promises.readFile(filePath);
        return patchedFile.toString();
      } finally {
        await this.gitClient.reset('hard');
      }
    });
  }

  private async checkoutVersion(reactNativeVersion: string) {
    if (reactNativeVersion !== this.checkedOutVersion) {
      if (!(await this.tryCheckoutLocal(reactNativeVersion))) {
        await this.fetchAndCheckout(reactNativeVersion);
      }

      this.checkedOutVersion = reactNativeVersion;
<<<<<<< HEAD
    }
  }

  private async tryCheckoutLocal(reactNativeVersion: string): Promise<boolean> {
    try {
      await this.gitClient.checkout(reactNativeVersion);
      await this.gitClient.reset('hard');
      return true;
    } catch {
      return false;
    }
  }

  private async fetchAndCheckout(reactNativeVersion: string) {
    const gitRef = await this.refFromVersion(reactNativeVersion);

    try {
      await this.gitClient.fetch([
        RN_GITHUB_URL,
        `${gitRef}:${reactNativeVersion}`,
        '--depth=1',
      ]);
      await this.gitClient.checkout(reactNativeVersion);
    } catch (ex) {
      throw new Error(`Failed to fetch '${gitRef}'. Does it exist?`);
    }
  }

=======
    }
  }

  private async tryCheckoutLocal(reactNativeVersion: string): Promise<boolean> {
    try {
      await this.gitClient.checkout(reactNativeVersion);
      await this.gitClient.reset('hard');
      return true;
    } catch {
      return false;
    }
  }

  private async fetchAndCheckout(reactNativeVersion: string) {
    const gitRef = await this.refFromVersion(reactNativeVersion);

    try {
      await this.gitClient.fetch([
        RN_GITHUB_URL,
        `${gitRef}:${reactNativeVersion}`,
        '--depth=1',
      ]);
      await this.gitClient.checkout(reactNativeVersion);
    } catch (ex) {
      throw new Error(`Failed to fetch '${gitRef}'. Does it exist?`);
    }
  }

>>>>>>> 93251e57
  private async refFromVersion(reactNativeVersion: string): Promise<string> {
    if (!semver.valid(reactNativeVersion)) {
      throw new Error(`${reactNativeVersion} is not a valid semver version`);
    }

    // Stable releases of React Native use a tag where nightly releases embed
    // a commit hash into the prerelease tag of 0.0.0 versions
    if (semver.lt(reactNativeVersion, '0.0.0', {includePrerelease: true})) {
      // We cannot do a shallow fetch of an abbreviated commit hash
<<<<<<< HEAD
      const shortHash = semver.prerelease(reactNativeVersion)[0];
=======
      const shortHash = semver.prerelease(reactNativeVersion)![0];
>>>>>>> 93251e57
      return this.longCommitHash(shortHash);
    } else {
      return `refs/tags/v${reactNativeVersion}`;
    }
  }

  private async longCommitHash(shortHash: string): Promise<string> {
    // We cannot get long hash directly from a remote, so query Github's API
    // for it.
    const commitInfo = await fetch(`${RN_COMMIT_ENDPOINT}/${shortHash}`);
    if (!commitInfo.ok) {
      throw new Error(`Unable to query Github for commit '${shortHash}`);
    }

    return (await commitInfo.json()).sha;
  }
}<|MERGE_RESOLUTION|>--- conflicted
+++ resolved
@@ -19,12 +19,8 @@
 const RN_COMMIT_ENDPOINT =
   'https://api.github.com/repos/facebook/react-native/commits';
 const RN_GITHUB_URL = 'https://github.com/facebook/react-native.git';
-<<<<<<< HEAD
-const DEFAULT_DIR = path.join(os.tmpdir(), getNpmPackage().name, 'git');
-=======
 
 const defaultDir = path.join(os.tmpdir(), getNpmPackage().name, 'git');
->>>>>>> 93251e57
 
 /**
  * Retrives React Native files using the React Native Github repo. Switching
@@ -55,13 +51,8 @@
     const gitClient = simplegit(gitDirectory);
     gitClient.silent(true);
 
-<<<<<<< HEAD
-    if (!(await repo.gitClient.checkIsRepo())) {
-      await repo.gitClient.init();
-=======
     if (!(await gitClient.checkIsRepo())) {
       await gitClient.init();
->>>>>>> 93251e57
     }
 
     return new GitReactFileRepository(gitDirectory, gitClient);
@@ -155,7 +146,6 @@
       }
 
       this.checkedOutVersion = reactNativeVersion;
-<<<<<<< HEAD
     }
   }
 
@@ -184,36 +174,6 @@
     }
   }
 
-=======
-    }
-  }
-
-  private async tryCheckoutLocal(reactNativeVersion: string): Promise<boolean> {
-    try {
-      await this.gitClient.checkout(reactNativeVersion);
-      await this.gitClient.reset('hard');
-      return true;
-    } catch {
-      return false;
-    }
-  }
-
-  private async fetchAndCheckout(reactNativeVersion: string) {
-    const gitRef = await this.refFromVersion(reactNativeVersion);
-
-    try {
-      await this.gitClient.fetch([
-        RN_GITHUB_URL,
-        `${gitRef}:${reactNativeVersion}`,
-        '--depth=1',
-      ]);
-      await this.gitClient.checkout(reactNativeVersion);
-    } catch (ex) {
-      throw new Error(`Failed to fetch '${gitRef}'. Does it exist?`);
-    }
-  }
-
->>>>>>> 93251e57
   private async refFromVersion(reactNativeVersion: string): Promise<string> {
     if (!semver.valid(reactNativeVersion)) {
       throw new Error(`${reactNativeVersion} is not a valid semver version`);
@@ -223,11 +183,7 @@
     // a commit hash into the prerelease tag of 0.0.0 versions
     if (semver.lt(reactNativeVersion, '0.0.0', {includePrerelease: true})) {
       // We cannot do a shallow fetch of an abbreviated commit hash
-<<<<<<< HEAD
-      const shortHash = semver.prerelease(reactNativeVersion)[0];
-=======
       const shortHash = semver.prerelease(reactNativeVersion)![0];
->>>>>>> 93251e57
       return this.longCommitHash(shortHash);
     } else {
       return `refs/tags/v${reactNativeVersion}`;
