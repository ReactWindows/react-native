/**
 * Copyright (c) Microsoft Corporation.
 * Licensed under the MIT License.
 *
 * @format
 */

import * as fs from 'fs';
import * as os from 'os';
import * as path from 'path';
import * as semver from 'semver';
import * as simplegit from 'simple-git/promise';

<<<<<<< HEAD
import BatchingQueue from './BatchingQueue';
=======
import ActionQueue from './ActionQueue';
import FileSystemRepository from './FileSystemRepository';
>>>>>>> a7b938d5
import {VersionedReactFileRepository} from './FileRepository';
import fetch from 'node-fetch';
import {getNpmPackage} from './PackageUtils';

const RN_COMMIT_ENDPOINT =
  'https://api.github.com/repos/facebook/react-native/commits';
const RN_GITHUB_URL = 'https://github.com/facebook/react-native.git';

/**
 * Retrives React Native files using the React Native Github repo. Switching
 * between getting file contents of different versions may be slow.
 */
export default class GitReactFileRepository
  implements VersionedReactFileRepository {
  private fileRepo: FileSystemRepository;
  private gitClient: simplegit.SimpleGit;
  private checkedOutVersion?: string;

<<<<<<< HEAD
  // We have a potential race condition where one call to getFileContents
  // could checkout out a new tag while an existing call is rading a file.
  // Queue items to ensure the read operation is performed atomically
  private batchingQueue: BatchingQueue<string>;

  private constructor(gitDirectory: string, gitClient: simplegit.SimpleGit) {
    this.batchingQueue = new BatchingQueue();
    this.gitDirectory = gitDirectory;
=======
  // We need to ensure it is impossible to check out a new React Native
  // version while an operation hasn't yet finished. We queue each operation to
  // ensure they are performed atomically.
  private actionQueue: ActionQueue;

  private constructor(gitDirectory: string, gitClient: simplegit.SimpleGit) {
    this.actionQueue = new ActionQueue();
    this.fileRepo = new FileSystemRepository(gitDirectory);
>>>>>>> a7b938d5
    this.gitClient = gitClient;
  }

  static async createAndInit(
    gitDirectory?: string,
  ): Promise<GitReactFileRepository> {
    const dir = gitDirectory || (await this.defaultGitDirectory());
    await fs.promises.mkdir(dir, {recursive: true});

    const gitClient = simplegit(dir);
    gitClient.silent(true);

    if (!(await gitClient.checkIsRepo())) {
      await gitClient.init();
    }

    return new GitReactFileRepository(dir, gitClient);
  }

  async listFiles(
    globs: string[] | undefined,
    reactNativeVersion: string,
  ): Promise<string[]> {
    return this.usingVersion(reactNativeVersion, () =>
      this.fileRepo.listFiles(globs),
    );
  }

  async readFile(
    filename: string,
    reactNativeVersion: string,
  ): Promise<Buffer | null> {
<<<<<<< HEAD
    return this.batchingQueue.enqueue(reactNativeVersion, async () => {
      await this.checkoutVersion(reactNativeVersion);
      const filePath = path.join(this.gitDirectory, filename);
=======
    return this.usingVersion(reactNativeVersion, () =>
      this.fileRepo.readFile(filename),
    );
  }
>>>>>>> a7b938d5

  async stat(
    filename: string,
    reactNativeVersion: string,
  ): Promise<'file' | 'directory' | 'none'> {
    return this.usingVersion(reactNativeVersion, () =>
      this.fileRepo.stat(filename),
    );
  }

  /**
   * Generate a Git-style patch to transform the given file into the given
   * content.
   */
  async generatePatch(
    filename: string,
    reactNativeVersion: string,
    newContent: Buffer,
  ): Promise<string> {
<<<<<<< HEAD
    return this.batchingQueue.enqueue(reactNativeVersion, async () => {
      await this.checkoutVersion(reactNativeVersion);
      const filePath = path.join(this.gitDirectory, filename);

=======
    return this.usingVersion(reactNativeVersion, async () => {
>>>>>>> a7b938d5
      try {
        await this.fileRepo.writeFile(filename, newContent);
        const patch = await this.gitClient.diff([
          '--patch',
          '--ignore-space-at-eol',
          '--binary',
        ]);

        if (patch.length === 0) {
          throw new Error(
            `Generated patch for ${filename} was empty. Is it identical to the original?`,
          );
        }

        return patch;
      } finally {
        await this.gitClient.reset('hard');
      }
    });
  }

  /**
   * Apply a patch to the given file, returning the merged result, which may
   * include conflict markers. The underlying file is not mutated.
   *
   * Git is unable to generate a representation with conflict markers in the
   * event of binary merge conflicts. In this case a null Buffer is returned.
   */
  async getPatchedFile(
    filename: string,
    reactNativeVersion: string,
    patchContent: string,
  ): Promise<{patchedFile: Buffer | null; hasConflicts: boolean}> {
<<<<<<< HEAD
    return this.batchingQueue.enqueue(reactNativeVersion, async () => {
      await this.checkoutVersion(reactNativeVersion);
      const filePath = path.join(this.gitDirectory, filename);
      const patchPath = path.join(this.gitDirectory, 'rnwgit.patch');
=======
    return this.usingVersion(reactNativeVersion, async () => {
>>>>>>> a7b938d5
      try {
        await this.fileRepo.writeFile('rnwgit.patch', patchContent);

        let hasConflicts = false;
        let binaryConflicts = false;

        try {
          await this.gitClient.raw([
            'apply',
            '--3way',
            '--whitespace=nowarn',
            'rnwgit.patch',
          ]);
        } catch (ex) {
          // Hack alert: simple-git doesn't populate exception information from
          // conflicts when we're using raw commands (which we need to since it
          // doesn't support apply). Try to detect if Git gave us a bad exit code
          // because of merge conflicts, which we explicitly want to allow.
          if (!ex.message.includes('with conflicts')) {
            throw ex;
          }

          hasConflicts = true;
          binaryConflicts = ex.message.includes('Cannot merge binary files');
        }

        const patchedFile = binaryConflicts
          ? null
          : await this.fileRepo.readFile(filename);

        return {patchedFile, hasConflicts};
      } finally {
        await this.gitClient.reset('hard');
      }
    });
  }

  private async usingVersion<T>(
    reactNativeVersion: string,
    fn: () => Promise<T>,
  ): Promise<T> {
    return await this.actionQueue.enqueue(async () => {
      await this.checkoutVersion(reactNativeVersion);
      return await fn();
    });
  }

  private async checkoutVersion(reactNativeVersion: string) {
    if (reactNativeVersion !== this.checkedOutVersion) {
      if (!(await this.tryCheckoutLocal(reactNativeVersion))) {
        await this.fetchAndCheckout(reactNativeVersion);
      }

      this.checkedOutVersion = reactNativeVersion;
    }
  }

  private async tryCheckoutLocal(reactNativeVersion: string): Promise<boolean> {
    try {
      await this.gitClient.checkout([reactNativeVersion, '--force']);
      return true;
    } catch {
      return false;
    }
  }

  private async fetchAndCheckout(reactNativeVersion: string) {
    const gitRef = await this.refFromVersion(reactNativeVersion);

    try {
      await this.gitClient.fetch([
        RN_GITHUB_URL,
        `${gitRef}:${reactNativeVersion}`,
        '--depth=1',
      ]);
    } catch (ex) {
      throw new Error(
        `Failed to fetch '${gitRef}'. Does it exist? (${ex.message})`,
      );
    }

    await this.gitClient.checkout([reactNativeVersion, '--force']);
  }

  private async refFromVersion(reactNativeVersion: string): Promise<string> {
    if (!semver.valid(reactNativeVersion)) {
      throw new Error(`${reactNativeVersion} is not a valid semver version`);
    }

    // Stable releases of React Native use a tag where nightly releases embed
    // a commit hash into the prerelease tag of 0.0.0 versions
    if (semver.lt(reactNativeVersion, '0.0.0', {includePrerelease: true})) {
      // We cannot do a shallow fetch of an abbreviated commit hash
      const shortHash = semver.prerelease(reactNativeVersion)![0];
      return this.longCommitHash(shortHash);
    } else {
      return `refs/tags/v${reactNativeVersion}`;
    }
  }

  private async longCommitHash(shortHash: string): Promise<string> {
    // We cannot get long hash directly from a remote, so query Github's API
    // for it.
    const commitInfo = await fetch(`${RN_COMMIT_ENDPOINT}/${shortHash}`);
    if (!commitInfo.ok) {
      throw new Error(`Unable to query Github for commit '${shortHash}`);
    }

    return (await commitInfo.json()).sha;
  }

  private static async defaultGitDirectory(): Promise<string> {
    return path.join(os.tmpdir(), (await getNpmPackage()).name, 'git');
  }
}<|MERGE_RESOLUTION|>--- conflicted
+++ resolved
@@ -11,12 +11,8 @@
 import * as semver from 'semver';
 import * as simplegit from 'simple-git/promise';
 
-<<<<<<< HEAD
 import BatchingQueue from './BatchingQueue';
-=======
-import ActionQueue from './ActionQueue';
 import FileSystemRepository from './FileSystemRepository';
->>>>>>> a7b938d5
 import {VersionedReactFileRepository} from './FileRepository';
 import fetch from 'node-fetch';
 import {getNpmPackage} from './PackageUtils';
@@ -35,25 +31,14 @@
   private gitClient: simplegit.SimpleGit;
   private checkedOutVersion?: string;
 
-<<<<<<< HEAD
-  // We have a potential race condition where one call to getFileContents
-  // could checkout out a new tag while an existing call is rading a file.
-  // Queue items to ensure the read operation is performed atomically
-  private batchingQueue: BatchingQueue<string>;
-
-  private constructor(gitDirectory: string, gitClient: simplegit.SimpleGit) {
-    this.batchingQueue = new BatchingQueue();
-    this.gitDirectory = gitDirectory;
-=======
   // We need to ensure it is impossible to check out a new React Native
   // version while an operation hasn't yet finished. We queue each operation to
   // ensure they are performed atomically.
-  private actionQueue: ActionQueue;
+  private batchingQueue: BatchingQueue<string>;
 
   private constructor(gitDirectory: string, gitClient: simplegit.SimpleGit) {
-    this.actionQueue = new ActionQueue();
+    this.batchingQueue = new BatchingQueue();
     this.fileRepo = new FileSystemRepository(gitDirectory);
->>>>>>> a7b938d5
     this.gitClient = gitClient;
   }
 
@@ -86,16 +71,10 @@
     filename: string,
     reactNativeVersion: string,
   ): Promise<Buffer | null> {
-<<<<<<< HEAD
-    return this.batchingQueue.enqueue(reactNativeVersion, async () => {
-      await this.checkoutVersion(reactNativeVersion);
-      const filePath = path.join(this.gitDirectory, filename);
-=======
     return this.usingVersion(reactNativeVersion, () =>
       this.fileRepo.readFile(filename),
     );
   }
->>>>>>> a7b938d5
 
   async stat(
     filename: string,
@@ -115,14 +94,7 @@
     reactNativeVersion: string,
     newContent: Buffer,
   ): Promise<string> {
-<<<<<<< HEAD
-    return this.batchingQueue.enqueue(reactNativeVersion, async () => {
-      await this.checkoutVersion(reactNativeVersion);
-      const filePath = path.join(this.gitDirectory, filename);
-
-=======
     return this.usingVersion(reactNativeVersion, async () => {
->>>>>>> a7b938d5
       try {
         await this.fileRepo.writeFile(filename, newContent);
         const patch = await this.gitClient.diff([
@@ -156,14 +128,7 @@
     reactNativeVersion: string,
     patchContent: string,
   ): Promise<{patchedFile: Buffer | null; hasConflicts: boolean}> {
-<<<<<<< HEAD
-    return this.batchingQueue.enqueue(reactNativeVersion, async () => {
-      await this.checkoutVersion(reactNativeVersion);
-      const filePath = path.join(this.gitDirectory, filename);
-      const patchPath = path.join(this.gitDirectory, 'rnwgit.patch');
-=======
     return this.usingVersion(reactNativeVersion, async () => {
->>>>>>> a7b938d5
       try {
         await this.fileRepo.writeFile('rnwgit.patch', patchContent);
 
@@ -205,7 +170,7 @@
     reactNativeVersion: string,
     fn: () => Promise<T>,
   ): Promise<T> {
-    return await this.actionQueue.enqueue(async () => {
+    return await this.batchingQueue.enqueue(reactNativeVersion, async () => {
       await this.checkoutVersion(reactNativeVersion);
       return await fn();
     });
