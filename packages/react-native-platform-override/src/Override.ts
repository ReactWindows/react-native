/**
 * Copyright (c) Microsoft Corporation.
 * Licensed under the MIT License.
 *
 * @format
 */

import * as Serialized from './Serialized';
import * as path from 'path';

import DiffStrategy, {DiffStrategies} from './DiffStrategy';
import UpgradeStrategy, {UpgradeStrategies} from './UpgradeStrategy';
import ValidationStrategy, {ValidationStrategies} from './ValidationStrategy';
import {normalizePath, unixPath} from './PathUtils';
import OverrideFactory from './OverrideFactory';

export type SerializeOpts = {defaultBaseVersion?: string};
export type FromSerializedOpts = {defaultBaseVersion?: string};

/**
 * Immutable programmatic representation of an override. This should remain
 * generic to files vs directories, different representations, different
 * validation rules, etc.
 */
export default interface Override {
  /**
   * Case sensitive identifer of the override (e.g. filename or directory name)
   */
  name(): string;

  /**
   * Does the override include the given file?
   */
  includesFile(filename: string): boolean;

  /**
   * Convert to a serialized representation
   */
  serialize(opts?: SerializeOpts): Serialized.Override;

  /**
   * Create a copy of the override which is considered "up to date" in regards
   * to the current React source tree. This does not change underlying content.
   */
  createUpdated(factory: OverrideFactory): Promise<Override>;

  /**
   * Specifies how the override should be modified to integrate new changes.
   */
  upgradeStrategy(): UpgradeStrategy;

  /**
   * Specifies how to check if the override contents are valid and up to date.
   */
  validationStrategies(): ValidationStrategy[];

  /**
   * Specifies how to diff an override against its base version
   */
  diffStrategy(): DiffStrategy;
}

/**
 * Platform overrides represent logic not derived from upstream sources.
 */
export class PlatformOverride implements Override {
  private overrideFile: string;

  constructor(args: {file: string}) {
    this.overrideFile = normalizePath(args.file);
  }

  static fromSerialized(
    serialized: Serialized.PlatformOverride,
    _opts?: FromSerializedOpts,
  ): PlatformOverride {
    return new PlatformOverride(serialized);
  }

  serialize(): Serialized.PlatformOverride {
    return {type: 'platform', file: unixPath(this.overrideFile)};
  }

  name(): string {
    return this.overrideFile;
  }

  includesFile(filename: string): boolean {
    return normalizePath(filename) === this.overrideFile;
  }

  async createUpdated(factory: OverrideFactory): Promise<Override> {
    return factory.createPlatformOverride(this.overrideFile);
  }

  upgradeStrategy(): UpgradeStrategy {
    return UpgradeStrategies.assumeUpToDate(this.overrideFile);
  }

  validationStrategies(): ValidationStrategy[] {
    return [ValidationStrategies.overrideFileExists(this.overrideFile)];
  }

  diffStrategy(): DiffStrategy {
    return DiffStrategies.asssumeSame();
  }
}

/**
 * Base class for overrides which derive from an upstream file
 */
abstract class BaseFileOverride implements Override {
  protected overrideFile: string;
  protected baseFile: string;
  protected baseVersion: string;
  protected baseHash: string;
  protected issueNumber: number | null | 'LEGACY_FIXME';

  constructor(args: {
    file: string;
    baseFile: string;
    baseVersion: string;
    baseHash: string;
    issue?: number | 'LEGACY_FIXME';
  }) {
    this.overrideFile = normalizePath(args.file);
    this.baseFile = normalizePath(args.baseFile);
    this.baseVersion = args.baseVersion;
    this.baseHash = args.baseHash;
    this.issueNumber = args.issue || null;
  }

  name(): string {
    return this.overrideFile;
  }

  includesFile(filename: string): boolean {
    return normalizePath(filename) === this.overrideFile;
  }

  abstract serialize(): Serialized.Override;
  abstract createUpdated(factory: OverrideFactory): Promise<Override>;
  abstract upgradeStrategy(): UpgradeStrategy;

  validationStrategies(): ValidationStrategy[] {
    return [
      ValidationStrategies.baseFileExists(this.overrideFile, this.baseFile),
      ValidationStrategies.overrideFileExists(this.overrideFile),
      ValidationStrategies.baseUpToDate(
        this.overrideFile,
        this.baseFile,
        this.baseHash,
      ),
    ];
  }

<<<<<<< HEAD
  protected serialzeBase(opts?: SerializeOpts) {
=======
  diffStrategy(): DiffStrategy {
    return DiffStrategies.compareBaseFile(
      this.overrideFile,
      this.baseFile,
      this.baseVersion,
    );
  }

  protected serialzeBase() {
>>>>>>> 10f9b80d
    return {
      file: unixPath(this.overrideFile),
      baseFile: unixPath(this.baseFile),
      baseVersion:
        opts?.defaultBaseVersion === this.baseVersion
          ? undefined
          : this.baseVersion,
      baseHash: this.baseHash,
    };
  }
}

/**
 * Copy overrides enforce that an override file is an exact copy of a base file
 */
export class CopyOverride extends BaseFileOverride {
  constructor(args: {
    file: string;
    baseFile: string;
    baseVersion: string;
    baseHash: string;
    issue: number;
  }) {
    super(args);
  }

  static fromSerialized(
    serialized: Serialized.CopyOverride,
    opts?: FromSerializedOpts,
  ): CopyOverride {
    return new CopyOverride(mergeBaseVersion(serialized, opts));
  }

  serialize(opts?: SerializeOpts): Serialized.CopyOverride {
    return {
      type: 'copy',
      ...this.serialzeBase(opts),
      issue: this.issueNumber as number,
    };
  }

  async createUpdated(factory: OverrideFactory): Promise<Override> {
    return factory.createCopyOverride(
      this.overrideFile,
      this.baseFile,
      this.issueNumber as number,
    );
  }

  upgradeStrategy(): UpgradeStrategy {
    return UpgradeStrategies.copyFile(this.overrideFile, this.baseFile);
  }

  validationStrategies(): ValidationStrategy[] {
    return [
      ...super.validationStrategies(),
      ValidationStrategies.overrideCopyOfBase(this.overrideFile, this.baseFile),
    ];
  }
}

/**
 * Derived overrides represent files which are based off of an existing file in
 * the React Native source tree.
 */
export class DerivedOverride extends BaseFileOverride {
  constructor(args: {
    file: string;
    baseFile: string;
    baseVersion: string;
    baseHash: string;
    issue?: number | 'LEGACY_FIXME';
  }) {
    super(args);
  }

  static fromSerialized(
    serialized: Serialized.DerivedOverride,
    opts?: FromSerializedOpts,
  ): DerivedOverride {
    return new DerivedOverride(mergeBaseVersion(serialized, opts));
  }

  serialize(opts?: SerializeOpts): Serialized.DerivedOverride {
    return {
      type: 'derived',
      ...this.serialzeBase(opts),
      issue: this.issueNumber || undefined,
    };
  }

  async createUpdated(factory: OverrideFactory): Promise<Override> {
    return factory.createDerivedOverride(
      this.overrideFile,
      this.baseFile,
      this.issueNumber || undefined,
    );
  }

  upgradeStrategy(): UpgradeStrategy {
    return UpgradeStrategies.threeWayMerge(
      this.overrideFile,
      this.baseFile,
      this.baseVersion,
    );
  }

  validationStrategies(): ValidationStrategy[] {
    return [
      ...super.validationStrategies(),
      ValidationStrategies.overrideDifferentFromBase(
        this.overrideFile,
        this.baseFile,
      ),
    ];
  }
}

/**
 * Patch overrides represent files which make minor modifications to existing
 * upstream sources.
 */
export class PatchOverride extends BaseFileOverride {
  constructor(args: {
    file: string;
    baseFile: string;
    baseVersion: string;
    baseHash: string;
    issue?: number | 'LEGACY_FIXME';
  }) {
    super(args);
  }

  static fromSerialized(
    serialized: Serialized.PatchOverride,
    opts?: FromSerializedOpts,
  ): PatchOverride {
    return new PatchOverride(mergeBaseVersion(serialized, opts));
  }

  serialize(opts?: SerializeOpts): Serialized.PatchOverride {
    return {
      type: 'patch',
      ...this.serialzeBase(opts),
      issue: this.issueNumber as number,
    };
  }

  async createUpdated(factory: OverrideFactory): Promise<Override> {
    return factory.createPatchOverride(
      this.overrideFile,
      this.baseFile,
      this.issueNumber!,
    );
  }

  upgradeStrategy(): UpgradeStrategy {
    return UpgradeStrategies.threeWayMerge(
      this.overrideFile,
      this.baseFile,
      this.baseVersion,
    );
  }

  validationStrategies(): ValidationStrategy[] {
    return [
      ...super.validationStrategies(),
      ValidationStrategies.overrideDifferentFromBase(
        this.overrideFile,
        this.baseFile,
      ),
    ];
  }
}

/**
 * DirectoryCopy overrides copy files from an upstream directory
 */
export class DirectoryCopyOverride implements Override {
  private directory: string;
  private baseDirectory: string;
  private baseVersion: string;
  private baseHash: string;
  private issue: number;

  constructor(args: {
    directory: string;
    baseDirectory: string;
    baseVersion: string;
    baseHash: string;
    issue: number;
  }) {
    this.directory = normalizePath(args.directory);
    this.baseDirectory = normalizePath(args.baseDirectory);
    this.baseVersion = args.baseVersion;
    this.baseHash = args.baseHash;
    this.issue = args.issue;
  }

  static fromSerialized(
    serialized: Serialized.DirectoryCopyOverride,
    opts?: FromSerializedOpts,
  ): DirectoryCopyOverride {
    return new DirectoryCopyOverride(mergeBaseVersion(serialized, opts));
  }

  serialize(opts?: SerializeOpts): Serialized.DirectoryCopyOverride {
    return {
      type: 'copy',
      directory: unixPath(this.directory),
      baseDirectory: unixPath(this.baseDirectory),
      baseVersion:
        opts?.defaultBaseVersion === this.baseVersion
          ? undefined
          : this.baseVersion,
      baseHash: this.baseHash,
      issue: this.issue,
    };
  }

  name(): string {
    return this.directory;
  }

  includesFile(filename: string): boolean {
    const relativeToDir = path.relative(
      this.directory,
      normalizePath(filename),
    );

    return relativeToDir.split(path.sep)[0] !== '..';
  }

  async createUpdated(factory: OverrideFactory): Promise<Override> {
    return factory.createDirectoryCopyOverride(
      this.directory,
      this.baseDirectory,
      this.issue,
    );
  }

  upgradeStrategy(): UpgradeStrategy {
    return UpgradeStrategies.copyDirectory(this.directory, this.baseDirectory);
  }

  validationStrategies(): ValidationStrategy[] {
    return [
      ValidationStrategies.overrideDirectoryExists(this.directory),
      ValidationStrategies.baseDirectoryExists(
        this.directory,
        this.baseDirectory,
      ),
      ValidationStrategies.baseUpToDate(
        this.directory,
        this.baseDirectory,
        this.baseHash,
      ),
      ValidationStrategies.overrideCopyOfBase(
        this.directory,
        this.baseDirectory,
      ),
    ];
  }

  diffStrategy(): DiffStrategy {
    return DiffStrategies.asssumeSame();
  }
}

export function deserializeOverride(
  ovr: Serialized.Override,
  opts?: FromSerializedOpts,
): Override {
  switch (ovr.type) {
    case 'platform':
      return PlatformOverride.fromSerialized(ovr, opts);
    case 'copy':
      return 'directory' in ovr
        ? DirectoryCopyOverride.fromSerialized(ovr, opts)
        : CopyOverride.fromSerialized(ovr, opts);
    case 'derived':
      return DerivedOverride.fromSerialized(ovr, opts);
    case 'patch':
      return PatchOverride.fromSerialized(ovr, opts);
  }
}

function mergeBaseVersion<T extends {baseVersion?: string}>(
  ovr: T,
  opts?: FromSerializedOpts,
): T & {baseVersion: string} {
  if (!ovr.baseVersion && !opts?.defaultBaseVersion) {
    throw new Error(
      `The following override should declare a baseVersion if the manifest does not provide a default: ${JSON.stringify(
        ovr,
        null,
        2,
      )}`,
    );
  }

  return Object.assign({}, ovr, {
    baseVersion: ovr.baseVersion || opts?.defaultBaseVersion!,
  });
}<|MERGE_RESOLUTION|>--- conflicted
+++ resolved
@@ -154,9 +154,6 @@
     ];
   }
 
-<<<<<<< HEAD
-  protected serialzeBase(opts?: SerializeOpts) {
-=======
   diffStrategy(): DiffStrategy {
     return DiffStrategies.compareBaseFile(
       this.overrideFile,
@@ -165,8 +162,7 @@
     );
   }
 
-  protected serialzeBase() {
->>>>>>> 10f9b80d
+  protected serialzeBase(opts?: SerializeOpts) {
     return {
       file: unixPath(this.overrideFile),
       baseFile: unixPath(this.baseFile),
