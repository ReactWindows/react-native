/**
 * Copyright (c) Microsoft Corporation. All rights reserved.
 * Licensed under the MIT License.
 * @format
 */

import * as React from 'react';
import {
  AppRegistry,
  Switch,
  StyleSheet,
  View,
  Text,
  ScrollView,
  TouchableOpacity,
  RefreshControl,
} from 'react-native';

function wait(timeout: number) {
  return new Promise(resolve => {
    setTimeout(resolve, timeout);
  });
}

export default class Bootstrap extends React.Component<{}, any> {
  state = {
    horizontalValue: true,
    snapToStartValue: false,
    snapToEndValue: false,
    zoomValue: false,
    alignToStartValue: true,
    refreshing: false,
<<<<<<< HEAD
    keyboardDismiss: false,
=======
    snapToOffsets: true,
    pagingEnabled: false,
>>>>>>> 1ea65ed9
  };

  toggleSwitch1 = (value: boolean) => {
    this.setState({horizontalValue: value});
  };

  toggleSwitch2 = (value: boolean) => {
    this.setState({snapToStartValue: value});
  };

  toggleSwitch3 = (value: boolean) => {
    this.setState({snapToEndValue: value});
  };

  toggleSwitch4 = (value: boolean) => {
    this.setState({zoomValue: value});
  };

  toggleSwitch5 = (value: boolean) => {
    this.setState({alignToStartValue: value});
  };

  toggleSwitch6 = (value: boolean) => {
<<<<<<< HEAD
    this.setState({keyboardDismiss: value});
=======
    this.setState({snapToOffsets: value});
  };

  toggleSwitch7 = (value: boolean) => {
    this.setState({pagingEnabled: value});
>>>>>>> 1ea65ed9
  };

  onRefresh = () => {
    this.setState({refreshing: true});
    wait(2000).then(() => this.setState({refreshing: false}));
  };

  makeItems = (nItems: number, styles: Object): Array<any> => {
    const items = [];
    for (let i = 0; i < nItems; i++) {
      items[i] = (
        <TouchableOpacity key={i} style={styles}>
          <Text>{'Item ' + i}</Text>
        </TouchableOpacity>
      );
    }
    return items;
  };

  render() {
    const item = (
      <View
        style={{
          flex: 1,
          alignSelf: 'auto',
          flexDirection: 'column',
          justifyContent: 'flex-start',
        }}>
        <View style={{flex: 0.2, alignSelf: 'center', flexDirection: 'row'}}>
          <View
            style={{
              flexDirection: 'column',
              alignSelf: 'stretch',
              justifyContent: 'center',
              padding: 20,
            }}>
            <Text>
              {this.state.horizontalValue ? 'Horizontal ' : 'Vertical '}
            </Text>
            <Switch
              onValueChange={this.toggleSwitch1}
              value={this.state.horizontalValue}
            />
          </View>
          <View
            style={{
              flexDirection: 'column',
              alignSelf: 'stretch',
              justifyContent: 'center',
              padding: 20,
            }}>
            <Text>
              {this.state.snapToStartValue
                ? 'SnapToStart On '
                : 'SnapToStart Off '}
            </Text>
            <Switch
              onValueChange={this.toggleSwitch2}
              value={this.state.snapToStartValue}
            />
          </View>
          <View
            style={{
              flexDirection: 'column',
              alignSelf: 'stretch',
              justifyContent: 'center',
              padding: 20,
            }}>
            <Text>
              {this.state.snapToEndValue ? 'SnapToEnd On ' : 'SnapToEnd Off '}
            </Text>
            <Switch
              onValueChange={this.toggleSwitch3}
              value={this.state.snapToEndValue}
            />
          </View>
          <View
            style={{
              flexDirection: 'column',
              alignSelf: 'stretch',
              justifyContent: 'center',
              padding: 20,
            }}>
            <Text>
              {this.state.zoomValue ? 'Zoom 2.0 on ' : 'Zoom 2.0 Off '}
            </Text>
            <Switch
              onValueChange={this.toggleSwitch4}
              value={this.state.zoomValue}
            />
          </View>
          <View
            style={{
              flexDirection: 'column',
              alignSelf: 'stretch',
              justifyContent: 'center',
              padding: 20,
            }}>
            <Text>
              {this.state.alignToStartValue ? 'AlignToStart' : 'AlignToEnd'}
            </Text>
            <Switch
              onValueChange={this.toggleSwitch6}
              value={this.state.alignToStartValue}
            />
          </View>
          <View
            style={{
              flexDirection: 'column',
              alignSelf: 'stretch',
              justifyContent: 'center',
              padding: 20,
            }}>
            <Text>
<<<<<<< HEAD
              {'KeyboardDismiss: '.concat(
                this.state.keyboardDismiss ? 'on-drag' : 'none',
              )}
            </Text>
            <Switch
              onValueChange={this.toggleSwitch6}
              value={this.state.keyboardDismiss}
=======
              {this.state.snapToOffsets
                ? 'SnapToOffsets[100,500]'
                : 'SnapToOffsets[null]'}
            </Text>
            <Switch
              onValueChange={this.toggleSwitch6}
              value={this.state.snapToOffsets}
            />
          </View>
          <View
            style={{
              flexDirection: 'column',
              alignSelf: 'stretch',
              justifyContent: 'center',
              padding: 20,
            }}>
            <Text>
              {this.state.pagingEnabled
                ? 'pagingEnabled on'
                : 'pagingEnabled off'}
            </Text>
            <Switch
              onValueChange={this.toggleSwitch7}
              value={this.state.pagingEnabled}
>>>>>>> 1ea65ed9
            />
          </View>
        </View>
        <View style={{flex: 0.8, alignSelf: 'center', flexDirection: 'column'}}>
<<<<<<< HEAD
          <Text>SnapToOffsets[100, 500]</Text>
          <View>
            <ScrollView
              style={
                this.state.horizontalValue
                  ? styles.horizontalScrollViewStyle
                  : styles.verticalScrollViewStyle
              }
              refreshControl={
                <RefreshControl
                  refreshing={this.state.refreshing}
                  onRefresh={this.onRefresh}
                />
              }
              keyboardDismissMode={
                this.state.keyboardDismiss ? 'on-drag' : 'none'
              }
              snapToOffsets={[100.0, 500.0]}
              minimumZoomScale={0.1}
              maximumZoomScale={2.0}
              zoomScale={this.state.zoomValue ? 2.0 : 1.0}
              snapToStart={this.state.snapToStartValue}
              snapToEnd={this.state.snapToEndValue}
              snapToAlignment={this.state.alignToStartValue ? 'start' : 'end'}
              horizontal={this.state.horizontalValue}>
              {this.makeItems(20, [styles.itemWrapper])}
            </ScrollView>
          </View>
=======
          <ScrollView
            style={
              this.state.horizontalValue
                ? styles.horizontalScrollViewStyle
                : styles.verticalScrollViewStyle
            }
            refreshControl={
              <RefreshControl
                refreshing={this.state.refreshing}
                onRefresh={this.onRefresh}
              />
            }
            snapToOffsets={
              this.state.snapToOffsets ? [100.0, 500.0] : undefined
            }
            pagingEnabled={this.state.pagingEnabled}
            minimumZoomScale={0.1}
            maximumZoomScale={2.0}
            zoomScale={this.state.zoomValue ? 2.0 : 1.0}
            snapToStart={this.state.snapToStartValue}
            snapToEnd={this.state.snapToEndValue}
            snapToAlignment={this.state.alignToStartValue ? 'start' : 'end'}
            horizontal={this.state.horizontalValue}>
            {this.makeItems(20, [styles.itemWrapper])}
          </ScrollView>
>>>>>>> 1ea65ed9
        </View>
      </View>
    );

    return item;
  }
}

const styles = StyleSheet.create({
  horizontalScrollViewStyle: {
    padding: 10,
    width: 500,
    height: 120,
  },
  verticalScrollViewStyle: {
    padding: 10,
    width: 120,
    height: 500,
  },
  itemWrapper: {
    backgroundColor: '#dddddd',
    alignItems: 'center',
    borderRadius: 5,
    borderWidth: 5,
    borderColor: '#a52a2a',
    padding: 10,
    margin: 5,
    width: 90,
    height: 90,
  },
});

AppRegistry.registerComponent('Bootstrap', () => Bootstrap);<|MERGE_RESOLUTION|>--- conflicted
+++ resolved
@@ -30,12 +30,9 @@
     zoomValue: false,
     alignToStartValue: true,
     refreshing: false,
-<<<<<<< HEAD
     keyboardDismiss: false,
-=======
     snapToOffsets: true,
     pagingEnabled: false,
->>>>>>> 1ea65ed9
   };
 
   toggleSwitch1 = (value: boolean) => {
@@ -59,17 +56,17 @@
   };
 
   toggleSwitch6 = (value: boolean) => {
-<<<<<<< HEAD
-    this.setState({keyboardDismiss: value});
-=======
     this.setState({snapToOffsets: value});
   };
 
   toggleSwitch7 = (value: boolean) => {
     this.setState({pagingEnabled: value});
->>>>>>> 1ea65ed9
-  };
-
+  };
+
+  toggleSwitch8 = (value: boolean) => {
+    this.setState({keyboardDismiss: value});
+  };
+  
   onRefresh = () => {
     this.setState({refreshing: true});
     wait(2000).then(() => this.setState({refreshing: false}));
@@ -182,7 +179,23 @@
               padding: 20,
             }}>
             <Text>
-<<<<<<< HEAD
+              {this.state.snapToOffsets
+                ? 'SnapToOffsets[100,500]'
+                : 'SnapToOffsets[null]'}
+            </Text>
+            <Switch
+              onValueChange={this.toggleSwitch6}
+              value={this.state.snapToOffsets}
+            />
+          </View>
+          <View
+            style={{
+              flexDirection: 'column',
+              alignSelf: 'stretch',
+              justifyContent: 'center',
+              padding: 20,
+            }}>
+            <Text>
               {'KeyboardDismiss: '.concat(
                 this.state.keyboardDismiss ? 'on-drag' : 'none',
               )}
@@ -190,66 +203,10 @@
             <Switch
               onValueChange={this.toggleSwitch6}
               value={this.state.keyboardDismiss}
-=======
-              {this.state.snapToOffsets
-                ? 'SnapToOffsets[100,500]'
-                : 'SnapToOffsets[null]'}
-            </Text>
-            <Switch
-              onValueChange={this.toggleSwitch6}
-              value={this.state.snapToOffsets}
-            />
-          </View>
-          <View
-            style={{
-              flexDirection: 'column',
-              alignSelf: 'stretch',
-              justifyContent: 'center',
-              padding: 20,
-            }}>
-            <Text>
-              {this.state.pagingEnabled
-                ? 'pagingEnabled on'
-                : 'pagingEnabled off'}
-            </Text>
-            <Switch
-              onValueChange={this.toggleSwitch7}
-              value={this.state.pagingEnabled}
->>>>>>> 1ea65ed9
             />
           </View>
         </View>
         <View style={{flex: 0.8, alignSelf: 'center', flexDirection: 'column'}}>
-<<<<<<< HEAD
-          <Text>SnapToOffsets[100, 500]</Text>
-          <View>
-            <ScrollView
-              style={
-                this.state.horizontalValue
-                  ? styles.horizontalScrollViewStyle
-                  : styles.verticalScrollViewStyle
-              }
-              refreshControl={
-                <RefreshControl
-                  refreshing={this.state.refreshing}
-                  onRefresh={this.onRefresh}
-                />
-              }
-              keyboardDismissMode={
-                this.state.keyboardDismiss ? 'on-drag' : 'none'
-              }
-              snapToOffsets={[100.0, 500.0]}
-              minimumZoomScale={0.1}
-              maximumZoomScale={2.0}
-              zoomScale={this.state.zoomValue ? 2.0 : 1.0}
-              snapToStart={this.state.snapToStartValue}
-              snapToEnd={this.state.snapToEndValue}
-              snapToAlignment={this.state.alignToStartValue ? 'start' : 'end'}
-              horizontal={this.state.horizontalValue}>
-              {this.makeItems(20, [styles.itemWrapper])}
-            </ScrollView>
-          </View>
-=======
           <ScrollView
             style={
               this.state.horizontalValue
@@ -261,6 +218,9 @@
                 refreshing={this.state.refreshing}
                 onRefresh={this.onRefresh}
               />
+            }
+            keyboardDismissMode={
+              this.state.keyboardDismiss ? 'on-drag' : 'none'
             }
             snapToOffsets={
               this.state.snapToOffsets ? [100.0, 500.0] : undefined
@@ -275,7 +235,6 @@
             horizontal={this.state.horizontalValue}>
             {this.makeItems(20, [styles.itemWrapper])}
           </ScrollView>
->>>>>>> 1ea65ed9
         </View>
       </View>
     );
