{
  "name": "playground",
  "version": "0.0.54",
  "private": true,
  "scripts": {
    "bundle-win32": "just-scripts prepareBundleWin32 && npx react-native bundle --entry-file Samples\\rntester.tsx --bundle-output windows\\playground-win32\\Bundle\\Samples\\rntester.bundle --platform windows --assets-dest windows\\playground-win32\\Bundle",
    "start": "react-native start",
    "lint:fix": "just-scripts lint:fix",
    "lint": "just-scripts lint",
    "windows": "react-native run-windows"
  },
  "dependencies": {
    "react": "16.13.1",
<<<<<<< HEAD
    "react-native": "0.0.0-6a96a9f65",
    "react-native-windows": "0.0.0-canary.141"
=======
    "react-native": "0.0.0-30a89f30c",
    "react-native-windows": "0.0.0-canary.142"
>>>>>>> d6dfcc69
  },
  "devDependencies": {
    "@babel/core": "^7.8.4",
    "@babel/runtime": "^7.8.4",
    "@rnw-scripts/eslint-config": "0.0.2",
    "@rnw-scripts/ts-config": "0.1.0",
    "@types/react": "16.9.0",
    "@types/react-native": "^0.62.10",
    "eslint": "6.7.0",
    "just-scripts": "^0.36.1",
    "metro-react-native-babel-preset": "^0.56.0",
    "react-test-renderer": "16.9.0"
  }
}<|MERGE_RESOLUTION|>--- conflicted
+++ resolved
@@ -11,13 +11,8 @@
   },
   "dependencies": {
     "react": "16.13.1",
-<<<<<<< HEAD
     "react-native": "0.0.0-6a96a9f65",
-    "react-native-windows": "0.0.0-canary.141"
-=======
-    "react-native": "0.0.0-30a89f30c",
     "react-native-windows": "0.0.0-canary.142"
->>>>>>> d6dfcc69
   },
   "devDependencies": {
     "@babel/core": "^7.8.4",
