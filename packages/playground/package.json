{
  "name": "playground",
  "version": "0.0.1",
  "private": true,
  "scripts": {
    "build": "just-scripts build",
    "clean": "just-scripts clean",
    "postinstall": "node postinstall.js",
    "start": "react-native start",
    "lint": "just-scripts eslint",
    "lint:fix": "eslint ./**/*.js ./**/*.ts? --fix",
    "watch": "tsc -w"
  },
  "dependencies": {
    "react": "16.8.3",
    "react-native": "https://github.com/microsoft/react-native/archive/v0.59.0-microsoft.68.tar.gz",
<<<<<<< HEAD
    "react-native-windows": "0.59.0-vnext.156",
=======
    "react-native-windows": "0.59.0-vnext.157",
>>>>>>> a25cf8a9
    "react-native-windows-extended": "0.14.4",
    "rnpm-plugin-windows": "^0.2.11"
  },
  "devDependencies": {
    "@babel/core": "7.5.5",
    "@babel/runtime": "7.5.5",
    "@types/react": "16.8.15",
    "@types/react-native": "~0.57.51",
    "metro-react-native-babel-preset": "0.55.0",
    "react-test-renderer": "16.8.3"
  }
}<|MERGE_RESOLUTION|>--- conflicted
+++ resolved
@@ -14,11 +14,7 @@
   "dependencies": {
     "react": "16.8.3",
     "react-native": "https://github.com/microsoft/react-native/archive/v0.59.0-microsoft.68.tar.gz",
-<<<<<<< HEAD
-    "react-native-windows": "0.59.0-vnext.156",
-=======
     "react-native-windows": "0.59.0-vnext.157",
->>>>>>> a25cf8a9
     "react-native-windows-extended": "0.14.4",
     "rnpm-plugin-windows": "^0.2.11"
   },
