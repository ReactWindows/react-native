{
  "name": "playground",
  "version": "0.0.1",
  "private": true,
  "scripts": {
    "build": "just-scripts build",
    "clean": "just-scripts clean",
    "postinstall": "node postinstall.js",
    "start": "react-native start",
    "lint": "just-scripts eslint",
    "lint:fix": "eslint ./**/*.js ./**/*.ts? --fix",
    "watch": "tsc -w"
  },
  "dependencies": {
    "react": "16.8.3",
<<<<<<< HEAD
    "react-native": "https://github.com/microsoft/react-native/archive/v0.59.0-microsoft.81.tar.gz",
    "react-native-windows": "0.59.0-vnext.183",
=======
    "react-native": "https://github.com/microsoft/react-native/archive/v0.59.0-microsoft.80.tar.gz",
    "react-native-windows": "0.59.0-vnext.184",
>>>>>>> b9c64b25
    "react-native-windows-extended": "0.15.7",
    "rnpm-plugin-windows": "^0.2.11"
  },
  "devDependencies": {
    "@babel/core": "7.5.5",
    "@babel/runtime": "7.5.5",
    "@types/react": "16.8.15",
    "@types/react-native": "~0.57.51",
    "metro-react-native-babel-preset": "0.55.0",
    "react-test-renderer": "16.8.3"
  }
}<|MERGE_RESOLUTION|>--- conflicted
+++ resolved
@@ -13,13 +13,8 @@
   },
   "dependencies": {
     "react": "16.8.3",
-<<<<<<< HEAD
     "react-native": "https://github.com/microsoft/react-native/archive/v0.59.0-microsoft.81.tar.gz",
-    "react-native-windows": "0.59.0-vnext.183",
-=======
-    "react-native": "https://github.com/microsoft/react-native/archive/v0.59.0-microsoft.80.tar.gz",
     "react-native-windows": "0.59.0-vnext.184",
->>>>>>> b9c64b25
     "react-native-windows-extended": "0.15.7",
     "rnpm-plugin-windows": "^0.2.11"
   },
