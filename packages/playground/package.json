--- conflicted
+++ resolved
@@ -11,13 +11,8 @@
   },
   "dependencies": {
     "react": "16.13.1",
-<<<<<<< HEAD
     "react-native": "0.0.0-2c473e1a3",
-    "react-native-windows": "0.0.0-canary.136"
-=======
-    "react-native": "0.0.0-4a48b021d",
     "react-native-windows": "0.0.0-canary.137"
->>>>>>> e2068d33
   },
   "devDependencies": {
     "@babel/core": "^7.8.4",
