{
  "name": "playground",
  "version": "0.0.54",
  "private": true,
  "scripts": {
    "android": "react-native run-android",
    "ios": "react-native run-ios",
    "start": "react-native start",
    "test": "jest",
    "lint": "eslint .",
    "windows": "react-native run-windows"
  },
  "dependencies": {
    "react": "16.9.0",
    "react-native": "0.61.5",
<<<<<<< HEAD
    "react-native-windows": "0.0.0-master.23"
=======
    "react-native-windows": "0.0.0-master.25",
    "rnpm-plugin-windows": "^0.6.1"
>>>>>>> 4350275e
  },
  "devDependencies": {
    "@babel/core": "^7.6.2",
    "@babel/runtime": "^7.6.2",
    "@types/react": "16.9.0",
    "@types/react-native": "~0.61.5",
    "metro-react-native-babel-preset": "^0.56.0",
    "react-test-renderer": "16.9.0",
    "@react-native-community/eslint-config": "^0.0.5"
  }
}<|MERGE_RESOLUTION|>--- conflicted
+++ resolved
@@ -13,12 +13,7 @@
   "dependencies": {
     "react": "16.9.0",
     "react-native": "0.61.5",
-<<<<<<< HEAD
-    "react-native-windows": "0.0.0-master.23"
-=======
-    "react-native-windows": "0.0.0-master.25",
-    "rnpm-plugin-windows": "^0.6.1"
->>>>>>> 4350275e
+    "react-native-windows": "0.0.0-master.25"
   },
   "devDependencies": {
     "@babel/core": "^7.6.2",
