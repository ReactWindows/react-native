This directory contains the npm packages hosted by the react-native-windows repo. 

## Scoped Packages

Several packages are organized into specific package scopes:

- `@office-iss`: Office internal packages
- `@react-native`: Copies of private upstream packages already using the `@react-native` scope. E.g. `@react-native/tester` for the RNTester package.
- `@react-native-windows`: Internal packages used by react-native-windows itself. Versioned and published alongside RNW.
<<<<<<< HEAD
=======
- `@rnw-bots`: Bot infrastructure for the react-native-windows repo. Published as part of the master branch.
>>>>>>> 12bd50d2
- `@rnw-scripts`: Scripts for repository tooling. Published as part of the master branch.

## Unscoped packages

Several pacakges do not belong to a scope for intentional (or historical) reasons. E.g. `react-native-platform-override` isn't RNW-specific and
is unscoped. `react-native-windows-init` is run by name, and as such makes sense to be unscoped.

## Adding a new scope

> ⚠ Caution: Failing to create and give access to an NPM organization will break CI.

New package scopes for related packages can be added by adding a new directory with the scope name and prefixing the
packages name in `package.json` with the scope.

E.g. for `packages/@example-scope/create-widgets/package.json`:
```jsonc
{
  "name": "@example-scope/create-widgets",
  ...
}
```

After adding a scope directory, add the scope to the list of yarn workspaces in the repo-root `package.json`.
```jsonc
  "workspaces": {
    "packages": [
      ...
      "packages/@example-scope/*",
      ...
    ]
  },
```

Publishing a scoped package requires that the **rnbot** NPM user is an owner of an **npm organization** with the
same name as the scope. You can check whether an organization exists by viewing [npmjs.com/org/<scope>](https://www.npmjs.com/org/rnw-scripts).
See acoates for granting permissions to rnbot.<|MERGE_RESOLUTION|>--- conflicted
+++ resolved
@@ -7,10 +7,7 @@
 - `@office-iss`: Office internal packages
 - `@react-native`: Copies of private upstream packages already using the `@react-native` scope. E.g. `@react-native/tester` for the RNTester package.
 - `@react-native-windows`: Internal packages used by react-native-windows itself. Versioned and published alongside RNW.
-<<<<<<< HEAD
-=======
 - `@rnw-bots`: Bot infrastructure for the react-native-windows repo. Published as part of the master branch.
->>>>>>> 12bd50d2
 - `@rnw-scripts`: Scripts for repository tooling. Published as part of the master branch.
 
 ## Unscoped packages
