{
  "includePatterns": [
    ".flowconfig",
    "flow-typed",
    "src/**"
  ],
  "baseVersion": "0.0.0-423155127",
  "overrides": [
    {
      "type": "derived",
      "file": ".flowconfig",
      "baseFile": ".flowconfig",
<<<<<<< HEAD
      "baseVersion": "0.0.0-f8e5423c8",
=======
>>>>>>> feca1c6f
      "baseHash": "f177c2ce170c403708153db596577a436d71e5dc"
    },
    {
      "type": "copy",
      "directory": "flow-typed",
      "baseDirectory": "flow-typed",
<<<<<<< HEAD
      "baseVersion": "0.0.0-f8e5423c8",
=======
>>>>>>> feca1c6f
      "baseHash": "f1491d073bd76e90b6c185d818ec807ac52346b9",
      "issue": 6139
    },
    {
      "type": "derived",
      "file": "src/index.win32.js",
      "baseFile": "index.js",
<<<<<<< HEAD
      "baseVersion": "0.0.0-f8e5423c8",
=======
>>>>>>> feca1c6f
      "baseHash": "27967b6f36e9bc2bc3f4ac79c1320b7152d93f83",
      "issue": "LEGACY_FIXME"
    },
    {
      "type": "patch",
      "file": "src/Libraries/Alert/Alert.win32.js",
      "baseFile": "Libraries/Alert/Alert.js",
<<<<<<< HEAD
      "baseVersion": "0.0.0-f8e5423c8",
=======
>>>>>>> feca1c6f
      "baseHash": "b4867752830f6953516c5898a7e2fc0dc796dcfa",
      "issue": "LEGACY_FIXME"
    },
    {
      "type": "patch",
      "file": "src/Libraries/BatchedBridge/MessageQueue.win32.js",
      "baseFile": "Libraries/BatchedBridge/MessageQueue.js",
<<<<<<< HEAD
      "baseVersion": "0.0.0-f8e5423c8",
=======
>>>>>>> feca1c6f
      "baseHash": "85eea8e9510b516c12e19fcfedc4553b990feb11",
      "issue": 5807
    },
    {
      "type": "derived",
      "file": "src/Libraries/Components/AccessibilityInfo/AccessibilityInfo.win32.js",
      "baseFile": "Libraries/Components/AccessibilityInfo/AccessibilityInfo.android.js",
<<<<<<< HEAD
      "baseVersion": "0.0.0-f8e5423c8",
=======
>>>>>>> feca1c6f
      "baseHash": "525b7ac5ec31febba5f57c8faa7ccc9a6e0fa34c",
      "issue": "LEGACY_FIXME"
    },
    {
      "type": "patch",
      "file": "src/Libraries/Components/AccessibilityInfo/NativeAccessibilityInfo.win32.js",
      "baseFile": "Libraries/Components/AccessibilityInfo/NativeAccessibilityInfo.js",
<<<<<<< HEAD
      "baseVersion": "0.0.0-f8e5423c8",
=======
>>>>>>> feca1c6f
      "baseHash": "7b519b61f8100b5997c999b21552fd270abafce7",
      "issue": "LEGACY_FIXME"
    },
    {
      "type": "platform",
      "file": "src/Libraries/Components/Button/ButtonWin32.Props.ts"
    },
    {
      "type": "platform",
      "file": "src/Libraries/Components/Button/ButtonWin32.tsx"
    },
    {
      "type": "copy",
      "file": "src/Libraries/Components/DatePicker/DatePickerIOS.win32.js",
      "baseFile": "Libraries/Components/DatePicker/DatePickerIOS.android.js",
<<<<<<< HEAD
      "baseVersion": "0.0.0-f8e5423c8",
=======
>>>>>>> feca1c6f
      "baseHash": "218895e2a5f3d7614a2cb577da187800857850ea",
      "issue": 4378
    },
    {
      "type": "copy",
      "file": "src/Libraries/Components/DatePickerAndroid/DatePickerAndroid.win32.js",
      "baseFile": "Libraries/Components/DatePickerAndroid/DatePickerAndroid.ios.js",
<<<<<<< HEAD
      "baseVersion": "0.0.0-f8e5423c8",
=======
>>>>>>> feca1c6f
      "baseHash": "09d82215c57ca5873a53523a63006daebf07ffbc",
      "issue": 4378
    },
    {
      "type": "copy",
      "file": "src/Libraries/Components/DrawerAndroid/DrawerLayoutAndroid.js",
      "baseFile": "Libraries/Components/DrawerAndroid/DrawerLayoutAndroid.ios.js",
<<<<<<< HEAD
      "baseVersion": "0.0.0-f8e5423c8",
=======
>>>>>>> feca1c6f
      "baseHash": "e5bb18f4dc9ddbf96ab9b83cfc21b1c0495ac59a",
      "issue": 4378
    },
    {
      "type": "platform",
      "file": "src/Libraries/Components/EnterString.win32.tsx"
    },
    {
      "type": "copy",
      "file": "src/Libraries/Components/MaskedView/MaskedViewIOS.win32.js",
      "baseFile": "Libraries/Components/MaskedView/MaskedViewIOS.android.js",
<<<<<<< HEAD
      "baseVersion": "0.0.0-f8e5423c8",
=======
>>>>>>> feca1c6f
      "baseHash": "0b409391c852a1001cee74a84414a13c4fe88f8b",
      "issue": 4378
    },
    {
      "type": "platform",
      "file": "src/Libraries/Components/Picker/Picker.win32.tsx"
    },
    {
      "type": "copy",
      "file": "src/Libraries/Components/Picker/PickerAndroid.js",
      "baseFile": "Libraries/Components/Picker/PickerAndroid.ios.js",
<<<<<<< HEAD
      "baseVersion": "0.0.0-f8e5423c8",
=======
>>>>>>> feca1c6f
      "baseHash": "e5bb18f4dc9ddbf96ab9b83cfc21b1c0495ac59a",
      "issue": 4378
    },
    {
      "type": "copy",
      "file": "src/Libraries/Components/Picker/PickerIOS.js",
      "baseFile": "Libraries/Components/Picker/PickerIOS.android.js",
<<<<<<< HEAD
      "baseVersion": "0.0.0-f8e5423c8",
=======
>>>>>>> feca1c6f
      "baseHash": "0c6bf0751e053672123cbad30d67851ba0007af6",
      "issue": 4378
    },
    {
      "type": "copy",
      "file": "src/Libraries/Components/ProgressBarAndroid/ProgressBarAndroid.js",
      "baseFile": "Libraries/Components/ProgressBarAndroid/ProgressBarAndroid.ios.js",
<<<<<<< HEAD
      "baseVersion": "0.0.0-f8e5423c8",
=======
>>>>>>> feca1c6f
      "baseHash": "e5bb18f4dc9ddbf96ab9b83cfc21b1c0495ac59a",
      "issue": 4378
    },
    {
      "type": "derived",
      "file": "src/Libraries/Components/ProgressViewIOS/ProgressViewIOS.win32.js",
      "baseFile": "Libraries/Components/ProgressViewIOS/ProgressViewIOS.android.js",
<<<<<<< HEAD
      "baseVersion": "0.0.0-f8e5423c8",
=======
>>>>>>> feca1c6f
      "baseHash": "f0b35fdee6b1c9e7bfe860a9e0aefc00337ea7fd"
    },
    {
      "type": "patch",
      "file": "src/Libraries/Components/SafeAreaView/SafeAreaView.win32.js",
      "baseFile": "Libraries/Components/SafeAreaView/SafeAreaView.js",
<<<<<<< HEAD
      "baseVersion": "0.0.0-f8e5423c8",
=======
>>>>>>> feca1c6f
      "baseHash": "db15a0f43bd49e0be23b74b192fb28ee70fd3fee",
      "issue": "LEGACY_FIXME"
    },
    {
      "type": "copy",
      "file": "src/Libraries/Components/SegmentedControlIOS/SegmentedControlIOS.js",
      "baseFile": "Libraries/Components/SegmentedControlIOS/SegmentedControlIOS.android.js",
<<<<<<< HEAD
      "baseVersion": "0.0.0-f8e5423c8",
=======
>>>>>>> feca1c6f
      "baseHash": "37cea8b532ea4e4335120c6f8b2d3d3548e31b18",
      "issue": 4378
    },
    {
      "type": "platform",
      "file": "src/Libraries/Components/Text/TextWin32.Props.ts"
    },
    {
      "type": "platform",
      "file": "src/Libraries/Components/Text/TextWin32.tsx"
    },
    {
      "type": "platform",
      "file": "src/Libraries/Components/TextInput/Tests/TextInputTest.tsx"
    },
    {
      "type": "platform",
      "file": "src/Libraries/Components/TextInput/TextInput.Types.win32.ts"
    },
    {
      "type": "derived",
      "file": "src/Libraries/Components/TextInput/TextInput.win32.tsx",
      "baseFile": "Libraries/Components/TextInput/TextInput.js",
<<<<<<< HEAD
      "baseVersion": "0.0.0-f8e5423c8",
=======
>>>>>>> feca1c6f
      "baseHash": "05c8c1e9142210b472c9c1ce891314b786ecc50f",
      "issue": "LEGACY_FIXME"
    },
    {
      "type": "patch",
      "file": "src/Libraries/Components/TextInput/TextInputState.win32.js",
      "baseFile": "Libraries/Components/TextInput/TextInputState.js",
<<<<<<< HEAD
      "baseVersion": "0.0.0-f8e5423c8",
=======
>>>>>>> feca1c6f
      "baseHash": "e982deb23d7ad5312ab0c09508a6d58c152b5be7",
      "issue": "LEGACY_FIXME"
    },
    {
      "type": "copy",
      "file": "src/Libraries/Components/ToastAndroid/ToastAndroid.win32.js",
      "baseFile": "Libraries/Components/ToastAndroid/ToastAndroid.ios.js",
<<<<<<< HEAD
      "baseVersion": "0.0.0-f8e5423c8",
=======
>>>>>>> feca1c6f
      "baseHash": "614b7e88c38f5820656c79d64239bfb74ca308c0",
      "issue": 4378
    },
    {
      "type": "platform",
      "file": "src/Libraries/Components/Touchable/Tests/TouchableWin32Test.tsx"
    },
    {
      "type": "platform",
      "file": "src/Libraries/Components/Touchable/TouchableNativeFeedback.Props.ts"
    },
    {
      "type": "platform",
      "file": "src/Libraries/Components/Touchable/TouchableNativeFeedback.win32.tsx"
    },
    {
      "type": "platform",
      "file": "src/Libraries/Components/Touchable/TouchableWin32.Props.tsx"
    },
    {
      "type": "platform",
      "file": "src/Libraries/Components/Touchable/TouchableWin32.tsx"
    },
    {
      "type": "platform",
      "file": "src/Libraries/Components/Touchable/TouchableWin32.Types.tsx"
    },
    {
      "type": "patch",
      "file": "src/Libraries/Components/View/ReactNativeViewAttributes.win32.js",
      "baseFile": "Libraries/Components/View/ReactNativeViewAttributes.js",
<<<<<<< HEAD
      "baseVersion": "0.0.0-f8e5423c8",
=======
>>>>>>> feca1c6f
      "baseHash": "0825b0257e19cfef2d626f19d219256a01c54b67",
      "issue": "LEGACY_FIXME"
    },
    {
      "type": "patch",
      "file": "src/Libraries/Components/View/ReactNativeViewViewConfig.win32.js",
      "baseFile": "Libraries/Components/View/ReactNativeViewViewConfig.js",
<<<<<<< HEAD
      "baseVersion": "0.0.0-f8e5423c8",
=======
>>>>>>> feca1c6f
      "baseHash": "8d5d480284b4cdaf7d8d86935967370d455b7b68",
      "issue": "LEGACY_FIXME"
    },
    {
      "type": "platform",
      "file": "src/Libraries/Components/View/Tests/ViewWin32Test.tsx"
    },
    {
      "type": "patch",
      "file": "src/Libraries/Components/View/View.win32.js",
      "baseFile": "Libraries/Components/View/View.js",
<<<<<<< HEAD
      "baseVersion": "0.0.0-f8e5423c8",
=======
>>>>>>> feca1c6f
      "baseHash": "147459dc889f04f2405db051445833f791726895",
      "issue": 5843
    },
    {
      "type": "platform",
      "file": "src/Libraries/Components/View/ViewWin32.Props.ts"
    },
    {
      "type": "platform",
      "file": "src/Libraries/Components/View/ViewWin32.tsx"
    },
    {
      "type": "patch",
      "file": "src/Libraries/Core/ReactNativeVersionCheck.win32.js",
      "baseFile": "Libraries/Core/ReactNativeVersionCheck.js",
<<<<<<< HEAD
      "baseVersion": "0.0.0-f8e5423c8",
=======
>>>>>>> feca1c6f
      "baseHash": "1158beed7e691478c59af78c5a1097d76890cec8",
      "issue": 5170
    },
    {
      "type": "derived",
      "file": "src/Libraries/Image/Image.win32.js",
      "baseFile": "Libraries/Image/Image.ios.js",
<<<<<<< HEAD
      "baseVersion": "0.0.0-f8e5423c8",
=======
>>>>>>> feca1c6f
      "baseHash": "9bd6a85eef7bb41373df9eb7dd9b21a986848cbd",
      "issue": 4320
    },
    {
      "type": "platform",
      "file": "src/Libraries/Image/ImageTypes.ts"
    },
    {
      "type": "derived",
      "file": "src/Libraries/Image/NativeImageLoaderWin32.js",
      "baseFile": "Libraries/Image/NativeImageLoaderIOS.js",
<<<<<<< HEAD
      "baseVersion": "0.0.0-f8e5423c8",
=======
>>>>>>> feca1c6f
      "baseHash": "6161ce89a0b45b24e8df69aa108af22a7b591483",
      "issue": 4320
    },
    {
      "type": "platform",
      "file": "src/Libraries/Image/resolveAssetSource.win32.js"
    },
    {
      "type": "platform",
      "file": "src/Libraries/Image/Tests/ImageWin32Test.tsx"
    },
    {
      "type": "platform",
      "file": "src/Libraries/Image/Tests/img/dpitest.png"
    },
    {
      "type": "platform",
      "file": "src/Libraries/Image/Tests/img/dpitest@1.5x.png"
    },
    {
      "type": "platform",
      "file": "src/Libraries/Image/Tests/img/dpitest@2x.png"
    },
    {
      "type": "platform",
      "file": "src/Libraries/Image/Tests/img/dpitest@3x.png"
    },
    {
      "type": "platform",
      "file": "src/Libraries/Image/Tests/img/en-us/dpitest.png"
    },
    {
      "type": "platform",
      "file": "src/Libraries/Image/Tests/img/en-us/dpitest@1.5x.png"
    },
    {
      "type": "platform",
      "file": "src/Libraries/Image/Tests/img/en-us/dpitest@3x.png"
    },
    {
      "type": "patch",
      "file": "src/Libraries/Inspector/Inspector.win32.js",
      "baseFile": "Libraries/Inspector/Inspector.js",
<<<<<<< HEAD
      "baseVersion": "0.0.0-f8e5423c8",
=======
>>>>>>> feca1c6f
      "baseHash": "60aa482532caac00745f8ae8611a36c756fb5b75",
      "issue": "LEGACY_FIXME"
    },
    {
      "type": "patch",
      "file": "src/Libraries/Inspector/InspectorOverlay.win32.js",
      "baseFile": "Libraries/Inspector/InspectorOverlay.js",
<<<<<<< HEAD
      "baseVersion": "0.0.0-f8e5423c8",
=======
>>>>>>> feca1c6f
      "baseHash": "b11d03daa2e3f828a350667f543b2cda4fa65dbf",
      "issue": "LEGACY_FIXME"
    },
    {
      "type": "derived",
      "file": "src/Libraries/LogBox/UI/LogBoxInspectorStackFrame.win32.js",
      "baseFile": "Libraries/LogBox/UI/LogBoxInspectorStackFrame.js",
<<<<<<< HEAD
      "baseVersion": "0.0.0-f8e5423c8",
=======
>>>>>>> feca1c6f
      "baseHash": "a1f75145b083be2bc83ddc240cadbcdf93931e0d",
      "issue": 5885
    },
    {
      "type": "derived",
      "file": "src/Libraries/LogBox/UI/LogBoxStyle.win32.js",
      "baseFile": "Libraries/LogBox/UI/LogBoxStyle.js",
<<<<<<< HEAD
      "baseVersion": "0.0.0-f8e5423c8",
=======
>>>>>>> feca1c6f
      "baseHash": "118cad1437e07c7cb6c5c1fc3bb927b0c4dd1d52",
      "issue": 5886
    },
    {
      "type": "derived",
      "file": "src/Libraries/Network/RCTNetworking.win32.js",
      "baseFile": "Libraries/Network/RCTNetworking.android.js",
<<<<<<< HEAD
      "baseVersion": "0.0.0-f8e5423c8",
=======
>>>>>>> feca1c6f
      "baseHash": "ede560ee51b68436768eca79166c4fb40a3cf20a",
      "issue": 4318
    },
    {
      "type": "platform",
      "file": "src/Libraries/PersonaCoin/PersonaCoin.tsx"
    },
    {
      "type": "platform",
      "file": "src/Libraries/PersonaCoin/PersonaCoinPropTypes.ts"
    },
    {
      "type": "platform",
      "file": "src/Libraries/PersonaCoin/PersonaCoinTypes.ts"
    },
    {
      "type": "derived",
      "file": "src/Libraries/Settings/Settings.win32.js",
      "baseFile": "Libraries/Settings/Settings.android.js",
<<<<<<< HEAD
      "baseVersion": "0.0.0-f8e5423c8",
=======
>>>>>>> feca1c6f
      "baseHash": "00604dd0ab624b3f5b80d460f48dbc3ac7ee905d",
      "issue": "LEGACY_FIXME"
    },
    {
      "type": "platform",
      "file": "src/Libraries/StyleSheet/PlatformColorValueTypes.win32.js"
    },
    {
      "type": "platform",
      "file": "src/Libraries/StyleSheet/PlatformColorValueTypesWin32.d.ts"
    },
    {
      "type": "platform",
      "file": "src/Libraries/StyleSheet/PlatformColorValueTypesWin32.js"
    },
    {
      "type": "patch",
      "file": "src/Libraries/StyleSheet/StyleSheet.win32.js",
      "baseFile": "Libraries/StyleSheet/StyleSheet.js",
<<<<<<< HEAD
      "baseVersion": "0.0.0-f8e5423c8",
=======
>>>>>>> feca1c6f
      "baseHash": "95ed8a2da162e168c7d740640a9d6c0fdb282c84",
      "issue": "LEGACY_FIXME"
    },
    {
      "type": "copy",
      "file": "src/Libraries/Utilities/BackHandler.win32.js",
      "baseFile": "Libraries/Utilities/BackHandler.android.js",
<<<<<<< HEAD
      "baseVersion": "0.0.0-f8e5423c8",
=======
>>>>>>> feca1c6f
      "baseHash": "69605da09902165f866377d7eda5897029ef4d62",
      "issue": 4629
    },
    {
      "type": "derived",
      "file": "src/Libraries/Utilities/DeviceInfo.win32.js",
      "baseFile": "Libraries/Utilities/DeviceInfo.js",
<<<<<<< HEAD
      "baseVersion": "0.0.0-f8e5423c8",
=======
>>>>>>> feca1c6f
      "baseHash": "19aa984db7404750d8b86ad1359057dfe8912b24",
      "issue": "LEGACY_FIXME"
    },
    {
      "type": "derived",
      "file": "src/Libraries/Utilities/Dimensions.win32.js",
      "baseFile": "Libraries/Utilities/Dimensions.js",
<<<<<<< HEAD
      "baseVersion": "0.0.0-f8e5423c8",
=======
>>>>>>> feca1c6f
      "baseHash": "6a61022dbe92a0683a82669ace739fc7ca110c7d",
      "issue": "LEGACY_FIXME"
    },
    {
      "type": "derived",
      "file": "src/Libraries/Utilities/NativePlatformConstantsWin.js",
      "baseFile": "Libraries/Utilities/NativePlatformConstantsIOS.js",
<<<<<<< HEAD
      "baseVersion": "0.0.0-f8e5423c8",
=======
>>>>>>> feca1c6f
      "baseHash": "71ec2fb1dbf35d65562538d2c63d099ec1392d00",
      "issue": "LEGACY_FIXME"
    },
    {
      "type": "derived",
      "file": "src/Libraries/Utilities/Platform.win32.js",
      "baseFile": "Libraries/Utilities/Platform.android.js",
<<<<<<< HEAD
      "baseVersion": "0.0.0-f8e5423c8",
=======
>>>>>>> feca1c6f
      "baseHash": "750d5a0afc192d9ec98c27d28402285c9e3155a0",
      "issue": "LEGACY_FIXME"
    },
    {
      "type": "platform",
      "file": "src/RNTester/APIExamples/AccessibilityExampleWin32.tsx"
    },
    {
      "type": "platform",
      "file": "src/RNTester/APIExamples/ThemingModuleAPI.tsx"
    },
    {
      "type": "patch",
      "file": "src/RNTester/js/components/ListExampleShared.win32.js",
      "baseFile": "RNTester/js/components/ListExampleShared.js",
<<<<<<< HEAD
      "baseVersion": "0.0.0-f8e5423c8",
=======
>>>>>>> feca1c6f
      "baseHash": "d7be07e3fd8d9c1df8e23d5674ce3eb067d00865",
      "issue": "LEGACY_FIXME"
    },
    {
      "type": "patch",
      "file": "src/RNTester/js/components/RNTesterExampleFilter.win32.js",
      "baseFile": "RNTester/js/components/RNTesterExampleFilter.js",
<<<<<<< HEAD
      "baseVersion": "0.0.0-f8e5423c8",
=======
>>>>>>> feca1c6f
      "baseHash": "8a8182f7c36e8184b7bbfe1445263ceca622b2c1",
      "issue": "LEGACY_FIXME"
    },
    {
      "type": "platform",
      "file": "src/RNTester/js/examples/ColorGradientWin32Example.js"
    },
    {
      "type": "derived",
      "file": "src/RNTester/js/RNTesterApp.win32.js",
      "baseFile": "RNTester/js/RNTesterApp.ios.js",
<<<<<<< HEAD
      "baseVersion": "0.0.0-f8e5423c8",
=======
>>>>>>> feca1c6f
      "baseHash": "34d2517461704840a508ce1856bc3a364fb3fc7e",
      "issue": 4586
    },
    {
      "type": "derived",
      "file": "src/RNTester/js/utils/RNTesterList.win32.js",
      "baseFile": "RNTester/js/utils/RNTesterList.android.js",
<<<<<<< HEAD
      "baseVersion": "0.0.0-f8e5423c8",
=======
>>>>>>> feca1c6f
      "baseHash": "0ac04af15d7ff9d34b3abe1a11110c24480fba4b",
      "issue": "LEGACY_FIXME"
    },
    {
      "type": "platform",
      "file": "src/typings-index.ts"
    }
  ]
}<|MERGE_RESOLUTION|>--- conflicted
+++ resolved
@@ -4,26 +4,18 @@
     "flow-typed",
     "src/**"
   ],
-  "baseVersion": "0.0.0-423155127",
+  "baseVersion": "0.0.0-f8e5423c8",
   "overrides": [
     {
       "type": "derived",
       "file": ".flowconfig",
       "baseFile": ".flowconfig",
-<<<<<<< HEAD
-      "baseVersion": "0.0.0-f8e5423c8",
-=======
->>>>>>> feca1c6f
       "baseHash": "f177c2ce170c403708153db596577a436d71e5dc"
     },
     {
       "type": "copy",
       "directory": "flow-typed",
       "baseDirectory": "flow-typed",
-<<<<<<< HEAD
-      "baseVersion": "0.0.0-f8e5423c8",
-=======
->>>>>>> feca1c6f
       "baseHash": "f1491d073bd76e90b6c185d818ec807ac52346b9",
       "issue": 6139
     },
@@ -31,10 +23,6 @@
       "type": "derived",
       "file": "src/index.win32.js",
       "baseFile": "index.js",
-<<<<<<< HEAD
-      "baseVersion": "0.0.0-f8e5423c8",
-=======
->>>>>>> feca1c6f
       "baseHash": "27967b6f36e9bc2bc3f4ac79c1320b7152d93f83",
       "issue": "LEGACY_FIXME"
     },
@@ -42,10 +30,6 @@
       "type": "patch",
       "file": "src/Libraries/Alert/Alert.win32.js",
       "baseFile": "Libraries/Alert/Alert.js",
-<<<<<<< HEAD
-      "baseVersion": "0.0.0-f8e5423c8",
-=======
->>>>>>> feca1c6f
       "baseHash": "b4867752830f6953516c5898a7e2fc0dc796dcfa",
       "issue": "LEGACY_FIXME"
     },
@@ -53,10 +37,6 @@
       "type": "patch",
       "file": "src/Libraries/BatchedBridge/MessageQueue.win32.js",
       "baseFile": "Libraries/BatchedBridge/MessageQueue.js",
-<<<<<<< HEAD
-      "baseVersion": "0.0.0-f8e5423c8",
-=======
->>>>>>> feca1c6f
       "baseHash": "85eea8e9510b516c12e19fcfedc4553b990feb11",
       "issue": 5807
     },
@@ -64,10 +44,6 @@
       "type": "derived",
       "file": "src/Libraries/Components/AccessibilityInfo/AccessibilityInfo.win32.js",
       "baseFile": "Libraries/Components/AccessibilityInfo/AccessibilityInfo.android.js",
-<<<<<<< HEAD
-      "baseVersion": "0.0.0-f8e5423c8",
-=======
->>>>>>> feca1c6f
       "baseHash": "525b7ac5ec31febba5f57c8faa7ccc9a6e0fa34c",
       "issue": "LEGACY_FIXME"
     },
@@ -75,10 +51,6 @@
       "type": "patch",
       "file": "src/Libraries/Components/AccessibilityInfo/NativeAccessibilityInfo.win32.js",
       "baseFile": "Libraries/Components/AccessibilityInfo/NativeAccessibilityInfo.js",
-<<<<<<< HEAD
-      "baseVersion": "0.0.0-f8e5423c8",
-=======
->>>>>>> feca1c6f
       "baseHash": "7b519b61f8100b5997c999b21552fd270abafce7",
       "issue": "LEGACY_FIXME"
     },
@@ -94,10 +66,6 @@
       "type": "copy",
       "file": "src/Libraries/Components/DatePicker/DatePickerIOS.win32.js",
       "baseFile": "Libraries/Components/DatePicker/DatePickerIOS.android.js",
-<<<<<<< HEAD
-      "baseVersion": "0.0.0-f8e5423c8",
-=======
->>>>>>> feca1c6f
       "baseHash": "218895e2a5f3d7614a2cb577da187800857850ea",
       "issue": 4378
     },
@@ -105,10 +73,6 @@
       "type": "copy",
       "file": "src/Libraries/Components/DatePickerAndroid/DatePickerAndroid.win32.js",
       "baseFile": "Libraries/Components/DatePickerAndroid/DatePickerAndroid.ios.js",
-<<<<<<< HEAD
-      "baseVersion": "0.0.0-f8e5423c8",
-=======
->>>>>>> feca1c6f
       "baseHash": "09d82215c57ca5873a53523a63006daebf07ffbc",
       "issue": 4378
     },
@@ -116,10 +80,6 @@
       "type": "copy",
       "file": "src/Libraries/Components/DrawerAndroid/DrawerLayoutAndroid.js",
       "baseFile": "Libraries/Components/DrawerAndroid/DrawerLayoutAndroid.ios.js",
-<<<<<<< HEAD
-      "baseVersion": "0.0.0-f8e5423c8",
-=======
->>>>>>> feca1c6f
       "baseHash": "e5bb18f4dc9ddbf96ab9b83cfc21b1c0495ac59a",
       "issue": 4378
     },
@@ -131,10 +91,6 @@
       "type": "copy",
       "file": "src/Libraries/Components/MaskedView/MaskedViewIOS.win32.js",
       "baseFile": "Libraries/Components/MaskedView/MaskedViewIOS.android.js",
-<<<<<<< HEAD
-      "baseVersion": "0.0.0-f8e5423c8",
-=======
->>>>>>> feca1c6f
       "baseHash": "0b409391c852a1001cee74a84414a13c4fe88f8b",
       "issue": 4378
     },
@@ -146,10 +102,6 @@
       "type": "copy",
       "file": "src/Libraries/Components/Picker/PickerAndroid.js",
       "baseFile": "Libraries/Components/Picker/PickerAndroid.ios.js",
-<<<<<<< HEAD
-      "baseVersion": "0.0.0-f8e5423c8",
-=======
->>>>>>> feca1c6f
       "baseHash": "e5bb18f4dc9ddbf96ab9b83cfc21b1c0495ac59a",
       "issue": 4378
     },
@@ -157,10 +109,6 @@
       "type": "copy",
       "file": "src/Libraries/Components/Picker/PickerIOS.js",
       "baseFile": "Libraries/Components/Picker/PickerIOS.android.js",
-<<<<<<< HEAD
-      "baseVersion": "0.0.0-f8e5423c8",
-=======
->>>>>>> feca1c6f
       "baseHash": "0c6bf0751e053672123cbad30d67851ba0007af6",
       "issue": 4378
     },
@@ -168,10 +116,6 @@
       "type": "copy",
       "file": "src/Libraries/Components/ProgressBarAndroid/ProgressBarAndroid.js",
       "baseFile": "Libraries/Components/ProgressBarAndroid/ProgressBarAndroid.ios.js",
-<<<<<<< HEAD
-      "baseVersion": "0.0.0-f8e5423c8",
-=======
->>>>>>> feca1c6f
       "baseHash": "e5bb18f4dc9ddbf96ab9b83cfc21b1c0495ac59a",
       "issue": 4378
     },
@@ -179,20 +123,12 @@
       "type": "derived",
       "file": "src/Libraries/Components/ProgressViewIOS/ProgressViewIOS.win32.js",
       "baseFile": "Libraries/Components/ProgressViewIOS/ProgressViewIOS.android.js",
-<<<<<<< HEAD
-      "baseVersion": "0.0.0-f8e5423c8",
-=======
->>>>>>> feca1c6f
       "baseHash": "f0b35fdee6b1c9e7bfe860a9e0aefc00337ea7fd"
     },
     {
       "type": "patch",
       "file": "src/Libraries/Components/SafeAreaView/SafeAreaView.win32.js",
       "baseFile": "Libraries/Components/SafeAreaView/SafeAreaView.js",
-<<<<<<< HEAD
-      "baseVersion": "0.0.0-f8e5423c8",
-=======
->>>>>>> feca1c6f
       "baseHash": "db15a0f43bd49e0be23b74b192fb28ee70fd3fee",
       "issue": "LEGACY_FIXME"
     },
@@ -200,10 +136,6 @@
       "type": "copy",
       "file": "src/Libraries/Components/SegmentedControlIOS/SegmentedControlIOS.js",
       "baseFile": "Libraries/Components/SegmentedControlIOS/SegmentedControlIOS.android.js",
-<<<<<<< HEAD
-      "baseVersion": "0.0.0-f8e5423c8",
-=======
->>>>>>> feca1c6f
       "baseHash": "37cea8b532ea4e4335120c6f8b2d3d3548e31b18",
       "issue": 4378
     },
@@ -227,10 +159,6 @@
       "type": "derived",
       "file": "src/Libraries/Components/TextInput/TextInput.win32.tsx",
       "baseFile": "Libraries/Components/TextInput/TextInput.js",
-<<<<<<< HEAD
-      "baseVersion": "0.0.0-f8e5423c8",
-=======
->>>>>>> feca1c6f
       "baseHash": "05c8c1e9142210b472c9c1ce891314b786ecc50f",
       "issue": "LEGACY_FIXME"
     },
@@ -238,10 +166,6 @@
       "type": "patch",
       "file": "src/Libraries/Components/TextInput/TextInputState.win32.js",
       "baseFile": "Libraries/Components/TextInput/TextInputState.js",
-<<<<<<< HEAD
-      "baseVersion": "0.0.0-f8e5423c8",
-=======
->>>>>>> feca1c6f
       "baseHash": "e982deb23d7ad5312ab0c09508a6d58c152b5be7",
       "issue": "LEGACY_FIXME"
     },
@@ -249,10 +173,6 @@
       "type": "copy",
       "file": "src/Libraries/Components/ToastAndroid/ToastAndroid.win32.js",
       "baseFile": "Libraries/Components/ToastAndroid/ToastAndroid.ios.js",
-<<<<<<< HEAD
-      "baseVersion": "0.0.0-f8e5423c8",
-=======
->>>>>>> feca1c6f
       "baseHash": "614b7e88c38f5820656c79d64239bfb74ca308c0",
       "issue": 4378
     },
@@ -284,10 +204,6 @@
       "type": "patch",
       "file": "src/Libraries/Components/View/ReactNativeViewAttributes.win32.js",
       "baseFile": "Libraries/Components/View/ReactNativeViewAttributes.js",
-<<<<<<< HEAD
-      "baseVersion": "0.0.0-f8e5423c8",
-=======
->>>>>>> feca1c6f
       "baseHash": "0825b0257e19cfef2d626f19d219256a01c54b67",
       "issue": "LEGACY_FIXME"
     },
@@ -295,10 +211,6 @@
       "type": "patch",
       "file": "src/Libraries/Components/View/ReactNativeViewViewConfig.win32.js",
       "baseFile": "Libraries/Components/View/ReactNativeViewViewConfig.js",
-<<<<<<< HEAD
-      "baseVersion": "0.0.0-f8e5423c8",
-=======
->>>>>>> feca1c6f
       "baseHash": "8d5d480284b4cdaf7d8d86935967370d455b7b68",
       "issue": "LEGACY_FIXME"
     },
@@ -310,10 +222,6 @@
       "type": "patch",
       "file": "src/Libraries/Components/View/View.win32.js",
       "baseFile": "Libraries/Components/View/View.js",
-<<<<<<< HEAD
-      "baseVersion": "0.0.0-f8e5423c8",
-=======
->>>>>>> feca1c6f
       "baseHash": "147459dc889f04f2405db051445833f791726895",
       "issue": 5843
     },
@@ -329,10 +237,6 @@
       "type": "patch",
       "file": "src/Libraries/Core/ReactNativeVersionCheck.win32.js",
       "baseFile": "Libraries/Core/ReactNativeVersionCheck.js",
-<<<<<<< HEAD
-      "baseVersion": "0.0.0-f8e5423c8",
-=======
->>>>>>> feca1c6f
       "baseHash": "1158beed7e691478c59af78c5a1097d76890cec8",
       "issue": 5170
     },
@@ -340,10 +244,6 @@
       "type": "derived",
       "file": "src/Libraries/Image/Image.win32.js",
       "baseFile": "Libraries/Image/Image.ios.js",
-<<<<<<< HEAD
-      "baseVersion": "0.0.0-f8e5423c8",
-=======
->>>>>>> feca1c6f
       "baseHash": "9bd6a85eef7bb41373df9eb7dd9b21a986848cbd",
       "issue": 4320
     },
@@ -355,10 +255,6 @@
       "type": "derived",
       "file": "src/Libraries/Image/NativeImageLoaderWin32.js",
       "baseFile": "Libraries/Image/NativeImageLoaderIOS.js",
-<<<<<<< HEAD
-      "baseVersion": "0.0.0-f8e5423c8",
-=======
->>>>>>> feca1c6f
       "baseHash": "6161ce89a0b45b24e8df69aa108af22a7b591483",
       "issue": 4320
     },
@@ -402,10 +298,6 @@
       "type": "patch",
       "file": "src/Libraries/Inspector/Inspector.win32.js",
       "baseFile": "Libraries/Inspector/Inspector.js",
-<<<<<<< HEAD
-      "baseVersion": "0.0.0-f8e5423c8",
-=======
->>>>>>> feca1c6f
       "baseHash": "60aa482532caac00745f8ae8611a36c756fb5b75",
       "issue": "LEGACY_FIXME"
     },
@@ -413,10 +305,6 @@
       "type": "patch",
       "file": "src/Libraries/Inspector/InspectorOverlay.win32.js",
       "baseFile": "Libraries/Inspector/InspectorOverlay.js",
-<<<<<<< HEAD
-      "baseVersion": "0.0.0-f8e5423c8",
-=======
->>>>>>> feca1c6f
       "baseHash": "b11d03daa2e3f828a350667f543b2cda4fa65dbf",
       "issue": "LEGACY_FIXME"
     },
@@ -424,10 +312,6 @@
       "type": "derived",
       "file": "src/Libraries/LogBox/UI/LogBoxInspectorStackFrame.win32.js",
       "baseFile": "Libraries/LogBox/UI/LogBoxInspectorStackFrame.js",
-<<<<<<< HEAD
-      "baseVersion": "0.0.0-f8e5423c8",
-=======
->>>>>>> feca1c6f
       "baseHash": "a1f75145b083be2bc83ddc240cadbcdf93931e0d",
       "issue": 5885
     },
@@ -435,10 +319,6 @@
       "type": "derived",
       "file": "src/Libraries/LogBox/UI/LogBoxStyle.win32.js",
       "baseFile": "Libraries/LogBox/UI/LogBoxStyle.js",
-<<<<<<< HEAD
-      "baseVersion": "0.0.0-f8e5423c8",
-=======
->>>>>>> feca1c6f
       "baseHash": "118cad1437e07c7cb6c5c1fc3bb927b0c4dd1d52",
       "issue": 5886
     },
@@ -446,10 +326,6 @@
       "type": "derived",
       "file": "src/Libraries/Network/RCTNetworking.win32.js",
       "baseFile": "Libraries/Network/RCTNetworking.android.js",
-<<<<<<< HEAD
-      "baseVersion": "0.0.0-f8e5423c8",
-=======
->>>>>>> feca1c6f
       "baseHash": "ede560ee51b68436768eca79166c4fb40a3cf20a",
       "issue": 4318
     },
@@ -469,10 +345,6 @@
       "type": "derived",
       "file": "src/Libraries/Settings/Settings.win32.js",
       "baseFile": "Libraries/Settings/Settings.android.js",
-<<<<<<< HEAD
-      "baseVersion": "0.0.0-f8e5423c8",
-=======
->>>>>>> feca1c6f
       "baseHash": "00604dd0ab624b3f5b80d460f48dbc3ac7ee905d",
       "issue": "LEGACY_FIXME"
     },
@@ -492,10 +364,6 @@
       "type": "patch",
       "file": "src/Libraries/StyleSheet/StyleSheet.win32.js",
       "baseFile": "Libraries/StyleSheet/StyleSheet.js",
-<<<<<<< HEAD
-      "baseVersion": "0.0.0-f8e5423c8",
-=======
->>>>>>> feca1c6f
       "baseHash": "95ed8a2da162e168c7d740640a9d6c0fdb282c84",
       "issue": "LEGACY_FIXME"
     },
@@ -503,10 +371,6 @@
       "type": "copy",
       "file": "src/Libraries/Utilities/BackHandler.win32.js",
       "baseFile": "Libraries/Utilities/BackHandler.android.js",
-<<<<<<< HEAD
-      "baseVersion": "0.0.0-f8e5423c8",
-=======
->>>>>>> feca1c6f
       "baseHash": "69605da09902165f866377d7eda5897029ef4d62",
       "issue": 4629
     },
@@ -514,10 +378,6 @@
       "type": "derived",
       "file": "src/Libraries/Utilities/DeviceInfo.win32.js",
       "baseFile": "Libraries/Utilities/DeviceInfo.js",
-<<<<<<< HEAD
-      "baseVersion": "0.0.0-f8e5423c8",
-=======
->>>>>>> feca1c6f
       "baseHash": "19aa984db7404750d8b86ad1359057dfe8912b24",
       "issue": "LEGACY_FIXME"
     },
@@ -525,10 +385,6 @@
       "type": "derived",
       "file": "src/Libraries/Utilities/Dimensions.win32.js",
       "baseFile": "Libraries/Utilities/Dimensions.js",
-<<<<<<< HEAD
-      "baseVersion": "0.0.0-f8e5423c8",
-=======
->>>>>>> feca1c6f
       "baseHash": "6a61022dbe92a0683a82669ace739fc7ca110c7d",
       "issue": "LEGACY_FIXME"
     },
@@ -536,10 +392,6 @@
       "type": "derived",
       "file": "src/Libraries/Utilities/NativePlatformConstantsWin.js",
       "baseFile": "Libraries/Utilities/NativePlatformConstantsIOS.js",
-<<<<<<< HEAD
-      "baseVersion": "0.0.0-f8e5423c8",
-=======
->>>>>>> feca1c6f
       "baseHash": "71ec2fb1dbf35d65562538d2c63d099ec1392d00",
       "issue": "LEGACY_FIXME"
     },
@@ -547,10 +399,6 @@
       "type": "derived",
       "file": "src/Libraries/Utilities/Platform.win32.js",
       "baseFile": "Libraries/Utilities/Platform.android.js",
-<<<<<<< HEAD
-      "baseVersion": "0.0.0-f8e5423c8",
-=======
->>>>>>> feca1c6f
       "baseHash": "750d5a0afc192d9ec98c27d28402285c9e3155a0",
       "issue": "LEGACY_FIXME"
     },
@@ -566,10 +414,6 @@
       "type": "patch",
       "file": "src/RNTester/js/components/ListExampleShared.win32.js",
       "baseFile": "RNTester/js/components/ListExampleShared.js",
-<<<<<<< HEAD
-      "baseVersion": "0.0.0-f8e5423c8",
-=======
->>>>>>> feca1c6f
       "baseHash": "d7be07e3fd8d9c1df8e23d5674ce3eb067d00865",
       "issue": "LEGACY_FIXME"
     },
@@ -577,10 +421,6 @@
       "type": "patch",
       "file": "src/RNTester/js/components/RNTesterExampleFilter.win32.js",
       "baseFile": "RNTester/js/components/RNTesterExampleFilter.js",
-<<<<<<< HEAD
-      "baseVersion": "0.0.0-f8e5423c8",
-=======
->>>>>>> feca1c6f
       "baseHash": "8a8182f7c36e8184b7bbfe1445263ceca622b2c1",
       "issue": "LEGACY_FIXME"
     },
@@ -592,10 +432,6 @@
       "type": "derived",
       "file": "src/RNTester/js/RNTesterApp.win32.js",
       "baseFile": "RNTester/js/RNTesterApp.ios.js",
-<<<<<<< HEAD
-      "baseVersion": "0.0.0-f8e5423c8",
-=======
->>>>>>> feca1c6f
       "baseHash": "34d2517461704840a508ce1856bc3a364fb3fc7e",
       "issue": 4586
     },
@@ -603,10 +439,6 @@
       "type": "derived",
       "file": "src/RNTester/js/utils/RNTesterList.win32.js",
       "baseFile": "RNTester/js/utils/RNTesterList.android.js",
-<<<<<<< HEAD
-      "baseVersion": "0.0.0-f8e5423c8",
-=======
->>>>>>> feca1c6f
       "baseHash": "0ac04af15d7ff9d34b3abe1a11110c24480fba4b",
       "issue": "LEGACY_FIXME"
     },
