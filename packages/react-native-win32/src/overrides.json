--- conflicted
+++ resolved
@@ -233,27 +233,11 @@
     },
     {
       "type": "patch",
-<<<<<<< HEAD
       "file": "Libraries\\core\\ReactNativeVersionCheck.win32.js",
       "baseFile": "Libraries\\core\\ReactNativeVersionCheck.js",
       "baseVersion": "0.0.0-56cf99a96",
       "baseHash": "599ad6d6c8485cd453cd926cdf89f06640d439f6",
       "issue": 5170
-    },
-    {
-      "type": "patch",
-      "file": "Libraries\\core\\setUpDeveloperTools.win32.js",
-      "baseFile": "Libraries\\core\\setUpDeveloperTools.js",
-      "baseVersion": "0.0.0-56cf99a96",
-      "baseHash": "dac10e7b4ec4b65b658f26aeeedc05cc975a53cd",
-      "issue": "LEGACY_FIXME"
-=======
-      "file": "Libraries\\core\\setUpReactDevTools.win32.js",
-      "baseFile": "Libraries\\core\\setUpReactDevTools.js",
-      "baseVersion": "0.62.0-rc.3",
-      "baseHash": "90b15d4c0940af7c72077d1eaef45d3256012aed",
-      "issue": 4310
->>>>>>> 6c861c29
     },
     {
       "type": "derived",
