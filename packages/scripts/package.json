{
  "name": "react-native-windows-repo-scripts",
  "version": "0.0.1",
  "description": "Private scripts for development dependencies inside react-native-window repo",
  "private": true,
  "license": "MIT",
  "repository": {
    "type": "git",
    "url": "git@github.com:microsoft/react-native-windows.git",
    "directory": "packages/scripts"
  },
  "devDependencies": {
    "chalk": "^4.1.0",
    "clang-format": "1.2.4",
<<<<<<< HEAD
    "eslint": "5.1.0",
    "just-scripts": "^0.36.1"
=======
    "find-up": "^4.1.0",
    "glob": "^7.1.6",
    "js-yaml": "^3.14.0",
    "just-scripts": "^0.36.1",
    "lodash": "^4.17.15",
    "simplegit": "^1.0.2",
    "yargs": "^15.3.1"
>>>>>>> 17d8bed3
  }
}<|MERGE_RESOLUTION|>--- conflicted
+++ resolved
@@ -12,10 +12,7 @@
   "devDependencies": {
     "chalk": "^4.1.0",
     "clang-format": "1.2.4",
-<<<<<<< HEAD
     "eslint": "5.1.0",
-    "just-scripts": "^0.36.1"
-=======
     "find-up": "^4.1.0",
     "glob": "^7.1.6",
     "js-yaml": "^3.14.0",
@@ -23,6 +20,5 @@
     "lodash": "^4.17.15",
     "simplegit": "^1.0.2",
     "yargs": "^15.3.1"
->>>>>>> 17d8bed3
   }
 }