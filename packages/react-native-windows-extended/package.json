{
  "name": "react-native-windows-extended",
<<<<<<< HEAD
  "version": "0.61.0",
=======
  "version": "0.60.69-4",
>>>>>>> a337af00
  "description": "Additional react-native-windows components that are not part of RN lean-core.",
  "main": "lib/index.js",
  "repository": {
    "type": "git",
    "url": "git@github.com:microsoft/react-native-windows.git",
    "directory": "packages/react-native-windows-extended"
  },
  "scripts": {
    "build": "just-scripts build",
    "clean": "just-scripts clean",
    "lint": "just-scripts lint",
    "lint:fix": "eslint ./**/*.js ./**/*.ts ./**/*.tsx --fix",
    "watch": "tsc -w"
  },
  "license": "MIT",
  "private": false,
  "dependencies": {
<<<<<<< HEAD
    "react-native-windows": "0.61.0"
=======
    "react-native-windows": "0.60.0-vnext.127"
>>>>>>> a337af00
  },
  "devDependencies": {
    "@react-native-community/eslint-config": "^0.0.5",
    "@types/es6-collections": "^0.5.29",
    "@types/es6-promise": "0.0.32",
    "@types/react": "16.8.15",
    "@types/react-native": "~0.60.5",
    "@typescript-eslint/eslint-plugin": "^1.5.0",
    "@typescript-eslint/parser": "^1.5.0",
    "clang-format": "1.2.4",
    "eslint": "5.1.0",
    "eslint-plugin-prettier": "2.6.2",
    "just-scripts": "^0.24.2",
    "prettier": "1.13.6",
<<<<<<< HEAD
    "react": "16.9.0",
    "react-native": "0.61.5",
    "typescript": "3.5.3"
  },
  "peerDependencies": {
    "react": "16.9.0",
    "react-native": "0.61.5"
=======
    "react": "16.8.6",
    "react-native": "https://github.com/microsoft/react-native/archive/v0.60.0-microsoft.40.tar.gz",
    "typescript": "3.5.3"
  },
  "peerDependencies": {
    "react": "16.8.6",
    "react-native": "^0.60.0 || 0.60.0-microsoft.40 || https://github.com/microsoft/react-native/archive/v0.60.0-microsoft.40.tar.gz"
>>>>>>> a337af00
  },
  "beachball": {
    "disallowedChangeTypes": [
      "major",
      "minor"
    ]
  }
}<|MERGE_RESOLUTION|>--- conflicted
+++ resolved
@@ -1,10 +1,6 @@
 {
   "name": "react-native-windows-extended",
-<<<<<<< HEAD
   "version": "0.61.0",
-=======
-  "version": "0.60.69-4",
->>>>>>> a337af00
   "description": "Additional react-native-windows components that are not part of RN lean-core.",
   "main": "lib/index.js",
   "repository": {
@@ -22,11 +18,7 @@
   "license": "MIT",
   "private": false,
   "dependencies": {
-<<<<<<< HEAD
     "react-native-windows": "0.61.0"
-=======
-    "react-native-windows": "0.60.0-vnext.127"
->>>>>>> a337af00
   },
   "devDependencies": {
     "@react-native-community/eslint-config": "^0.0.5",
@@ -41,23 +33,13 @@
     "eslint-plugin-prettier": "2.6.2",
     "just-scripts": "^0.24.2",
     "prettier": "1.13.6",
-<<<<<<< HEAD
     "react": "16.9.0",
     "react-native": "0.61.5",
     "typescript": "3.5.3"
   },
   "peerDependencies": {
-    "react": "16.9.0",
-    "react-native": "0.61.5"
-=======
-    "react": "16.8.6",
-    "react-native": "https://github.com/microsoft/react-native/archive/v0.60.0-microsoft.40.tar.gz",
-    "typescript": "3.5.3"
-  },
-  "peerDependencies": {
     "react": "16.8.6",
     "react-native": "^0.60.0 || 0.60.0-microsoft.40 || https://github.com/microsoft/react-native/archive/v0.60.0-microsoft.40.tar.gz"
->>>>>>> a337af00
   },
   "beachball": {
     "disallowedChangeTypes": [
