# Change Log - react-native-windows-extended

<<<<<<< HEAD
This log was last generated on Thu, 17 Oct 2019 20:58:22 GMT and should not be manually modified.

=======
This log was last generated on Sat, 26 Oct 2019 02:55:31 GMT and should not be manually modified.

## 0.60.13
Sat, 26 Oct 2019 02:55:31 GMT

### Patches

- Updating react-native to version: 0.60.0-microsoft.13 (53619745+rnbot@users.noreply.github.com)
## 0.60.12
Fri, 25 Oct 2019 23:07:25 GMT

### Patches

- Fixed merge/clang (jthysell@microsoft.com)
## 0.60.11
Fri, 25 Oct 2019 20:56:10 GMT

### Patches

- Updating react-native to version: 0.60.0-microsoft.12 (53619745+rnbot@users.noreply.github.com)
## 0.60.10
Wed, 23 Oct 2019 20:38:22 GMT

### Patches

- Updating react-native to version: 0.60.0-microsoft.11 (53619745+rnbot@users.noreply.github.com)
## 0.60.9
Tue, 22 Oct 2019 03:28:58 GMT

### Patches

- Updating react-native to version: 0.60.0-microsoft.9 (53619745+rnbot@users.noreply.github.com)
## 0.60.8
Thu, 17 Oct 2019 23:10:13 GMT

### Patches

- Updating react-native to version: 0.60.0-microsoft.8 (53619745+rnbot@users.noreply.github.com)
>>>>>>> bfbc0178
## 0.60.7
Thu, 17 Oct 2019 20:58:22 GMT

### Patches

- Fix two issues: 1) you cannot animated 2 subchannels of the same property with different animations. to fix this we animated yet another property set for translation and scale owned by the props nodes and use one animation to animate all of the subchannels for the uiElement. 2) Reference parameter names which started with a multi digit number are unsupported so i added an n to the start of each name, which was previously just the node's tag. (stpete@microsoft.com)
## 0.60.6
Tue, 15 Oct 2019 22:35:30 GMT

### Patches

- Updating react-native to version: 0.60.0-microsoft.7 (53619745+rnbot@users.noreply.github.com)
## 0.60.5
Wed, 09 Oct 2019 15:13:21 GMT

### Patches

- Updating react-native to version: 0.60.0-microsoft.5 (53619745+rnbot@users.noreply.github.com)
## 0.60.4
Fri, 04 Oct 2019 16:32:45 GMT

### Patches

- Update to react-native@0.60.0-microsoft.3 (acoates@microsoft.com)
## 0.60.3
Wed, 02 Oct 2019 00:14:42 GMT

### Patches

- Align rnw-extended version number with rnw (email not defined)
## 0.61.1
Mon, 30 Sep 2019 16:21:08 GMT

### Patches

- Bump up to latest published version. (#3275) (julio.rocha@microsoft.com)
## 0.61.0
Fri, 27 Sep 2019 17:34:59 GMT

### Minor changes

- View updates (randyfl@microsoft.com)
## 0.60.1
Tue, 24 Sep 2019 19:11:20 GMT

### Patches

- Update to react-native 0.60 (acoates@microsoft.com)
## 0.60.0
Wed, 18 Sep 2019 18:18:37 GMT

### Minor changes

- Add the SpringAnimationDriver (stpete@microsoft.com)
## 0.59.1
Tue, 17 Sep 2019 05:17:28 GMT

### Patches

- Updating react-native to version: 0.59.0-microsoft.82 (53619745+rnbot@users.noreply.github.com)
## 0.15.7
Thu, 12 Sep 2019 23:51:35 GMT

### Patches

- Updating react-native to version: 0.59.0-microsoft.79 (53619745+rnbot@users.noreply.github.com)
- Updating react-native to version: 0.59.0-microsoft.80 (53619745+rnbot@users.noreply.github.com)
## 0.15.4
Wed, 11 Sep 2019 18:44:17 GMT

### Patches

- Updating react-native to version: 0.59.0-microsoft.77 (53619745+rnbot@users.noreply.github.com)
## 0.15.3
Tue, 10 Sep 2019 00:44:04 GMT

### Patches

- Updating react-native to version: 0.59.0-microsoft.74 (53619745+rnbot@users.noreply.github.com)
## 0.15.2
Tue, 03 Sep 2019 21:49:49 GMT

### Patches

- Updating react-native to version: 0.59.0-microsoft.73 (53619745+rnbot@users.noreply.github.com)
## 0.15.1
Tue, 03 Sep 2019 20:24:37 GMT

### Patches

- Updating react-native to version: 0.59.0-microsoft.72 (53619745+rnbot@users.noreply.github.com)
## 0.15.0
Thu, 29 Aug 2019 20:21:10 GMT

### Minor changes

- View updates (randyfl@microsoft.com)
### Patches

- Updating react-native to version: 0.59.0-microsoft.71 (53619745+rnbot@users.noreply.github.com)
## 0.14.6
Thu, 29 Aug 2019 01:33:54 GMT

### Patches

- Updating react-native to version: 0.59.0-microsoft.70 (53619745+rnbot@users.noreply.github.com)
## 0.14.5
Wed, 28 Aug 2019 18:34:51 GMT

### Patches

- Updating react-native to version: 0.59.0-microsoft.69 (53619745+rnbot@users.noreply.github.com)
## 0.14.4
Tue, 27 Aug 2019 04:41:01 GMT

### Patches

- Updating react-native to version: 0.59.0-microsoft.68 (53619745+rnbot@users.noreply.github.com)
## 0.14.3
Sat, 24 Aug 2019 15:32:08 GMT

### Patches

- Updating react-native to version: 0.59.0-microsoft.67 (53619745+rnbot@users.noreply.github.com)
## 0.14.2
Fri, 23 Aug 2019 01:27:19 GMT

### Patches

- turn off RTTI (email not defined)

## 0.14.1
Thu, 22 Aug 2019 21:17:45 GMT

### Patches

- Updating react-native to version: 0.59.0-microsoft.49 (53619745+rnbot@users.noreply.github.com)

## 0.14.0
Wed, 21 Aug 2019 21:34:46 GMT

### Minor changes

- Barebone V8 integration (anandrag@microsoft.com)

## 0.13.3
Tue, 20 Aug 2019 21:54:07 GMT

### Patches

- Minor fixes made in RN60 update that can be brought right to master (acoates@microsoft.com)

## 0.13.2
Mon, 19 Aug 2019 20:59:57 GMT

### Patches

- fix flyout full placement mode (kmelmon@microsoft.com)

## 0.13.1
Mon, 19 Aug 2019 16:43:43 GMT

### Patches

- Start API documentation (acoates@microsoft.com)
,- Improved fix for overlapping XAML theme shadows on Flyouts (kenander@microsoft.com)
,- Ensure folly is downloaded before react-native-windows-extended builds (acoates@microsoft.com)

## 0.13.0
Tue, 13 Aug 2019 19:56:52 GMT

### Minor changes

- Updating react-native to version: 0.59.0-microsoft.43 (53619745+rnbot@users.noreply.github.com)

## 0.12.0
Mon, 12 Aug 2019 20:02:04 GMT

### Minor changes

- Updating react-native to version: 0.59.0-microsoft.42 (53619745+rnbot@users.noreply.github.com)

## 0.11.0
Sun, 11 Aug 2019 04:57:41 GMT

### Minor changes

- Updating react-native to version: 0.59.0-microsoft.41 (53619745+rnbot@users.noreply.github.com)

## 0.10.0
Fri, 09 Aug 2019 06:07:04 GMT

### Minor changes

- Updating react-native to version: 0.59.0-microsoft.40 (53619745+rnbot@users.noreply.github.com)

## 0.9.1
Thu, 08 Aug 2019 20:57:44 GMT

### Patches

- Clear m_needsForceLayout between calls to DoLayout (decrowle@microsoft.com)

## 0.9.0
Wed, 07 Aug 2019 16:00:25 GMT

### Minor changes

- Updating react-native to version: 0.59.0-microsoft.38 (53619745+rnbot@users.noreply.github.com)

## 0.8.0
Tue, 06 Aug 2019 21:09:10 GMT

### Minor changes

- Updating react-native to version: 0.59.0-microsoft.37 (53619745+rnbot@users.noreply.github.com)

## 0.7.0
Tue, 06 Aug 2019 18:30:23 GMT

### Minor changes

- Updating react-native to version: 0.59.0-microsoft.36 (53619745+rnbot@users.noreply.github.com)

## 0.6.1
Tue, 06 Aug 2019 15:46:10 GMT

### Patches

- Add CustomFrameworkElement, backed by a custom view manager (acoates@microsoft.com)

## 0.6.0
Tue, 06 Aug 2019 00:59:54 GMT

### Minor changes

- Updating react-native to version: 0.59.0-microsoft.35 (53619745+rnbot@users.noreply.github.com)

## 0.5.0
Mon, 05 Aug 2019 17:37:47 GMT

### Minor changes

- Updating react-native to version: 0.59.0-microsoft.34 (53619745+rnbot@users.noreply.github.com)

## 0.4.1
Mon, 05 Aug 2019 16:01:04 GMT

### Patches

- Fix single line text trimming issue (dida@ntdev.microsoft.com)

## 0.4.0
Mon, 05 Aug 2019 00:09:47 GMT

### Minor changes

- Updating react-native to version: 0.59.0-microsoft.33 (53619745+rnbot@users.noreply.github.com)

## 0.3.0
Sat, 03 Aug 2019 04:30:38 GMT

### Minor changes

- Add the SpringAnimationDriver (stpete@microsoft.com)

## 0.0.3
Fri, 26 Jul 2019 05:43:01 GMT

### Patches

- Make react-native-windows-extended use react-native-windows (acoates@microsoft.com)

## 0.0.2
Wed, 24 Jul 2019 21:03:23 GMT

### Patches

- Initial commit (acoates@microsoft.com)<|MERGE_RESOLUTION|>--- conflicted
+++ resolved
@@ -1,9 +1,5 @@
 # Change Log - react-native-windows-extended
 
-<<<<<<< HEAD
-This log was last generated on Thu, 17 Oct 2019 20:58:22 GMT and should not be manually modified.
-
-=======
 This log was last generated on Sat, 26 Oct 2019 02:55:31 GMT and should not be manually modified.
 
 ## 0.60.13
@@ -42,7 +38,6 @@
 ### Patches
 
 - Updating react-native to version: 0.60.0-microsoft.8 (53619745+rnbot@users.noreply.github.com)
->>>>>>> bfbc0178
 ## 0.60.7
 Thu, 17 Oct 2019 20:58:22 GMT
 
