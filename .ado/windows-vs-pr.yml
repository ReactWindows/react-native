# This file defines the Windows Visual Studio PR build steps used during the CI loop
name: $(Date:yyyyMMdd).$(Rev:.r)

trigger: none # will disable CI builds entirely

pr:
  - master

variables:
  # General / Default
  VmImage: vs2017-win2016
  MSBuildVersion: 16.0
  MSBuildArchitecture: x64
  MSBuildPreferredToolArchitecture: x64
  MSBuildPlatformToolset: v141
  TargetPlatformVersion: 10.0.18362.0
  VsComponents: Microsoft.VisualStudio.Component.VC.v141.x86.x64

jobs:
  - job: Setup
    steps:
      - task: powershell@2
        name: checkPayload
        displayName: "Check if build is required for this PR"
        inputs:
          targetType: filePath
          filePath: .ado/shouldSkipPRBuild.ps1

  - job: RNWUniversalPR
    displayName: Universal PR
    dependsOn: Setup
    condition: ne( dependencies.Setup.outputs['checkPayload.shouldSkipPRBuild'], 'True' )
    strategy:
      matrix:
        X64Debug:
          BuildConfiguration: Debug
          BuildPlatform: x64
          UseRNFork: true
          LayoutHeaders: true
        X86Debug:
          BuildConfiguration: Debug
          BuildPlatform: x86
          UseRNFork: true
        ArmDebug:
          BuildConfiguration: Debug
          BuildPlatform: arm
          UseRNFork: true
        X64Release:
          BuildConfiguration: Release
          BuildPlatform: x64
          UseRNFork: true
        X86Release:
          BuildConfiguration: Release
          BuildPlatform: x86
          UseRNFork: true
        ArmRelease:
          BuildConfiguration: Release
          BuildPlatform: arm
          UseRNFork: true
        PublicRNX86Debug:
          BuildConfiguration: Debug
          BuildPlatform: x86
          UseRNFork: false
    pool:
      vmImage: $(VmImage)
    timeoutInMinutes: 60
    cancelTimeoutInMinutes: 5

    steps:
      - checkout: self
        clean: false
        submodules: false

      # #TODO: Remove
      # - powershell: |
      #     ls 'C:\Program Files (x86)\Microsoft Visual Studio\2017\Enterprise\Common7\IDE\Extensions\' -Name -Recurse -Include '*GoogleTest*'

      - template: templates/build-rnw.yml
        parameters:
          useRnFork: $(UseRNFork)
          yarnBuildCmd: buildci
          project: vnext/ReactWindows-Universal.sln
          vsComponents: $(VsComponents),Microsoft.VisualStudio.Component.VC.v141.ARM
          msbuildArguments:
#            /p:VCTargetsPath="$(VCTargetsPath)"

      - template: templates/publish-build-artifacts-for-nuget.yml
        parameters:
          artifactName: ReactWindows
          layoutHeaders: eq('true', variables['LayoutHeaders'])
          contents: |
            ReactUWP\**

      - task: NuGetCommand@2
        displayName: NuGet restore - Playground
        inputs:
          command: restore
          restoreSolution: packages/playground/windows/Playground.sln
          verbosityRestore: Detailed # Options: quiet, normal, detailed

      - task: MSBuild@1
        displayName: MSBuild - Playground
        inputs:
          solution: packages/playground/windows/Playground.sln
          msbuildVersion: $(MSBuildVersion) # Optional. Options: latest, 16.0, 15.0, 14.0, 12.0, 4.0
          msbuildArchitecture: $(MSBuildArchitecture) # Optional. Options: x86, x64
          platform: $(BuildPlatform) # Optional
          configuration: $(BuildConfiguration) # Optional
          msbuildArguments:
            /p:PreferredToolArchitecture=$(MSBuildPreferredToolArchitecture)
            /p:PlatformToolset=$(MSBuildPlatformToolset)
          clean: true # Optional
        condition: and(succeeded(), eq(variables['UseRNFork'], 'true'))

      - task: CmdLine@2
        displayName: Create Playground bundle
        inputs:
          script: node node_modules/react-native/local-cli/cli.js bundle --entry-file Samples\index.tsx --bundle-output Playground.bundle
          workingDirectory: packages\playground

      - task: NuGetCommand@2
        displayName: NuGet restore - SampleApps
        inputs:
          command: restore
          restoreSolution: packages/microsoft-reactnative-sampleapps/windows/SampleApps.sln
          verbosityRestore: Detailed # Options: quiet, normal, detailed

      - task: MSBuild@1
        displayName: MSBuild - SampleApps
        inputs:
          solution: packages/microsoft-reactnative-sampleapps/windows/SampleApps.sln
          msbuildVersion: $(MSBuildVersion) # Optional. Options: latest, 16.0, 15.0, 14.0, 12.0, 4.0
          msbuildArchitecture: $(MSBuildArchitecture) # Optional. Options: x86, x64
          platform: $(BuildPlatform) # Optional
          configuration: $(BuildConfiguration) # Optional
          msbuildArguments:
            /p:PreferredToolArchitecture=$(MSBuildPreferredToolArchitecture)
            /p:PlatformToolset=$(MSBuildPlatformToolset)
          clean: true # Optional
        condition: and(succeeded(), eq(variables['UseRNFork'], 'true'), False) # Disabled until we switch to VS 2019

      - task: CmdLine@2
        displayName: Create SampleApp bundle
        inputs:
          script: node node_modules/react-native/local-cli/cli.js bundle --entry-file index.windows.js --bundle-output SampleApp.bundle
          workingDirectory: packages\microsoft-reactnative-sampleapps

      - task: CmdLine@2
        displayName: Create RNTester bundle
        inputs:
          script: node ../node_modules/react-native/local-cli/cli.js bundle --entry-file .\RNTester.js --bundle-output RNTester.windows.bundle --platform windows
          workingDirectory: vnext
        condition: and(succeeded(), eq(variables['UseRNFork'], 'true'))

  - job: RNWDesktopPR
    displayName: Desktop PR
    dependsOn: Setup
    condition: ne( dependencies.Setup.outputs['checkPayload.shouldSkipPRBuild'], 'True' )
    strategy:
      matrix:
        X64Debug:
          BuildConfiguration: Debug
          BuildPlatform: x64
        X86Debug:
          BuildConfiguration: Debug
          BuildPlatform: x86
        X64Release:
          BuildConfiguration: Release
          BuildPlatform: x64
        X86Release:
          BuildConfiguration: Release
          BuildPlatform: x86

    pool:
      vmImage: $(VmImage)
    timeoutInMinutes: 60 # how long to run the job before automatically cancelling
    cancelTimeoutInMinutes: 5 # how much time to give 'run always even if cancelled tasks' before killing them

    variables:
      Desktop.IntegrationTests.Filter: (FullyQualifiedName!~WebSocketJSExecutorIntegrationTest)&(FullyQualifiedName!=RNTesterIntegrationTests::WebSocket)&(FullyQualifiedName!~WebSocket)
      GoogleTestAdapterPath: 'C:\Program Files (x86)\Microsoft Visual Studio\2017\Enterprise\Common7\IDE\Extensions\drknwe51.xnq'
      # VCTargetsPath: 'C:\Program Files (x86)\Microsoft Visual Studio\2017\Enterprise\MSBuild\Microsoft\VC\v150'

    steps:
      - checkout: self
        clean: false
        submodules: false

      - task: VisualStudioTestPlatformInstaller@1
        inputs:
          testPlatformVersion: 16.3.0

      - template: templates/build-rnw.yml
        parameters:
          yarnBuildCmd: buildci
          project: vnext/ReactWindows-Desktop.sln
          platformToolset: v141
          vsComponents: $(VsComponents)
          msbuildArguments:
            /p:RNW_PKG_VERSION_STR="Private Build"
            /p:RNW_PKG_VERSION="1000,0,0,0"
#            /p:VCTargetsPath="$(VCTargetsPath)"

      - task: VSTest@2
        displayName: Run Desktop Unit Tests
        timeoutInMinutes: 5 # Set smaller timeout , due to hangs
        inputs:
          testSelector: testAssemblies
          testAssemblyVer2: |
            React.Windows.Desktop.UnitTests/React.Windows.Desktop.UnitTests.dll
            JSI.Desktop.UnitTests/JSI.Desktop.UnitTests.exe
          pathtoCustomTestAdapters: $(GoogleTestAdapterPath)
          searchFolder: $(Build.SourcesDirectory)/vnext/target/$(BuildPlatform)/$(BuildConfiguration)
          runTestsInIsolation: true
          platform: $(BuildPlatform)
          configuration: $(BuildConfiguration)
          publishRunAttachments: true
          collectDumpOn: onAbortOnly
          vsTestVersion: toolsInstaller

      - template: templates/stop-packagers.yml

      - task: PowerShell@2
        displayName: Set up test servers
        inputs:
          targetType: filePath # filePath | inline
          filePath: $(Build.SourcesDirectory)\vnext\Scripts\Tfs\Start-TestServers.ps1
          arguments: -SourcesDirectory $(Build.SourcesDirectory)\vnext -Preload -SleepSeconds 30

      - task: VSTest@2
        displayName: Run Desktop Integration Tests
        inputs:
          testSelector: testAssemblies
          testAssemblyVer2: React.Windows.Desktop.IntegrationTests\React.Windows.Desktop.IntegrationTests.dll
          searchFolder: $(Build.SourcesDirectory)\vnext\target\$(BuildPlatform)\$(BuildConfiguration)
          testFiltercriteria: $(Desktop.IntegrationTests.Filter)
          runTestsInIsolation: true
          platform: $(BuildPlatform)
          configuration: $(BuildConfiguration)
          publishRunAttachments: true
          collectDumpOn: onAbortOnly
          vsTestVersion: toolsInstaller

      - template: templates/stop-packagers.yml

      - template: templates/publish-build-artifacts-for-nuget.yml
        parameters:
          artifactName: ReactWindows
          contents: |
            React.Windows.Desktop.DLL\**
            React.Windows.Desktop.Test.DLL\**

  - job: CliInit
    displayName: Verify react-native init
    dependsOn: Setup
    condition: ne( dependencies.Setup.outputs['checkPayload.shouldSkipPRBuild'], 'True' )
    strategy:
      matrix:
        DebugCs:
          language: cs
          configuration: Debug
        DebugBundleCs:
          language: cs
          configuration: DebugBundle
        DebugCpp:
          language: cpp
          configuration: Debug
<<<<<<< HEAD
        DebugBundleCpp:
          language: cpp
          configuration: DebugBundle
=======
          vsComponents: $(VsComponents)
>>>>>>> 122eb9cc

    timeoutInMinutes: 30 # how long to run the job before automatically cancelling
    cancelTimeoutInMinutes: 5 # how much time to give 'run always even if cancelled tasks' before killing them
    pool:
      vmImage: $(VmImage)
    steps:
      - template: templates/react-native-init.yml
        parameters:
          version: 0.60.6
          platform: x64
<<<<<<< HEAD
=======
          configuration: Debug
          vsComponents: $(VsComponents)
>>>>>>> 122eb9cc

  - job: RNWFormatting
    displayName: Verify change files + formatting
    dependsOn: Setup
    condition: ne( dependencies.Setup.outputs['checkPayload.shouldSkipPRBuild'], 'True' )
    pool:
      vmImage: $(VmImage)
    timeoutInMinutes: 10 # how long to run the job before automatically cancelling
    cancelTimeoutInMinutes: 5 # how much time to give 'run always even if cancelled tasks' before killing them
    steps:
      - checkout: self # self represents the repo where the initial Pipelines YAML file was found
        clean: true # whether to fetch clean each time
        fetchDepth: 2 # the depth of commits to ask Git to fetch
        lfs: false # whether to download Git-LFS files
        submodules: false # set to 'true' for a single level of submodules or 'recursive' to get submodules of submodules
        persistCredentials: false # set to 'true' to leave the OAuth token in the Git config after the initial fetch

      - task: CmdLine@2
        displayName: yarn install
        inputs:
          script: yarn install --frozen-lockfile

      - task: CmdLine@2
        displayName: Check for change files
        inputs:
          script: node ./node_modules/beachball/bin/beachball.js check --changehint "Run `yarn change` from root of repo to generate a change file."

      - task: CmdLine@2
        displayName: yarn format:verify
        inputs:
          script: yarn format:verify

  - job: CurrentPR
    dependsOn: Setup
    condition: ne( dependencies.Setup.outputs['checkPayload.shouldSkipPRBuild'], 'True' )
    displayName: Current (C#) PR
    strategy:
      matrix:
        #X64Debug:
        #  BuildConfiguration: Debug
        #  BuildPlatform: x64
        #  UTTestOutputConfigDir: Debug
        #X64Release:
        #  BuildConfiguration: Release
        #  BuildPlatform: x64
        #  UTTestOutputConfigDir: Release
        X64DebugBundle:
          BuildConfiguration: DebugBundle
          BuildPlatform: x64
          UTTestOutputConfigDir: Debug
        ArmDebug:
          BuildConfiguration: Debug
          BuildPlatform: ARM
          UTTestOutputConfigDir: Debug
        X86Debug:
          BuildConfiguration: Debug
          BuildPlatform: x86
          UTTestOutputConfigDir: Debug
        #X86Release:
        #  BuildConfiguration: Release
        #  BuildPlatform: x86
        #  UTTestOutputConfigDir: Release
        #X86ReleaseBundle:
        #  BuildConfiguration: ReleaseBundle
        #  BuildPlatform: x86
        #  UTTestOutputConfigDir: Release
    pool:
      vmImage: $(VmImage)
    timeoutInMinutes: 30 # how long to run the job before automatically cancelling
    cancelTimeoutInMinutes: 5 # how much time to give 'run always even if cancelled tasks' before killing them

    steps:
      - checkout: self # self represents the repo where the initial Pipelines YAML file was found
        clean: true # whether to fetch clean each time
        # fetchDepth: 2 # the depth of commits to ask Git to fetch
        lfs: false # whether to download Git-LFS files
        submodules: recursive # set to 'true' for a single level of submodules or 'recursive' to get submodules of submodules
        persistCredentials: false # set to 'true' to leave the OAuth token in the Git config after the initial fetch

      - task: PowerShell@2
        displayName: Download Winium
        inputs:
          targetType: inline # filePath | inline
          script: |
            curl -o $(System.DefaultWorkingDirectory)\winium.zip https://github.com/2gis/Winium.Desktop/releases/download/v1.6.0/Winium.Desktop.Driver.zip

      - task: ExtractFiles@1
        displayName: Extract Winium
        inputs:
          archiveFilePatterns: $(System.DefaultWorkingDirectory)\winium.zip
          destinationFolder: $(System.DefaultWorkingDirectory)\winium

      - task: NuGetCommand@2
        displayName: NuGet restore
        inputs:
          command: restore
          restoreSolution: current/ReactWindows/ReactNative.sln
          verbosityRestore: Detailed # Options: quiet, normal, detailed

      - task: CmdLine@2
        displayName: Install react-native-cli
        inputs:
          script: npm install -g react-native-cli

      - task: CmdLine@2
        displayName: npm install
        inputs:
          script: npm install
          workingDirectory: current

      - task: CmdLine@2
        displayName: Make Bundle Dir
        inputs:
          script: mkdir current\ReactWindows\Playground.Net46\ReactAssets

      - task: CmdLine@2
        displayName: Make Bundle
        inputs:
          script: react-native bundle --platform windows --entry-file ./ReactWindows/Playground.Net46/index.windows.js --bundle-output ./ReactWindows/Playground.Net46/ReactAssets/index.windows.bundle --assets-dest ./ReactWindows/Playground.Net46/ReactAssets --dev false
          workingDirectory: current

      - template: templates\install-SDK.yml

      - task: PowerShell@2
        displayName: Install Visual Studio dependencies
        inputs:
          targetType: filePath
          filePath: $(Build.SourcesDirectory)/vnext/Scripts/Tfs/Install-VsFeatures.ps1
          arguments:
            -InstallerUri https://download.visualstudio.microsoft.com/download/pr/c4fef23e-cc45-4836-9544-70e213134bc8/1ee5717e9a1e05015756dff77eb27d554a79a6db91f2716d836df368381af9a1/vs_Enterprise.exe
            -Components $(VsComponents),Microsoft.VisualStudio.Component.VC.v141.AR
        condition: and(ne(variables['VsComponents'], ''), eq(variables['VmImage'], 'windows-2019'))

      - task: MSBuild@1
        displayName: MSBuild
        inputs:
          solution: current/ReactWindows/ReactNative.sln
          #msbuildLocationMethod: 'version' # Optional. Options: version, location
          msbuildVersion: $(MSBuildVersion) # Optional. Options: latest, 16.0, 15.0, 14.0, 12.0, 4.0
          #msbuildArchitecture: $(MSBuildArchitecture) # Optional. Options: x86, x64
          #msbuildLocation: # Optional
          platform: $(BuildPlatform) # Optional
          configuration: $(BuildConfiguration) # Optional
          msbuildArguments:
            /p:PreferredToolArchitecture=$(MSBuildPreferredToolArchitecture)
            /p:PlatformToolset=$(MSBuildPlatformToolset)
            /p:TargetPlatformVersion=$(TargetPlatformVersion)
            /p:WindowsTargetPlatformVersion=$(TargetPlatformVersion)
#            /p:VCTargetsPath="C:\Program Files (x86)\Microsoft Visual Studio\2019\Enterprise\MSBuild\Microsoft\VC\v150"
          #clean: true # Optional
          #maximumCpuCount: false # Optional
          #restoreNugetPackages: false # Optional
          #logProjectEvents: false # Optional
          #createLogFile: false # Optional
          #logFileVerbosity: 'normal' # Optional. Options: quiet, minimal, normal, detailed, diagnostic

      - task: PowerShell@2
        displayName: Start Winium
        inputs:
          targetType: inline # filePath | inline
          script: |
            $winium = Start-Process -PassThru $(System.DefaultWorkingDirectory)\winium\Winium.Desktop.Driver.exe
            Start-Sleep -s 5

      - task: VSTest@2
        displayName: Run Unit Tests
        timeoutInMinutes: 5 # Set smaller timeout for UTs, since there have been some hangs, and this allows the job to timeout quicker
        inputs:
          testSelector: testAssemblies
          testAssemblyVer2: ReactNative.Net46.Tests.dll # Required when testSelector == TestAssemblies
          searchFolder: '$(Build.SourcesDirectory)\current\ReactWindows\ReactNative.Net46.Tests\bin\$(BuildPlatform)\$(UTTestOutputConfigDir)'
          # vsTestVersion: $(VsTestVersion)
          runTestsInIsolation: true
          platform: $(BuildPlatform)
          configuration: $(BuildConfiguration)
          publishRunAttachments: true
          collectDumpOn: onAbortOnly
        condition: and(succeeded(), ne(variables['BuildPlatform'], 'ARM'))
      # Previous AppVeyor definition had code to trigger this, but due to a bug in the AppVeyor build def it was never triggering
      # It currently fails, so commenting this out for now
      #- task: CmdLine@2
      #  displayName: npm test
      #  inputs:
      #    script: npm test
      #    workingDirectory: current
      #  condition: and(succeeded(), or(eq(variables['BuildConfiguration'], 'DebugBundle'), eq(variables['BuildConfiguration'], 'ReleaseBundle')))

  - template: templates/e2e-test-job.yml # Template reference
    parameters:
      name: E2ETest
      pool:
        vmImage: windows-2019
      BuildPlatform: x64
      UseRNFork: true
      vsComponents: Microsoft.VisualStudio.Component.VC.v141.x86.x64

  - job: RNWNugetPR
    displayName: Build and Pack Nuget
    dependsOn:
      - Setup
      - RNWUniversalPR
      - RNWDesktopPR
    condition: ne( dependencies.Setup.outputs['checkPayload.shouldSkipPRBuild'], 'True' )
    pool:
      vmImage: $(VmImage)
    timeoutInMinutes: 30
    cancelTimeoutInMinutes: 5
    steps:
      - checkout: self
        fetchDepth: 1

      # The commit tag in the nuspec requires that we use at least nuget 4.6
      - task: NuGetToolInstaller@0
        inputs:
          versionSpec: ">=4.6.0"

      - template: templates/prep-and-pack-nuget.yml<|MERGE_RESOLUTION|>--- conflicted
+++ resolved
@@ -254,24 +254,21 @@
     displayName: Verify react-native init
     dependsOn: Setup
     condition: ne( dependencies.Setup.outputs['checkPayload.shouldSkipPRBuild'], 'True' )
+    vsComponents: $(VsComponents)
     strategy:
       matrix:
         DebugCs:
           language: cs
           configuration: Debug
-        DebugBundleCs:
-          language: cs
-          configuration: DebugBundle
         DebugCpp:
           language: cpp
           configuration: Debug
-<<<<<<< HEAD
-        DebugBundleCpp:
-          language: cpp
-          configuration: DebugBundle
-=======
-          vsComponents: $(VsComponents)
->>>>>>> 122eb9cc
+#        DebugBundleCpp:
+#          language: cpp
+#          configuration: DebugBundle
+#        DebugBundleCs:
+#          language: cs
+#          configuration: DebugBundle
 
     timeoutInMinutes: 30 # how long to run the job before automatically cancelling
     cancelTimeoutInMinutes: 5 # how much time to give 'run always even if cancelled tasks' before killing them
@@ -282,11 +279,6 @@
         parameters:
           version: 0.60.6
           platform: x64
-<<<<<<< HEAD
-=======
-          configuration: Debug
-          vsComponents: $(VsComponents)
->>>>>>> 122eb9cc
 
   - job: RNWFormatting
     displayName: Verify change files + formatting
