--- conflicted
+++ resolved
@@ -22,540 +22,6 @@
   - name: GoogleTestAdapterPath
     value: 'C:\Program Files (x86)\Microsoft Visual Studio\2017\Enterprise\Common7\IDE\Extensions\drknwe51.xnq'
 
-<<<<<<< HEAD
-jobs:
-  - job: UWPPR
-    displayName: Universal PR
-    strategy:
-      matrix:
-        X64Debug:
-          BuildConfiguration: Debug
-          BuildPlatform: x64
-          UseRNFork: true
-        X86Debug:
-          BuildConfiguration: Debug
-          BuildPlatform: x86
-          UseRNFork: true
-        ArmDebug:
-          BuildConfiguration: Debug
-          BuildPlatform: arm
-          UseRNFork: true
-        X64Release:
-          BuildConfiguration: Release
-          BuildPlatform: x64
-          UseRNFork: true
-        X86Release:
-          BuildConfiguration: Release
-          BuildPlatform: x86
-          UseRNFork: true
-        ArmRelease:
-          BuildConfiguration: Release
-          BuildPlatform: arm
-          UseRNFork: true
-        PublicRNX86Debug:
-          BuildConfiguration: Debug
-          BuildPlatform: x86
-          UseRNFork: false
-    pool:
-      vmImage: $(VmImage)
-    timeoutInMinutes: 60 # how long to run the job before automatically cancelling
-    cancelTimeoutInMinutes: 5 # how much time to give 'run always even if cancelled tasks' before killing them
-    steps:
-      - checkout: self # self represents the repo where the initial Pipelines YAML file was found
-        clean: true # whether to fetch clean each time
-        # fetchDepth: 2 # the depth of commits to ask Git to fetch
-        lfs: false # whether to download Git-LFS files
-        submodules: false # set to 'true' for a single level of submodules or 'recursive' to get submodules of submodules
-        persistCredentials: false # set to 'true' to leave the OAuth token in the Git config after the initial fetch
-
-      - task: CmdLine@2
-        displayName: Modify package.json to use unforked RN
-        inputs:
-          script: node scripts/useUnForkedRN.js
-          workingDirectory: vnext
-        condition: and(succeeded(), eq(variables['UseRNFork'], 'false'))
-
-      - task: CmdLine@2
-        displayName: yarn install (Using microsoft/react-native)
-        inputs:
-          script: yarn install --frozen-lockfile
-        condition: and(succeeded(), eq(variables['UseRNFork'], 'true'))
-
-        # We can't use a frozen lockfile for both the fork and non-fork, since they install different dependencies
-        # We don't want to force devs to update/create two lock files on every change, so just don't freeze when
-        # using the non fork version.
-      - task: CmdLine@2
-        displayName: yarn install (Using facebook/react-native)
-        inputs:
-          script: yarn install
-        condition: and(succeeded(), eq(variables['UseRNFork'], 'false'))
-
-      - template: templates/stop-packagers.yml
-
-      - task: CmdLine@2
-        displayName: yarn buildci
-        inputs:
-          script: yarn buildci
-
-      - template: templates/install-SDK.yml
-
-      - task: NuGetCommand@2
-        displayName: NuGet restore - ReactWindows-UWP
-        inputs:
-          command: restore
-          restoreSolution: vnext/ReactWindows-UWP.sln
-          feedsToUse: config
-          nugetConfigPath: vnext/NuGet.config
-          restoreDirectory: packages/
-          verbosityRestore: Detailed # Options: quiet, normal, detailed
-
-      - task: MSBuild@1
-        displayName: MSBuild - ReactWindows-UWP
-        inputs:
-          solution: vnext/ReactWindows-UWP.sln
-          msbuildVersion: $(MSBuildVersion) # Optional. Options: latest, 16.0, 15.0, 14.0, 12.0, 4.0
-          msbuildArchitecture: $(MSBuildArchitecture) # Optional. Options: x86, x64
-          platform: $(BuildPlatform) # Optional
-          configuration: $(BuildConfiguration) # Optional
-          msbuildArguments: '/p:PreferredToolArchitecture=x64' # Optional
-          clean: true # Optional
-
-      - task: NuGetCommand@2
-        displayName: NuGet restore - Playground
-        inputs:
-          command: restore
-          restoreSolution: packages/playground/windows/Playground.sln
-          verbosityRestore: Detailed # Options: quiet, normal, detailed
-
-      - task: MSBuild@1
-        displayName: MSBuild - Playground
-        inputs:
-          solution: packages/playground/windows/Playground.sln
-          msbuildVersion: $(MSBuildVersion) # Optional. Options: latest, 16.0, 15.0, 14.0, 12.0, 4.0
-          msbuildArchitecture: $(MSBuildArchitecture) # Optional. Options: x86, x64
-          platform: $(BuildPlatform) # Optional
-          configuration: $(BuildConfiguration) # Optional
-          msbuildArguments: '/p:PreferredToolArchitecture=x64' # Optional
-          clean: true # Optional
-        condition: and(succeeded(), eq(variables['UseRNFork'], 'true'))
-
-      - task: CmdLine@2
-        displayName: Create Playground bundle
-        inputs:
-          script: node node_modules/react-native/local-cli/cli.js bundle --entry-file Samples\index.tsx --bundle-output Playground.bundle
-          workingDirectory: packages\playground
-
-      - task: NuGetCommand@2
-        displayName: NuGet restore - SampleApps
-        inputs:
-          command: restore
-          restoreSolution: packages/microsoft-reactnative-sampleapps/windows/SampleApps.sln
-          verbosityRestore: Detailed # Options: quiet, normal, detailed
-
-      - task: MSBuild@1
-        displayName: MSBuild - SampleApps
-        inputs:
-          solution: packages/microsoft-reactnative-sampleapps/windows/SampleApps.sln
-          msbuildVersion: $(MSBuildVersion) # Optional. Options: latest, 16.0, 15.0, 14.0, 12.0, 4.0
-          msbuildArchitecture: $(MSBuildArchitecture) # Optional. Options: x86, x64
-          platform: $(BuildPlatform) # Optional
-          configuration: $(BuildConfiguration) # Optional
-          msbuildArguments: '/p:PreferredToolArchitecture=x64' # Optional
-          clean: true # Optional
-        condition: and(succeeded(), eq(variables['UseRNFork'], 'true'), False) # Disabled until we switch to VS 2019
-
-      - task: CmdLine@2
-        displayName: Create SampleApp bundle
-        inputs:
-          script: node node_modules/react-native/local-cli/cli.js bundle --entry-file index.windows.js --bundle-output SampleApp.bundle
-          workingDirectory: packages\microsoft-reactnative-sampleapps
-
-      - task: CmdLine@2
-        displayName: Create RNTester bundle
-        inputs:
-          script: node ../node_modules/react-native/local-cli/cli.js bundle --entry-file .\RNTester.js --bundle-output RNTester.windows.bundle --platform windows
-          workingDirectory: vnext
-        condition: and(succeeded(), eq(variables['UseRNFork'], 'true'))
-
-  - job: CliInit
-    displayName: Verify react-native init
-    pool:
-      vmImage: $(VmImage)
-    timeoutInMinutes: 30 # how long to run the job before automatically cancelling
-    cancelTimeoutInMinutes: 5 # how much time to give 'run always even if cancelled tasks' before killing them
-    steps:
-      - checkout: self # self represents the repo where the initial Pipelines YAML file was found
-        clean: true # whether to fetch clean each time
-        # fetchDepth: 2 # the depth of commits to ask Git to fetch
-        lfs: false # whether to download Git-LFS files
-        submodules: false # set to 'true' for a single level of submodules or 'recursive' to get submodules of submodules
-        persistCredentials: false # set to 'true' to leave the OAuth token in the Git config after the initial fetch
-
-      # First do a build of the local package, since we point the cli at the local files, it needs to be pre-built
-      - task: CmdLine@2
-        displayName: yarn install (local react-native-windows)
-        inputs:
-          script: yarn install --frozen-lockfile
-
-      - task: CmdLine@2
-        displayName: yarn build (local react-native-windows)
-        inputs:
-          script: yarn build
-          workingDirectory: vnext
-
-      # yarn ends up copying the whole node_modules folder when doing an install of a file package
-      # Delete node_modules, so that resolution is more like when installing from a published npm package
-      - task: CmdLine@2
-        displayName: Remove node_modules
-        inputs:
-          script: rd /S /Q node_modules
-          workingDirectory: vnext
-
-      - task: CmdLine@2
-        displayName: Install react-native cli
-        inputs:
-          script: npm install -g react-native-cli
-
-      - task: CmdLine@2
-        displayName: Init new project
-        inputs:
-          script: react-native init testcli --version 0.59.10
-          workingDirectory: $(Agent.BuildDirectory)
-
-      - task: CmdLine@2
-        displayName: Install rnpm-plugin-windows
-        inputs:
-          script: yarn add rnpm-plugin-windows@file:$(Build.SourcesDirectory)\current\local-cli\rnpm\windows
-          workingDirectory: $(Agent.BuildDirectory)\testcli
-
-      - task: CmdLine@2
-        displayName: Apply windows template
-        inputs:
-          script: react-native windows --template vnext --windowsVersion file:$(Build.SourcesDirectory)\vnext
-          workingDirectory: $(Agent.BuildDirectory)\testcli
-
-      - template: templates/install-SDK.yml
-
-      - task: NuGetCommand@2
-        displayName: NuGet restore testcli
-        inputs:
-          command: restore
-          restoreSolution: $(Agent.BuildDirectory)\testcli\windows\testcli.sln
-
-      - task: MSBuild@1
-        displayName: MSBuild - testcli
-        inputs:
-          solution: $(Agent.BuildDirectory)\testcli\windows\testcli.sln
-          msbuildVersion: $(MSBuildVersion) # Optional. Options: latest, 16.0, 15.0, 14.0, 12.0, 4.0
-          msbuildArchitecture: x86 # Optional. Options: x86, x64
-          platform: x64 # Optional
-          configuration: Debug # Optional
-          restoreNugetPackages: true
-          msbuildArguments: '/p:PreferredToolArchitecture=x64' # Optional
-          clean: true # Optional
-
-      - task: CmdLine@2
-        displayName: Create bundle testcli
-        inputs:
-          script: react-native bundle --entry-file index.windows.js platform uwp --bundle-output test.bundle
-          workingDirectory: $(Agent.BuildDirectory)\testcli
-
-  - job: RNWDesktopPR
-    displayName: Desktop PR
-    strategy:
-      matrix:
-        X64Debug:
-          BuildConfiguration: Debug
-          BuildPlatform: x64
-        X86Debug:
-          BuildConfiguration: Debug
-          BuildPlatform: x86
-        ArmDebug:
-          BuildConfiguration: Debug
-          BuildPlatform: arm
-        X64Release:
-          BuildConfiguration: Release
-          BuildPlatform: x64
-        X86Release:
-          BuildConfiguration: Release
-          BuildPlatform: x86
-        ArmRelease:
-          BuildConfiguration: Release
-          BuildPlatform: arm
-    pool:
-      vmImage: $(VmImage)
-    timeoutInMinutes: 50 # how long to run the job before automatically cancelling
-    cancelTimeoutInMinutes: 5 # how much time to give 'run always even if cancelled tasks' before killing them
-    steps:
-      - checkout: self # self represents the repo where the initial Pipelines YAML file was found
-        clean: true # whether to fetch clean each time
-        # fetchDepth: 2 # the depth of commits to ask Git to fetch
-        lfs: false # whether to download Git-LFS files
-        submodules: false # set to 'true' for a single level of submodules or 'recursive' to get submodules of submodules
-        persistCredentials: false # set to 'true' to leave the OAuth token in the Git config after the initial fetch
-
-      - task: CmdLine@2
-        displayName: yarn install
-        inputs:
-          script: yarn install --frozen-lockfile
-
-      - template: templates/stop-packagers.yml
-
-      - task: CmdLine@2
-        displayName: yarn build
-        inputs:
-          script: yarn build
-          workingDirectory: vnext
-
-      - template: templates/install-SDK.yml
-
-      - template: templates/vs-build.yml
-        parameters:
-          BuildConfiguration: $(BuildConfiguration)
-          BuildPlatform: $(BuildPlatform)
-
-      - task: VisualStudioTestPlatformInstaller@1
-        inputs:
-          packageFeedSelector: nugetOrg
-          versionSelector: specificVersion
-          testPlatformVersion: $(VsTestPlatformVersion)
-
-      - task: VSTest@2
-        displayName: Run Desktop Unit Tests
-        timeoutInMinutes: 5 # Set smaller timeout for UTs, since there have been some hangs, and this allows the job to timeout quicker
-        condition: and(succeeded(), ne(variables['BuildPlatform'], 'ARM'))
-        inputs:
-          testSelector: 'testAssemblies'
-          testAssemblyVer2: | # Required when testSelector == TestAssemblies
-            React.Windows.Desktop.UnitTests\React.Windows.Desktop.UnitTests.dll
-            JSI.Desktop.UnitTests\JSI.Desktop.UnitTests.exe
-          pathtoCustomTestAdapters: $(GoogleTestAdapterPath)
-          searchFolder: '$(Build.SourcesDirectory)\vnext\target\$(BuildPlatform)\$(BuildConfiguration)'
-          vsTestVersion: toolsInstaller # Use installed VSTest that implements the !~ operator.
-          runTestsInIsolation: true
-          platform: $(BuildPlatform)
-          configuration: $(BuildConfiguration)
-          publishRunAttachments: true
-          collectDumpOn: 'onAbortOnly'
-
-      - task: PowerShell@2
-        displayName: Set up test servers
-        condition: and(succeeded(), ne(variables['BuildPlatform'], 'ARM'))
-        inputs:
-          targetType: filePath # filePath | inline
-          filePath: $(Build.SourcesDirectory)\vnext\Scripts\Tfs\Start-TestServers.ps1
-          arguments: -SourcesDirectory $(Build.SourcesDirectory)\vnext\node_modules\react-native -Preload
-
-      - task: VSTest@2
-        displayName: Run Desktop Integration Tests
-        condition: and(succeeded(), ne(variables['BuildPlatform'], 'ARM'))
-        inputs:
-          testSelector: 'testAssemblies'
-          testAssemblyVer2: 'React.Windows.Desktop.IntegrationTests\React.Windows.Desktop.IntegrationTests.dll' # Required when testSelector == TestAssemblies
-          searchFolder: '$(Build.SourcesDirectory)\vnext\target\$(BuildPlatform)\$(BuildConfiguration)'
-          testFiltercriteria: $(Desktop.IntegrationTests.Filter)
-          vsTestVersion: toolsInstaller # Use installed VSTest that implements the !~ operator.
-          runTestsInIsolation: true
-          platform: $(BuildPlatform)
-          configuration: $(BuildConfiguration)
-          publishRunAttachments: true
-          collectDumpOn: 'onAbortOnly'
-
-      - template: templates/stop-packagers.yml
-
-      - template: templates/publish-build-artifacts-for-nuget.yml
-
-  - job: RNWNugetPR
-    dependsOn: RNWDesktopPR
-    displayName: React-Native-Windows Build and Pack Nuget
-    pool:
-      vmImage: $(VmImage)
-    timeoutInMinutes: 30 # how long to run the job before automatically cancelling
-    cancelTimeoutInMinutes: 5 # how much time to give 'run always even if cancelled tasks' before killing them
-    steps:
-      - checkout: none #skip checking out the default repository resource
-
-      # The commit tag in the nuspec requires that we use at least nuget 4.6
-      - task: NuGetToolInstaller@0
-        inputs:
-          versionSpec: '>=4.6.0'
-
-      - template: templates/prep-and-pack-nuget.yml
-
-  - job: RNWFormatting
-    displayName: Verify change files + formatting
-    pool:
-      vmImage: $(VmImage)
-    timeoutInMinutes: 10 # how long to run the job before automatically cancelling
-    cancelTimeoutInMinutes: 5 # how much time to give 'run always even if cancelled tasks' before killing them
-    steps:
-      - checkout: self # self represents the repo where the initial Pipelines YAML file was found
-        clean: true # whether to fetch clean each time
-        fetchDepth: 2 # the depth of commits to ask Git to fetch
-        lfs: false # whether to download Git-LFS files
-        submodules: false # set to 'true' for a single level of submodules or 'recursive' to get submodules of submodules
-        persistCredentials: false # set to 'true' to leave the OAuth token in the Git config after the initial fetch
-
-      - task: CmdLine@2
-        displayName: yarn install
-        inputs:
-          script: yarn install --frozen-lockfile
-
-      - task: CmdLine@2
-        displayName: Check for change files
-        inputs:
-          script: node ./node_modules/beachball/bin/beachball.js check --changehint "Run `yarn change` from root of repo to generate a change file."
-
-      - task: CmdLine@2
-        displayName: yarn format:verify
-        inputs:
-          script: yarn format:verify
-
-  - job: CurrentPR
-    displayName: Current (C#) PR
-    strategy:
-      matrix:
-        #X64Debug:
-        #  BuildConfiguration: Debug
-        #  BuildPlatform: x64
-        #  UTTestOutputConfigDir: Debug
-        #X64Release:
-        #  BuildConfiguration: Release
-        #  BuildPlatform: x64
-        #  UTTestOutputConfigDir: Release
-        X64DebugBundle:
-          BuildConfiguration: DebugBundle
-          BuildPlatform: x64
-          UTTestOutputConfigDir: Debug
-        ArmDebug:
-          BuildConfiguration: Debug
-          BuildPlatform: ARM
-          UTTestOutputConfigDir: Debug
-        X86Debug:
-          BuildConfiguration: Debug
-          BuildPlatform: x86
-          UTTestOutputConfigDir: Debug
-        #X86Release:
-        #  BuildConfiguration: Release
-        #  BuildPlatform: x86
-        #  UTTestOutputConfigDir: Release
-        #X86ReleaseBundle:
-        #  BuildConfiguration: ReleaseBundle
-        #  BuildPlatform: x86
-        #  UTTestOutputConfigDir: Release
-    pool:
-      vmImage: $(VmImage)
-    timeoutInMinutes: 15 # how long to run the job before automatically cancelling
-    cancelTimeoutInMinutes: 5 # how much time to give 'run always even if cancelled tasks' before killing them
-
-    steps:
-      - checkout: self # self represents the repo where the initial Pipelines YAML file was found
-        clean: true # whether to fetch clean each time
-        # fetchDepth: 2 # the depth of commits to ask Git to fetch
-        lfs: false # whether to download Git-LFS files
-        submodules: recursive # set to 'true' for a single level of submodules or 'recursive' to get submodules of submodules
-        persistCredentials: false # set to 'true' to leave the OAuth token in the Git config after the initial fetch
-
-      - task: PowerShell@2
-        displayName: Download Winium
-        inputs:
-          targetType: inline # filePath | inline
-          script: |
-            curl -o $(System.DefaultWorkingDirectory)\winium.zip https://github.com/2gis/Winium.Desktop/releases/download/v1.6.0/Winium.Desktop.Driver.zip
-
-      - task: ExtractFiles@1
-        displayName: Extract Winium
-        inputs:
-          archiveFilePatterns: $(System.DefaultWorkingDirectory)\winium.zip
-          destinationFolder: $(System.DefaultWorkingDirectory)\winium
-
-      - task: NuGetCommand@2
-        displayName: NuGet restore
-        inputs:
-          command: restore
-          restoreSolution: current/ReactWindows/ReactNative.sln
-          verbosityRestore: Detailed # Options: quiet, normal, detailed
-
-      - task: CmdLine@2
-        displayName: Install react-native-cli
-        inputs:
-          script: npm install -g react-native-cli
-
-      - task: CmdLine@2
-        displayName: npm install
-        inputs:
-          script: npm install
-          workingDirectory: current
-
-      - task: CmdLine@2
-        displayName: Make Bundle Dir
-        inputs:
-          script: mkdir current\ReactWindows\Playground.Net46\ReactAssets
-
-      - task: CmdLine@2
-        displayName: Make Bundle
-        inputs:
-          script: react-native bundle --platform windows --entry-file ./ReactWindows/Playground.Net46/index.windows.js --bundle-output ./ReactWindows/Playground.Net46/ReactAssets/index.windows.bundle --assets-dest ./ReactWindows/Playground.Net46/ReactAssets --dev false
-          workingDirectory: current
-
-      - task: MSBuild@1
-        displayName: MSBuild
-        inputs:
-          solution: current/ReactWindows/ReactNative.sln
-          #msbuildLocationMethod: 'version' # Optional. Options: version, location
-          msbuildVersion: $(MSBuildVersion) # Optional. Options: latest, 16.0, 15.0, 14.0, 12.0, 4.0
-          #msbuildArchitecture: $(MSBuildArchitecture) # Optional. Options: x86, x64
-          #msbuildLocation: # Optional
-          platform: $(BuildPlatform) # Optional
-          configuration:  $(BuildConfiguration)  # Optional
-          #msbuildArguments: '/p:PreferredToolArchitecture=x64' # Optional
-          #clean: true # Optional
-          #maximumCpuCount: false # Optional
-          #restoreNugetPackages: false # Optional
-          #logProjectEvents: false # Optional
-          #createLogFile: false # Optional
-          #logFileVerbosity: 'normal' # Optional. Options: quiet, minimal, normal, detailed, diagnostic
-
-      - task: PowerShell@2
-        displayName: Start Winium
-        inputs:
-          targetType: inline # filePath | inline
-          script: |
-            $winium = Start-Process -PassThru $(System.DefaultWorkingDirectory)\winium\Winium.Desktop.Driver.exe
-            Start-Sleep -s 5
-
-      - task: VSTest@2
-        displayName: Run Unit Tests
-        timeoutInMinutes: 5 # Set smaller timeout for UTs, since there have been some hangs, and this allows the job to timeout quicker
-        inputs:
-          testSelector: 'testAssemblies'
-          testAssemblyVer2: 'ReactNative.Net46.Tests.dll' # Required when testSelector == TestAssemblies
-          searchFolder: '$(Build.SourcesDirectory)\current\ReactWindows\ReactNative.Net46.Tests\bin\$(BuildPlatform)\$(UTTestOutputConfigDir)'
-          vsTestVersion: $(VsTestVersion)
-          runTestsInIsolation: true
-          platform: $(BuildPlatform)
-          configuration: $(BuildConfiguration)
-          publishRunAttachments: true
-          collectDumpOn: 'onAbortOnly'
-        condition: and(succeeded(), ne(variables['BuildPlatform'], 'ARM'))
-
-      # Previous AppVeyor definition had code to trigger this, but due to a bug in the AppVeyor build def it was never triggering
-      # It currently fails, so commenting this out for now
-      #- task: CmdLine@2
-      #  displayName: npm test
-      #  inputs:
-      #    script: npm test
-      #    workingDirectory: current
-      #  condition: and(succeeded(), or(eq(variables['BuildConfiguration'], 'DebugBundle'), eq(variables['BuildConfiguration'], 'ReleaseBundle')))
-
-  - template: templates/e2e-test-job.yml  # Template reference
-    parameters:
-      name: E2ETest
-      pool:
-        vmImage: 'windows-2019'
-      BuildPlatform: x64
-      UseRNFork: true
-=======
 stages:
   - stage: SetupStage
     displayName: Setup
@@ -1098,4 +564,11 @@
           #    script: npm test
           #    workingDirectory: current
           #  condition: and(succeeded(), or(eq(variables['BuildConfiguration'], 'DebugBundle'), eq(variables['BuildConfiguration'], 'ReleaseBundle')))
->>>>>>> 4bcc369e
+
+      - template: templates/e2e-test-job.yml  # Template reference
+        parameters:
+          name: E2ETest
+          pool:
+            vmImage: 'windows-2019'
+          BuildPlatform: x64
+          UseRNFork: true