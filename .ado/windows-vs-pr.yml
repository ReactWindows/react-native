--- conflicted
+++ resolved
@@ -28,421 +28,6 @@
     displayName: Universal PR
     dependsOn: Setup
     condition: ne( dependencies.Setup.outputs['checkPayload.shouldSkipPRBuild'], 'True' )
-<<<<<<< HEAD
-
-    jobs:
-      - job: RNWUniversalPR
-        displayName: Universal PR
-        strategy:
-          matrix:
-            X64Debug:
-              BuildConfiguration: Debug
-              BuildPlatform: x64
-              UseRNFork: true
-              LayoutHeaders: true
-            X86Debug:
-              BuildConfiguration: Debug
-              BuildPlatform: x86
-              UseRNFork: true
-            ArmDebug:
-              BuildConfiguration: Debug
-              BuildPlatform: arm
-              UseRNFork: true
-            X64Release:
-              BuildConfiguration: Release
-              BuildPlatform: x64
-              UseRNFork: true
-            X86Release:
-              BuildConfiguration: Release
-              BuildPlatform: x86
-              UseRNFork: true
-            ArmRelease:
-              BuildConfiguration: Release
-              BuildPlatform: arm
-              UseRNFork: true
-            PublicRNX86Debug:
-              BuildConfiguration: Debug
-              BuildPlatform: x86
-              UseRNFork: false
-        pool:
-          vmImage: $(VmImage)
-        timeoutInMinutes: 60
-        cancelTimeoutInMinutes: 5
-        steps:
-          - checkout: self
-            clean: false
-            submodules: false
-
-          - template: templates/build-rnw.yml
-            parameters:
-              useRnFork: $(UseRNFork)
-              yarnBuildCmd: buildci
-              project: vnext/ReactWindows-Universal.sln
-
-          - template: templates/publish-build-artifacts-for-nuget.yml
-            parameters:
-              artifactName: ReactWindows
-              layoutHeaders: eq('true', variables['LayoutHeaders'])
-              contents: |
-                ReactUWP\**
-
-          - task: NuGetCommand@2
-            displayName: NuGet restore - Playground
-            inputs:
-              command: restore
-              restoreSolution: packages/playground/windows/Playground.sln
-              verbosityRestore: Detailed # Options: quiet, normal, detailed
-
-          - task: MSBuild@1
-            displayName: MSBuild - Playground
-            inputs:
-              solution: packages/playground/windows/Playground.sln
-              msbuildVersion: $(MSBuildVersion) # Optional. Options: latest, 16.0, 15.0, 14.0, 12.0, 4.0
-              msbuildArchitecture: $(MSBuildArchitecture) # Optional. Options: x86, x64
-              platform: $(BuildPlatform) # Optional
-              configuration: $(BuildConfiguration) # Optional
-              msbuildArguments:
-                /p:PreferredToolArchitecture=$(MSBuildPreferredToolArchitecture)
-                /p:PlatformToolset=$(MSBuildPlatformToolset)
-              clean: true # Optional
-            condition: and(succeeded(), eq(variables['UseRNFork'], 'true'))
-
-          - task: CmdLine@2
-            displayName: Create Playground bundle
-            inputs:
-              script: node node_modules/react-native/local-cli/cli.js bundle --entry-file Samples\index.tsx --bundle-output Playground.bundle
-              workingDirectory: packages\playground
-
-          - task: NuGetCommand@2
-            displayName: NuGet restore - SampleApps
-            inputs:
-              command: restore
-              restoreSolution: packages/microsoft-reactnative-sampleapps/windows/SampleApps.sln
-              verbosityRestore: Detailed # Options: quiet, normal, detailed
-            condition: and(succeeded(), eq(variables['UseRNFork'], 'true'), False) # Disabled, out of space issues on CI machines
-
-          - task: MSBuild@1
-            displayName: MSBuild - SampleApps
-            inputs:
-              solution: packages/microsoft-reactnative-sampleapps/windows/SampleApps.sln
-              msbuildVersion: $(MSBuildVersion) # Optional. Options: latest, 16.0, 15.0, 14.0, 12.0, 4.0
-              msbuildArchitecture: $(MSBuildArchitecture) # Optional. Options: x86, x64
-              platform: $(BuildPlatform) # Optional
-              configuration: $(BuildConfiguration) # Optional
-              msbuildArguments:
-                /p:PreferredToolArchitecture=$(MSBuildPreferredToolArchitecture)
-                /p:PlatformToolset=$(MSBuildPlatformToolset)
-              clean: true # Optional
-            condition: and(succeeded(), eq(variables['UseRNFork'], 'true'), False) # Disabled, out of space issues on CI machines
-
-          - task: CmdLine@2
-            displayName: Create SampleApp bundle
-            inputs:
-              script: node node_modules/react-native/local-cli/cli.js bundle --entry-file index.windows.js --bundle-output SampleApp.bundle
-              workingDirectory: packages\microsoft-reactnative-sampleapps
-            condition: and(succeeded(), eq(variables['UseRNFork'], 'true'), False) # Disabled, out of space issues on CI machines
-
-          - task: CmdLine@2
-            displayName: Create RNTester bundle
-            inputs:
-              script: node ../node_modules/react-native/local-cli/cli.js bundle --entry-file .\RNTester.js --bundle-output RNTester.windows.bundle --platform windows
-              workingDirectory: vnext
-            condition: and(succeeded(), eq(variables['UseRNFork'], 'true'))
-
-      - job: RNWDesktopPR
-        displayName: Desktop PR
-        strategy:
-          matrix:
-            X64Debug:
-              BuildConfiguration: Debug
-              BuildPlatform: x64
-            X86Debug:
-              BuildConfiguration: Debug
-              BuildPlatform: x86
-            X64Release:
-              BuildConfiguration: Release
-              BuildPlatform: x64
-            X86Release:
-              BuildConfiguration: Release
-              BuildPlatform: x86
-
-        pool:
-          vmImage: $(VmImage)
-        timeoutInMinutes: 50 # how long to run the job before automatically cancelling
-        cancelTimeoutInMinutes: 5 # how much time to give 'run always even if cancelled tasks' before killing them
-
-        variables:
-          Desktop.IntegrationTests.Filter: (FullyQualifiedName!~WebSocketJSExecutorIntegrationTest)&(FullyQualifiedName!=RNTesterIntegrationTests::WebSocket)&(FullyQualifiedName!~WebSocket)
-          GoogleTestAdapterPath: 'C:\Program Files (x86)\Microsoft Visual Studio\2019\Enterprise\Common7\IDE\Extensions\pemwd5jw.szc'
-          VsComponents: Microsoft.VisualStudio.Component.VC.v141.x86.x64
-          VCTargetsPath: 'C:\Program Files (x86)\Microsoft Visual Studio\2019\Enterprise\MSBuild\Microsoft\VC\v150'
-
-        steps:
-          - checkout: self
-            clean: false
-            submodules: false
-
-          - template: templates/build-rnw.yml
-            parameters:
-              yarnBuildCmd: buildci
-              project: vnext/ReactWindows-Desktop.sln
-              platformToolset: v141
-              vsComponents: $(VsComponents)
-              msbuildArguments:
-                /p:RNW_PKG_VERSION_STR="Private Build"
-                /p:RNW_PKG_VERSION="1000,0,0,0"
-                /p:VCTargetsPath="$(VCTargetsPath)"
-
-          - task: VSTest@2
-            displayName: Run Desktop Unit Tests
-            timeoutInMinutes: 5 # Set smaller timeout , due to hangs
-            inputs:
-              testSelector: testAssemblies
-              testAssemblyVer2: |
-                React.Windows.Desktop.UnitTests/React.Windows.Desktop.UnitTests.dll
-                JSI.Desktop.UnitTests/JSI.Desktop.UnitTests.exe
-              pathtoCustomTestAdapters: $(GoogleTestAdapterPath)
-              searchFolder: $(Build.SourcesDirectory)/vnext/target/$(BuildPlatform)/$(BuildConfiguration)
-              runTestsInIsolation: true
-              platform: $(BuildPlatform)
-              configuration: $(BuildConfiguration)
-              publishRunAttachments: true
-              collectDumpOn: onAbortOnly
-
-          - template: templates/stop-packagers.yml
-
-          - task: PowerShell@2
-            displayName: Set up test servers
-            inputs:
-              targetType: filePath # filePath | inline
-              filePath: $(Build.SourcesDirectory)\vnext\Scripts\Tfs\Start-TestServers.ps1
-              arguments: -SourcesDirectory $(Build.SourcesDirectory)\vnext -Preload -SleepSeconds 30
-
-          - task: VSTest@2
-            displayName: Run Desktop Integration Tests
-            inputs:
-              testSelector: testAssemblies
-              testAssemblyVer2: React.Windows.Desktop.IntegrationTests\React.Windows.Desktop.IntegrationTests.dll
-              searchFolder: $(Build.SourcesDirectory)\vnext\target\$(BuildPlatform)\$(BuildConfiguration)
-              testFiltercriteria: $(Desktop.IntegrationTests.Filter)
-              runTestsInIsolation: true
-              platform: $(BuildPlatform)
-              configuration: $(BuildConfiguration)
-              publishRunAttachments: true
-              collectDumpOn: onAbortOnly
-
-          - template: templates/stop-packagers.yml
-
-          - template: templates/publish-build-artifacts-for-nuget.yml
-            parameters:
-              artifactName: ReactWindows
-              contents: |
-                React.Windows.Desktop.DLL\**
-                React.Windows.Desktop.Test.DLL\**
-
-      - job: CliInitCpp
-        displayName: Verify react-native init (cpp)
-        timeoutInMinutes: 30 # how long to run the job before automatically cancelling
-        cancelTimeoutInMinutes: 5 # how much time to give 'run always even if cancelled tasks' before killing them
-        pool:
-          vmImage: $(VmImage)
-        steps:
-          - template: templates/react-native-init.yml
-            parameters:
-              language: cpp
-              version: 0.60.6
-              platform: x64
-              configuration: Debug
-
-      - job: CliInitCs
-        displayName: Verify react-native init (cs)
-        timeoutInMinutes: 30 # how long to run the job before automatically cancelling
-        cancelTimeoutInMinutes: 5 # how much time to give 'run always even if cancelled tasks' before killing them
-        pool:
-          vmImage: $(VmImage)
-        steps:
-          - template: templates/react-native-init.yml
-            parameters:
-              language: cs
-              version: 0.60.6
-              platform: x64
-              configuration: Debug
-
-      - job: RNWFormatting
-        displayName: Verify change files + formatting
-        pool:
-          vmImage: $(VmImage)
-        timeoutInMinutes: 10 # how long to run the job before automatically cancelling
-        cancelTimeoutInMinutes: 5 # how much time to give 'run always even if cancelled tasks' before killing them
-        steps:
-          - checkout: self # self represents the repo where the initial Pipelines YAML file was found
-            clean: true # whether to fetch clean each time
-            fetchDepth: 2 # the depth of commits to ask Git to fetch
-            lfs: false # whether to download Git-LFS files
-            submodules: false # set to 'true' for a single level of submodules or 'recursive' to get submodules of submodules
-            persistCredentials: false # set to 'true' to leave the OAuth token in the Git config after the initial fetch
-
-          - task: CmdLine@2
-            displayName: yarn install
-            inputs:
-              script: yarn install --frozen-lockfile
-
-          - task: CmdLine@2
-            displayName: Check for change files
-            inputs:
-              script: node ./node_modules/beachball/bin/beachball.js check --changehint "Run `yarn change` from root of repo to generate a change file."
-
-          - task: CmdLine@2
-            displayName: yarn format:verify
-            inputs:
-              script: yarn format:verify
-
-      - job: CurrentPR
-        displayName: Current (C#) PR
-        strategy:
-          matrix:
-            #X64Debug:
-            #  BuildConfiguration: Debug
-            #  BuildPlatform: x64
-            #  UTTestOutputConfigDir: Debug
-            #X64Release:
-            #  BuildConfiguration: Release
-            #  BuildPlatform: x64
-            #  UTTestOutputConfigDir: Release
-            X64DebugBundle:
-              BuildConfiguration: DebugBundle
-              BuildPlatform: x64
-              UTTestOutputConfigDir: Debug
-            ArmDebug:
-              BuildConfiguration: Debug
-              BuildPlatform: ARM
-              UTTestOutputConfigDir: Debug
-            X86Debug:
-              BuildConfiguration: Debug
-              BuildPlatform: x86
-              UTTestOutputConfigDir: Debug
-            #X86Release:
-            #  BuildConfiguration: Release
-            #  BuildPlatform: x86
-            #  UTTestOutputConfigDir: Release
-            #X86ReleaseBundle:
-            #  BuildConfiguration: ReleaseBundle
-            #  BuildPlatform: x86
-            #  UTTestOutputConfigDir: Release
-        pool:
-          vmImage: $(VmImage)
-        timeoutInMinutes: 15 # how long to run the job before automatically cancelling
-        cancelTimeoutInMinutes: 5 # how much time to give 'run always even if cancelled tasks' before killing them
-
-        steps:
-          - checkout: self # self represents the repo where the initial Pipelines YAML file was found
-            clean: true # whether to fetch clean each time
-            # fetchDepth: 2 # the depth of commits to ask Git to fetch
-            lfs: false # whether to download Git-LFS files
-            submodules: recursive # set to 'true' for a single level of submodules or 'recursive' to get submodules of submodules
-            persistCredentials: false # set to 'true' to leave the OAuth token in the Git config after the initial fetch
-
-          - task: PowerShell@2
-            displayName: Download Winium
-            inputs:
-              targetType: inline # filePath | inline
-              script: |
-                curl -o $(System.DefaultWorkingDirectory)\winium.zip https://github.com/2gis/Winium.Desktop/releases/download/v1.6.0/Winium.Desktop.Driver.zip
-
-          - task: ExtractFiles@1
-            displayName: Extract Winium
-            inputs:
-              archiveFilePatterns: $(System.DefaultWorkingDirectory)\winium.zip
-              destinationFolder: $(System.DefaultWorkingDirectory)\winium
-
-          - task: NuGetCommand@2
-            displayName: NuGet restore
-            inputs:
-              command: restore
-              restoreSolution: current/ReactWindows/ReactNative.sln
-              verbosityRestore: Detailed # Options: quiet, normal, detailed
-
-          - task: CmdLine@2
-            displayName: Install react-native-cli
-            inputs:
-              script: npm install -g react-native-cli
-
-          - task: CmdLine@2
-            displayName: npm install
-            inputs:
-              script: npm install
-              workingDirectory: current
-
-          - task: CmdLine@2
-            displayName: Make Bundle Dir
-            inputs:
-              script: mkdir current\ReactWindows\Playground.Net46\ReactAssets
-
-          - task: CmdLine@2
-            displayName: Make Bundle
-            inputs:
-              script: react-native bundle --platform windows --entry-file ./ReactWindows/Playground.Net46/index.windows.js --bundle-output ./ReactWindows/Playground.Net46/ReactAssets/index.windows.bundle --assets-dest ./ReactWindows/Playground.Net46/ReactAssets --dev false
-              workingDirectory: current
-
-          - task: MSBuild@1
-            displayName: MSBuild
-            inputs:
-              solution: current/ReactWindows/ReactNative.sln
-              #msbuildLocationMethod: 'version' # Optional. Options: version, location
-              msbuildVersion: $(MSBuildVersion) # Optional. Options: latest, 16.0, 15.0, 14.0, 12.0, 4.0
-              #msbuildArchitecture: $(MSBuildArchitecture) # Optional. Options: x86, x64
-              #msbuildLocation: # Optional
-              platform: $(BuildPlatform) # Optional
-              configuration: $(BuildConfiguration) # Optional
-              msbuildArguments:
-                /p:PreferredToolArchitecture=$(MSBuildPreferredToolArchitecture)
-                /p:PlatformToolset=$(MSBuildPlatformToolset)
-                /p:TargetPlatformVersion=$(TargetPlatformVersion)
-                /p:WindowsTargetPlatformVersion=$(TargetPlatformVersion)
-              #clean: true # Optional
-              #maximumCpuCount: false # Optional
-              #restoreNugetPackages: false # Optional
-              #logProjectEvents: false # Optional
-              #createLogFile: false # Optional
-              #logFileVerbosity: 'normal' # Optional. Options: quiet, minimal, normal, detailed, diagnostic
-
-          - task: PowerShell@2
-            displayName: Start Winium
-            inputs:
-              targetType: inline # filePath | inline
-              script: |
-                $winium = Start-Process -PassThru $(System.DefaultWorkingDirectory)\winium\Winium.Desktop.Driver.exe
-                Start-Sleep -s 5
-
-          - task: VSTest@2
-            displayName: Run Unit Tests
-            timeoutInMinutes: 5 # Set smaller timeout for UTs, since there have been some hangs, and this allows the job to timeout quicker
-            inputs:
-              testSelector: testAssemblies
-              testAssemblyVer2: ReactNative.Net46.Tests.dll # Required when testSelector == TestAssemblies
-              searchFolder: '$(Build.SourcesDirectory)\current\ReactWindows\ReactNative.Net46.Tests\bin\$(BuildPlatform)\$(UTTestOutputConfigDir)'
-              # vsTestVersion: $(VsTestVersion)
-              runTestsInIsolation: true
-              platform: $(BuildPlatform)
-              configuration: $(BuildConfiguration)
-              publishRunAttachments: true
-              collectDumpOn: onAbortOnly
-            condition: and(succeeded(), ne(variables['BuildPlatform'], 'ARM'))
-          # Previous AppVeyor definition had code to trigger this, but due to a bug in the AppVeyor build def it was never triggering
-          # It currently fails, so commenting this out for now
-          #- task: CmdLine@2
-          #  displayName: npm test
-          #  inputs:
-          #    script: npm test
-          #    workingDirectory: current
-          #  condition: and(succeeded(), or(eq(variables['BuildConfiguration'], 'DebugBundle'), eq(variables['BuildConfiguration'], 'ReleaseBundle')))
-
-      - template: templates/e2e-test-job.yml # Template reference
-        parameters:
-          name: E2ETest
-          pool:
-            vmImage: $(VmImage)
-=======
     strategy:
       matrix:
         X64Debug:
@@ -460,7 +45,6 @@
           UseRNFork: true
         X64Release:
           BuildConfiguration: Release
->>>>>>> 02323b69
           BuildPlatform: x64
           UseRNFork: true
         X86Release:
@@ -530,6 +114,7 @@
           command: restore
           restoreSolution: packages/microsoft-reactnative-sampleapps/windows/SampleApps.sln
           verbosityRestore: Detailed # Options: quiet, normal, detailed
+        condition: and(succeeded(), eq(variables['UseRNFork'], 'true'), False) # Disabled, out of space issues on CI machines
 
       - task: MSBuild@1
         displayName: MSBuild - SampleApps
@@ -543,13 +128,14 @@
             /p:PreferredToolArchitecture=$(MSBuildPreferredToolArchitecture)
             /p:PlatformToolset=$(MSBuildPlatformToolset)
           clean: true # Optional
-        condition: and(succeeded(), eq(variables['UseRNFork'], 'true'), False) # Disabled until we switch to VS 2019
+        condition: and(succeeded(), eq(variables['UseRNFork'], 'true'), False) # Disabled, out of space issues on CI machines
 
       - task: CmdLine@2
         displayName: Create SampleApp bundle
         inputs:
           script: node node_modules/react-native/local-cli/cli.js bundle --entry-file index.windows.js --bundle-output SampleApp.bundle
           workingDirectory: packages\microsoft-reactnative-sampleapps
+        condition: and(succeeded(), eq(variables['UseRNFork'], 'true'), False) # Disabled, out of space issues on CI machines
 
       - task: CmdLine@2
         displayName: Create RNTester bundle
