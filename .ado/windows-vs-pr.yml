--- conflicted
+++ resolved
@@ -242,90 +242,6 @@
                 React.Windows.Desktop.DLL\**
                 React.Windows.Desktop.Test.DLL\**
 
-<<<<<<< HEAD
-      - job: CliInit
-        displayName: Verify react-native init
-        pool:
-          vmImage: $(VmImage)
-        timeoutInMinutes: 30 # how long to run the job before automatically cancelling
-        cancelTimeoutInMinutes: 5 # how much time to give 'run always even if cancelled tasks' before killing them
-        steps:
-          - checkout: self # self represents the repo where the initial Pipelines YAML file was found
-            clean: true # whether to fetch clean each time
-            # fetchDepth: 2 # the depth of commits to ask Git to fetch
-            lfs: false # whether to download Git-LFS files
-            submodules: false # set to 'true' for a single level of submodules or 'recursive' to get submodules of submodules
-            persistCredentials: false # set to 'true' to leave the OAuth token in the Git config after the initial fetch
-
-          # First do a build of the local package, since we point the cli at the local files, it needs to be pre-built
-          - task: CmdLine@2
-            displayName: yarn install (local react-native-windows)
-            inputs:
-              script: yarn install --frozen-lockfile
-
-          - task: CmdLine@2
-            displayName: yarn build (local react-native-windows)
-            inputs:
-              script: yarn build
-              workingDirectory: vnext
-
-          # yarn ends up copying the whole node_modules folder when doing an install of a file package
-          # Delete node_modules, so that resolution is more like when installing from a published npm package
-          - task: CmdLine@2
-            displayName: Remove node_modules
-            inputs:
-              script: rd /S /Q node_modules
-              workingDirectory: vnext
-
-          - task: CmdLine@2
-            displayName: Install react-native cli
-            inputs:
-              script: npm install -g react-native-cli
-
-          - task: CmdLine@2
-            displayName: Init new project
-            inputs:
-              script: react-native init testcli --version 0.59.10
-              workingDirectory: $(Agent.BuildDirectory)
-
-          - task: CmdLine@2
-            displayName: Install rnpm-plugin-windows
-            inputs:
-              script: yarn add rnpm-plugin-windows@file:$(Build.SourcesDirectory)\current\local-cli\rnpm\windows
-              workingDirectory: $(Agent.BuildDirectory)\testcli
-
-          - task: CmdLine@2
-            displayName: Apply windows template
-            inputs:
-              script: react-native windows --template vnext --windowsVersion file:$(Build.SourcesDirectory)\vnext
-              workingDirectory: $(Agent.BuildDirectory)\testcli
-
-          - task: NuGetCommand@2
-            displayName: NuGet restore testcli
-            inputs:
-              command: restore
-              restoreSolution: $(Agent.BuildDirectory)\testcli\windows\testcli.sln
-
-          - task: MSBuild@1
-            displayName: MSBuild - testcli
-            inputs:
-              solution: $(Agent.BuildDirectory)\testcli\windows\testcli.sln
-              msbuildVersion: $(MSBuildVersion) # Optional. Options: latest, 16.0, 15.0, 14.0, 12.0, 4.0
-              msbuildArchitecture: x86 # Optional. Options: x86, x64
-              platform: x64 # Optional
-              configuration: Debug # Optional
-              restoreNugetPackages: true
-              msbuildArguments:
-                /p:PreferredToolArchitecture=$(MSBuildPreferredToolArchitecture)
-                /p:PlatformToolset=$(MSBuildPlatformToolset)
-              clean: true # Optional
-
-          - task: CmdLine@2
-            displayName: Create bundle testcli
-            inputs:
-              script: react-native bundle --entry-file index.windows.js platform uwp --bundle-output test.bundle
-              workingDirectory: $(Agent.BuildDirectory)\testcli
-=======
       - job: CliInitCpp
         displayName: Verify react-native init (cpp)
         timeoutInMinutes: 30 # how long to run the job before automatically cancelling
@@ -353,7 +269,6 @@
               version: 0.60.6
               platform: x64
               configuration: Debug
->>>>>>> 9d8ceb8a
 
       - job: RNWFormatting
         displayName: Verify change files + formatting
