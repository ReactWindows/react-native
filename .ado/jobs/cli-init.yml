--- conflicted
+++ resolved
@@ -152,11 +152,8 @@
             projectType: app
             additionalInitArguments: --useWinUI3 true
             additionalRunArguments:
-<<<<<<< HEAD
-            verifyAppLaunch: false
-
-=======
->>>>>>> 4ba8f260
+            verifyAppLaunch: false
+
           X86DebugCppHermes:
             language: cpp
             configuration: Debug
@@ -164,26 +161,15 @@
             projectType: app
             additionalInitArguments: --useHermes
             additionalRunArguments:
-<<<<<<< HEAD
-            verifyAppLaunch: false
-          # #7225 ReactNative.Hermes.Windows is not yet seen as compatible for usage in C# projects
-          # Arm64ReleaseCsHermes:
-=======
-          X64ReleaseCsHermes:
-            language: cs
-            configuration: Release
-            platform: x64
+            verifyAppLaunch: false
+          Arm64ReleaseCsHermes:
+            language: cs
+            configuration: Release
+            platform: arm64
             projectType: app
             additionalInitArguments: --useHermes
             additionalRunArguments:
-          # ARM64ReleaseCsHermes:
->>>>>>> 4ba8f260
-          #   language: cs
-          #   configuration: Release
-          #   platform: arm64
-          #   projectType: app
-          #   additionalInitArguments: --useHermes
-          #   additionalRunArguments:
+            verifyAppLaunch: false
           X64ReleaseCppHermes:
             language: cpp
             configuration: Release
