#
parameters:
  language:
  version:
  platform:
  configuration:
  vsComponents: ''
  vsInstallerUri: $(VsInstallerUri)

steps:
  - checkout: self # self represents the repo where the initial Pipelines YAML file was found
    clean: true # whether to fetch clean each time
    # fetchDepth: 2 # the depth of commits to ask Git to fetch
    lfs: false # whether to download Git-LFS files
    submodules: false # set to 'true' for a single level of submodules or 'recursive' to get submodules of submodules
    persistCredentials: false # set to 'true' to leave the OAuth token in the Git config after the initial fetch

  # First do a build of the local package, since we point the cli at the local files, it needs to be pre-built
  - task: CmdLine@2
    displayName: yarn install (local react-native-windows)
    inputs:
      script: yarn install --frozen-lockfile

  - task: CmdLine@2
    displayName: yarn build (local react-native-windows)
    inputs:
      script: yarn build
      workingDirectory: vnext

  - task: PowerShell@2
    displayName: Launch test npm server (verdaccio)
    inputs:
      targetType: inline
      script: |
        start-process npx -ArgumentList @('verdaccio', '--config', './.ado/verdaccio/config.yaml')

  - script: |
      npm set registry http://localhost:4873
    displayName: Modify default npm config to point to local verdaccio server

  - script: |
      node .ado/waitForVerdaccio.js
    displayName: Wait for verdaccio server to boot

  - script: |
      node .ado/npmAddUser.js user pass mail@nomail.com http://localhost:4873
    displayName: Add npm user to verdaccio

  - script: |
      npx --no-install beachball publish --no-push --registry http://localhost:4873 --yes --access public
    displayName: Publish packages to verdaccio

  - task: CmdLine@2
    displayName: Install react-native cli
    inputs:
      script: npm install -g react-native-cli

  - task: CmdLine@2
    displayName: Init new project
    inputs:
      script: react-native init testcli --version ${{ parameters.version }}
      workingDirectory: $(Agent.BuildDirectory)

  - task: CmdLine@2
    displayName: Apply windows template
    inputs:
<<<<<<< HEAD
      script: npx react-native-windows-init --version beta --overwrite --language ${{ parameters.language }}
=======
      script: react-native windows --template master --overwrite --language ${{ parameters.language }}
>>>>>>> fd635aaa
      workingDirectory: $(Agent.BuildDirectory)\testcli

  - task: NuGetCommand@2
    displayName: NuGet restore testcli
    inputs:
      command: restore
      restoreSolution: $(Agent.BuildDirectory)\testcli\windows\testcli.sln

  - template: install-SDK.yml
    parameters:
      sdkVersion: $(Win10Version)

  - task: PowerShell@2
    displayName: Install Visual Studio dependencies
    inputs:
      targetType: filePath
      filePath: $(Build.SourcesDirectory)/vnext/Scripts/Tfs/Install-VsFeatures.ps1
      arguments:
        -InstallerUri ${{ parameters.vsInstallerUri }}
        -Components ${{ parameters.vsComponents }}
    condition: and(ne('${{parameters.vsComponents}}', ''), eq(variables['VmImage'], 'windows-2019'))

  - task: MSBuild@1
    displayName: MSBuild - testcli
    inputs:
      solution: $(Agent.BuildDirectory)\testcli\windows\testcli.sln
      msbuildVersion: $(MSBuildVersion) # Optional. Options: latest, 16.0, 15.0, 14.0, 12.0, 4.0
      msbuildArchitecture: x86 # $(MSBuildArchitecture) # Optional. Options: x86, x64
      platform: ${{ parameters.platform }} # Optional
      configuration: ${{ parameters.configuration }} # Optional
      createLogFile: true
      logFileVerbosity: detailed
      msbuildArguments:
        /p:PreferredToolArchitecture=$(MSBuildPreferredToolArchitecture)
        /p:PlatformToolset=$(MSBuildPlatformToolset)
        /p:BaseIntDir=$(BaseIntDir)

  - task: PublishBuildArtifacts@1
    condition:  succeededOrFailed()
    timeoutInMinutes: 10
    inputs:
      pathtoPublish: $(Agent.BuildDirectory)/testcli/windows/testcli.sln.log
      artifactName: Detailed Logs for testcli.sln ${{ parameters.platform }} ${{ parameters.configuration }}
      publishLocation: 'Container'

  - task: CmdLine@2
    displayName: Create bundle testcli
    inputs:
      script: react-native bundle --entry-file index.js platform windows --bundle-output test.bundle
      workingDirectory: $(Agent.BuildDirectory)\testcli<|MERGE_RESOLUTION|>--- conflicted
+++ resolved
@@ -64,11 +64,7 @@
   - task: CmdLine@2
     displayName: Apply windows template
     inputs:
-<<<<<<< HEAD
-      script: npx react-native-windows-init --version beta --overwrite --language ${{ parameters.language }}
-=======
-      script: react-native windows --template master --overwrite --language ${{ parameters.language }}
->>>>>>> fd635aaa
+      script: npx react-native-windows-init --version master --overwrite --language ${{ parameters.language }}
       workingDirectory: $(Agent.BuildDirectory)\testcli
 
   - task: NuGetCommand@2
