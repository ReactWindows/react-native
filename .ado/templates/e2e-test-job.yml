#
parameters:
  name: ""
  pool:
<<<<<<< HEAD
  BuildPlatform: "x86" # ARM, x86, x64
=======
  BuildPlatform: x86 # ARM, x86, x64
>>>>>>> 1921c98f
  UseRNFork: true
  vsComponents: ''
  vsInstallerUri: 'https://download.visualstudio.microsoft.com/download/pr/c4fef23e-cc45-4836-9544-70e213134bc8/1ee5717e9a1e05015756dff77eb27d554a79a6db91f2716d836df368381af9a1/vs_Enterprise.exe'

jobs:
  - job: ${{ parameters.name }}
    displayName: E2E Test
    dependsOn: Setup
    condition: ne( dependencies.Setup.outputs['checkPayload.shouldSkipPRBuild'], 'True' )
    pool: ${{ parameters.pool }}
    timeoutInMinutes: 60 # how long to run the job before automatically cancelling
    cancelTimeoutInMinutes: 5 # how much time to give 'run always even if cancelled tasks' before killing them
    steps:
      - checkout: self # self represents the repo where the initial Pipelines YAML file was found
        clean: true # whether to fetch clean each time
        # fetchDepth: 2 # the depth of commits to ask Git to fetch
        lfs: false # whether to download Git-LFS files
        submodules: false # set to 'true' for a single level of submodules or 'recursive' to get submodules of submodules
        persistCredentials: false # set to 'true' to leave the OAuth token in the Git config after the initial fetch

      - task: PowerShell@2
        displayName: "Remove WebDriverIO Workaround"
        inputs:
          targetType: "inline"
          script: '((Get-Content -path packages/E2ETest/package.json -Raw) -replace ".*webdriver.git.*","") | Set-Content -Path packages/E2ETest/package.json'

      - task: CmdLine@2
        displayName: Install react-native-cli
        inputs:
          script: npm install -g react-native-cli

      - task: CmdLine@2
        displayName: Modify package.json to use unforked RN
        inputs:
          script: node scripts/useUnForkedRN.js
          workingDirectory: vnext
        condition: and(succeeded(), eq('${{ parameters.UseRNFork }}', 'false'))

      - task: CmdLine@2
        displayName: yarn install (Using microsoft/react-native)
        inputs:
          script: yarn install --frozen-lockfile
        condition: and(succeeded(), eq('${{ parameters.UseRNFork }}', 'true'))

        # We can't use a frozen lockfile for both the fork and non-fork, since they install different dependencies
        # We don't want to force devs to update/create two lock files on every change, so just don't freeze when
        # using the non fork version.
      - task: CmdLine@2
        displayName: yarn install (Using facebook/react-native)
        inputs:
          script: yarn install
        condition: and(succeeded(), eq('${{ parameters.UseRNFork }}', 'false'))

      - task: PowerShell@2
        displayName: "Patch WebDriverIO"
        inputs:
          targetType: "inline"
          script: '((Get-Content -path node_modules/webdriver/build/utils.js -Raw) -replace "if \(!body .*","if (!body) {") | Set-Content -Path node_modules/webdriver/build/utils.js'

      - template: stop-packagers.yml

      - task: CmdLine@2
        displayName: yarn build
        inputs:
          script: yarn build

      - task: PowerShell@2
        displayName: Install Visual Studio dependencies
        inputs:
          targetType: filePath
          filePath: $(Build.SourcesDirectory)/vnext/Scripts/Tfs/Install-VsFeatures.ps1
          arguments:
            -InstallerUri ${{ parameters.vsInstallerUri }}
            -Components ${{ parameters.vsComponents }}
        condition: ne('${{parameters.vsComponents}}', '')

      - task: NuGetCommand@2
        displayName: NuGet restore - ReactUWPTestApp
        inputs:
          command: restore
          restoreSolution: packages/E2ETest/windows/ReactUWPTestApp.sln
          verbosityRestore: Detailed # Options: quiet, normal, detailed

      - task: CmdLine@2
        displayName: Create bundle
        inputs:
          script: yarn run bundle
          workingDirectory: packages/E2ETest

      - task: CmdLine@2
        displayName: run-windows
        inputs:
          script: react-native run-windows --no-packager --arch ${{ parameters.BuildPlatform }} --release --bundle --logging --force
          workingDirectory: packages/E2ETest

      # Wait for app to launch. A workaround to avoid WinAppDriver error: Failed to locate opened application window with appId
      - task: PowerShell@2
        displayName: Wait for app to launch
        inputs:
          targetType: inline # filePath | inline
          script: |
            Start-Sleep -Seconds 30

      - task: PowerShell@2
        displayName: 'Check TestApp'
        inputs:
          targetType: 'inline'
          script: 'if ((Get-Process React*) -eq $Null) { echo "TestApp is not running"; exit 1}'

      - task: CmdLine@2
        displayName: run test
        inputs:
          script: yarn run test
          workingDirectory: packages/E2ETest

      - task: PublishTestResults@2
        inputs:
          testResultsFormat: "JUnit"
          testResultsFiles: "packages/E2ETest/reports/*.log"
        condition: succeededOrFailed()

      - task: PowerShell@2
        displayName: "Show package.json"
        inputs:
          targetType: "inline"
          script: "Get-Content packages/E2ETest/package.json | foreach {Write-Output $_}"
        condition: failed()

      - task: PowerShell@2
        displayName: "Show node_modules/webdriver/build/utils.js"
        inputs:
          targetType: "inline"
          script: "Get-Content node_modules/webdriver/build/utils.js | foreach {Write-Output $_}"
        condition: failed()

      - task: PowerShell@2
        displayName: "Show appium log"
        inputs:
          targetType: "inline"
          script: "Get-Content packages/E2ETest/reports/appium.txt | foreach {Write-Output $_}"
        condition: failed()<|MERGE_RESOLUTION|>--- conflicted
+++ resolved
@@ -1,12 +1,8 @@
 #
 parameters:
-  name: ""
+  name: ''
   pool:
-<<<<<<< HEAD
-  BuildPlatform: "x86" # ARM, x86, x64
-=======
   BuildPlatform: x86 # ARM, x86, x64
->>>>>>> 1921c98f
   UseRNFork: true
   vsComponents: ''
   vsInstallerUri: 'https://download.visualstudio.microsoft.com/download/pr/c4fef23e-cc45-4836-9544-70e213134bc8/1ee5717e9a1e05015756dff77eb27d554a79a6db91f2716d836df368381af9a1/vs_Enterprise.exe'
