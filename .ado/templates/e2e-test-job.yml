--- conflicted
+++ resolved
@@ -32,23 +32,12 @@
           script: $(Build.SourcesDirectory)\.ado\SetupLocalDumps.cmd ReactUWPTestApp
           workingDirectory: $(Build.SourcesDirectory)
 
-<<<<<<< HEAD
-=======
       - task: CmdLine@2
         displayName: Set up AppVerifer on ReactUWPTestApp
         inputs:
           script: regedit /S $(Build.SourcesDirectory)\.ado\ReactUWPTestApp.reg
           workingDirectory: $(Build.SourcesDirectory)
 
-      - task: NuGetCommand@2
-        displayName: NuGet restore - ReactUWPTestApp
-        inputs:
-          command: restore
-          noCache: true
-          restoreSolution: packages/E2ETest/windows/ReactUWPTestApp.sln
-          verbosityRestore: Detailed # Options: quiet, normal, detailed
-         
->>>>>>> e3bdc78c
       - task: CmdLine@2
         displayName: run-windows
         inputs:
