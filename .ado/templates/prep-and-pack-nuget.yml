parameters:
  publishCommitId: '0'
  npmVersion: '0.0.1-pr'
  # Note: NuGet pack expects platform-specific file separators ('\' on Windows).
  nugetroot: $(System.DefaultWorkingDirectory)\ReactWindows
  desktopId: 'OfficeReact.Win32'
  microsoftRNId: 'Microsoft.ReactNative'
  slices: ''
  packDesktop: true
  packMicrosoftReactNative: true
  packMicrosoftReactNativeCxx: true
  packMicrosoftReactNativeManaged: true
  packMicrosoftReactNativeManagedCodeGen: true
  signMicrosoft: false

steps:
  - task: DownloadPipelineArtifact@2
    displayName: 'Download ReactWindows Artifact'
    inputs:
      artifact: ReactWindows
      path: $(System.DefaultWorkingDirectory)/ReactWindows

  - ${{ if or(parameters.packMicrosoftReactNative, parameters.packMicrosoftReactNativeCxx, parameters.packMicrosoftReactNativeManaged, parameters.packMicrosoftReactNativeManagedCodeGen) }}:
    - powershell: |
        (Get-Content -Path $(System.DefaultWorkingDirectory)\ReactWindows\Microsoft.ReactNative.VersionCheck.targets) -replace '\$\$nuGetPackageVersion\$\$', '${{parameters.npmVersion}}' | Set-Content -Path  $(System.DefaultWorkingDirectory)\ReactWindows\Microsoft.ReactNative.VersionCheck.targets
      displayName: Patch version check file with version ${{parameters.npmVersion}}

  - ${{ if parameters.packDesktop }}:
    - template: prep-and-pack-single.yml
      parameters:
        packageId: ${{parameters.desktopId}}
        packageVersion: ${{parameters.npmVersion}}
        slices: ${{ coalesce(parameters.slices, '("x64.Debug", "x86.Debug", "ARM64.Debug", "x64.Release","x86.Release", "ARM64.Release")') }}
        buildProperties: 'CommitId=${{parameters.publishCommitId}};nugetroot=${{parameters.nugetroot}}'

  - ${{ if parameters.packMicrosoftReactNative }}:
    - template: prep-and-pack-single.yml
      parameters:
        packageId: Microsoft.ReactNative
        packageVersion: ${{parameters.npmVersion}}
        slices: ${{ coalesce(parameters.slices, '("x64.Release","x86.Release", "ARM.Release", "ARM64.Release")') }}
        buildProperties: CommitId=${{parameters.publishCommitId}};nugetroot=${{parameters.nugetroot}};baseconfiguration=Release;baseplatform=x64
        codesignBinaries: ${{ parameters.signMicrosoft }}
        codesignNuget: ${{ parameters.signMicrosoft }}

  - ${{ if parameters.packMicrosoftReactNativeCxx }}:
    - template: prep-and-pack-single.yml
      parameters:
        packageId: Microsoft.ReactNative.Cxx
        packageVersion: ${{parameters.npmVersion}}
        slices:  ''
        buildProperties: CommitId=${{parameters.publishCommitId}};nugetroot=${{parameters.nugetroot}};baseconfiguration=Release;baseplatform=x64
        codesignNuget: ${{ parameters.signMicrosoft }}

<<<<<<< HEAD
  - ${{ if parameters.packMicrosoftReactNativeManaged }}:
=======
  - ${{ if eq(parameters.packMicrosoftReactNativeManaged, true) }}:
    # Since we custom patch the nuget packages for PR valdation
    - powershell: |
        mkdir $(System.DefaultWorkingDirectory)\ReactWindows\x64\Release\Microsoft.ReactNative.Managed\Microsoft.ReactNative.Managed\ref.anycpu
        Copy-Item $(System.DefaultWorkingDirectory)\ReactWindows\x64\Release\Microsoft.ReactNative.Managed\Microsoft.ReactNative.Managed\ref\Microsoft.ReactNative.Managed.dll -Destination $(System.DefaultWorkingDirectory)\ReactWindows\x64\Release\Microsoft.ReactNative.Managed\Microsoft.ReactNative.Managed\ref.anycpu
      displayName: Copy the x64/release ref assembly to anycpu folder
>>>>>>> 65d0686b
    - template: prep-and-pack-single.yml
      parameters:
        packageId: Microsoft.ReactNative.Managed
        packageVersion: ${{parameters.npmVersion}}
        slices: ${{ coalesce(parameters.slices, '("x64.Release","x86.Release", "ARM.Release", "ARM64.Release")') }}
        buildProperties: CommitId=${{parameters.publishCommitId}};nugetroot=${{parameters.nugetroot}};baseconfiguration=Release;baseplatform=x64
        codesignBinaries: ${{ parameters.signMicrosoft }}
        codesignNuget: ${{ parameters.signMicrosoft }}

  - ${{ if parameters.packMicrosoftReactNativeManagedCodeGen }}:
    - template: prep-and-pack-single.yml
      parameters:
        packageId: Microsoft.ReactNative.Managed.CodeGen
        packageVersion: ${{parameters.npmVersion}}
        slices: ''
        buildProperties: CommitId=${{parameters.publishCommitId}};nugetroot=${{parameters.nugetroot}};baseconfiguration=Release;baseplatform=x64
        codesignBinaries: ${{ parameters.signMicrosoft }}
        codesignNuget: ${{ parameters.signMicrosoft }}<|MERGE_RESOLUTION|>--- conflicted
+++ resolved
@@ -52,16 +52,12 @@
         buildProperties: CommitId=${{parameters.publishCommitId}};nugetroot=${{parameters.nugetroot}};baseconfiguration=Release;baseplatform=x64
         codesignNuget: ${{ parameters.signMicrosoft }}
 
-<<<<<<< HEAD
   - ${{ if parameters.packMicrosoftReactNativeManaged }}:
-=======
-  - ${{ if eq(parameters.packMicrosoftReactNativeManaged, true) }}:
     # Since we custom patch the nuget packages for PR valdation
     - powershell: |
         mkdir $(System.DefaultWorkingDirectory)\ReactWindows\x64\Release\Microsoft.ReactNative.Managed\Microsoft.ReactNative.Managed\ref.anycpu
         Copy-Item $(System.DefaultWorkingDirectory)\ReactWindows\x64\Release\Microsoft.ReactNative.Managed\Microsoft.ReactNative.Managed\ref\Microsoft.ReactNative.Managed.dll -Destination $(System.DefaultWorkingDirectory)\ReactWindows\x64\Release\Microsoft.ReactNative.Managed\Microsoft.ReactNative.Managed\ref.anycpu
       displayName: Copy the x64/release ref assembly to anycpu folder
->>>>>>> 65d0686b
     - template: prep-and-pack-single.yml
       parameters:
         packageId: Microsoft.ReactNative.Managed
