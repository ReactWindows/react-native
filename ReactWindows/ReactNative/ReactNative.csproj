﻿<?xml version="1.0" encoding="utf-8"?>
<Project ToolsVersion="14.0" DefaultTargets="Build" xmlns="http://schemas.microsoft.com/developer/msbuild/2003">
  <Import Project="$(MSBuildExtensionsPath)\$(MSBuildToolsVersion)\Microsoft.Common.props" Condition="Exists('$(MSBuildExtensionsPath)\$(MSBuildToolsVersion)\Microsoft.Common.props')" />
  <PropertyGroup>
    <Configuration Condition=" '$(Configuration)' == '' ">Debug</Configuration>
    <Platform Condition=" '$(Platform)' == '' ">x86</Platform>
    <ProjectGuid>{C7673AD5-E3AA-468C-A5FD-FA38154E205C}</ProjectGuid>
    <OutputType>Library</OutputType>
    <AppDesignerFolder>Properties</AppDesignerFolder>
    <RootNamespace>ReactNative</RootNamespace>
    <AssemblyName>ReactNative</AssemblyName>
    <DefaultLanguage>en-US</DefaultLanguage>
    <TargetPlatformIdentifier>UAP</TargetPlatformIdentifier>
    <TargetPlatformVersion>10.0.10586.0</TargetPlatformVersion>
    <TargetPlatformMinVersion>10.0.10240.0</TargetPlatformMinVersion>
    <MinimumVisualStudioVersion>14</MinimumVisualStudioVersion>
    <FileAlignment>512</FileAlignment>
    <ProjectTypeGuids>{A5A43C5B-DE2A-4C0C-9213-0A381AF9435A};{FAE04EC0-301F-11D3-BF4B-00C04F79EFBC}</ProjectTypeGuids>
  </PropertyGroup>
  <PropertyGroup Condition="'$(Configuration)|$(Platform)' == 'Debug|x86'">
    <PlatformTarget>x86</PlatformTarget>
    <DebugSymbols>true</DebugSymbols>
    <OutputPath>bin\x86\Debug\</OutputPath>
    <DefineConstants>DEBUG;TRACE;NETFX_CORE;WINDOWS_UWP</DefineConstants>
    <NoWarn>;2008</NoWarn>
    <DebugType>full</DebugType>
    <PlatformTarget>x86</PlatformTarget>
    <UseVSHostingProcess>false</UseVSHostingProcess>
    <ErrorReport>prompt</ErrorReport>
    <DocumentationFile>bin\x86\Debug\ReactNative.XML</DocumentationFile>
  </PropertyGroup>
  <PropertyGroup Condition="'$(Configuration)|$(Platform)' == 'Release|x86'">
    <PlatformTarget>x86</PlatformTarget>
    <OutputPath>bin\x86\Release\</OutputPath>
    <DefineConstants>TRACE;NETFX_CORE;WINDOWS_UWP;NO_REFLECTION</DefineConstants>
    <Optimize>true</Optimize>
    <NoWarn>;2008</NoWarn>
    <DebugType>pdbonly</DebugType>
    <PlatformTarget>x86</PlatformTarget>
    <UseVSHostingProcess>false</UseVSHostingProcess>
    <ErrorReport>prompt</ErrorReport>
    <DocumentationFile>bin\x86\Release\ReactNative.XML</DocumentationFile>
  </PropertyGroup>
  <PropertyGroup Condition="'$(Configuration)|$(Platform)' == 'Debug|ARM'">
    <PlatformTarget>ARM</PlatformTarget>
    <DebugSymbols>true</DebugSymbols>
    <OutputPath>bin\ARM\Debug\</OutputPath>
    <DefineConstants>DEBUG;TRACE;NETFX_CORE;WINDOWS_UWP</DefineConstants>
    <NoWarn>;2008</NoWarn>
    <DebugType>full</DebugType>
    <PlatformTarget>ARM</PlatformTarget>
    <UseVSHostingProcess>false</UseVSHostingProcess>
    <ErrorReport>prompt</ErrorReport>
    <DocumentationFile>bin\ARM\Debug\ReactNative.XML</DocumentationFile>
  </PropertyGroup>
  <PropertyGroup Condition="'$(Configuration)|$(Platform)' == 'Release|ARM'">
    <PlatformTarget>ARM</PlatformTarget>
    <OutputPath>bin\ARM\Release\</OutputPath>
    <DefineConstants>TRACE;NETFX_CORE;WINDOWS_UWP;NO_REFLECTION</DefineConstants>
    <Optimize>true</Optimize>
    <NoWarn>;2008</NoWarn>
    <DebugType>pdbonly</DebugType>
    <PlatformTarget>ARM</PlatformTarget>
    <UseVSHostingProcess>false</UseVSHostingProcess>
    <ErrorReport>prompt</ErrorReport>
    <DocumentationFile>bin\ARM\Release\ReactNative.XML</DocumentationFile>
  </PropertyGroup>
  <PropertyGroup Condition="'$(Configuration)|$(Platform)' == 'Debug|x64'">
    <PlatformTarget>x64</PlatformTarget>
    <DebugSymbols>true</DebugSymbols>
    <OutputPath>bin\x64\Debug\</OutputPath>
    <DefineConstants>DEBUG;TRACE;NETFX_CORE;WINDOWS_UWP</DefineConstants>
    <NoWarn>;2008</NoWarn>
    <DebugType>full</DebugType>
    <PlatformTarget>x64</PlatformTarget>
    <UseVSHostingProcess>false</UseVSHostingProcess>
    <ErrorReport>prompt</ErrorReport>
    <DocumentationFile>bin\x64\Debug\ReactNative.XML</DocumentationFile>
  </PropertyGroup>
  <PropertyGroup Condition="'$(Configuration)|$(Platform)' == 'Release|x64'">
    <PlatformTarget>x64</PlatformTarget>
    <OutputPath>bin\x64\Release\</OutputPath>
    <DefineConstants>TRACE;NETFX_CORE;WINDOWS_UWP;NO_REFLECTION</DefineConstants>
    <Optimize>true</Optimize>
    <NoWarn>;2008</NoWarn>
    <DebugType>pdbonly</DebugType>
    <PlatformTarget>x64</PlatformTarget>
    <UseVSHostingProcess>false</UseVSHostingProcess>
    <ErrorReport>prompt</ErrorReport>
    <DocumentationFile>bin\x64\Release\ReactNative.XML</DocumentationFile>
  </PropertyGroup>
  <ItemGroup>
    <!-- A reference to the entire .Net Framework and Windows SDK are automatically included -->
    <None Include="project.json" />
  </ItemGroup>
  <ItemGroup>
    <Compile Include="Bridge\DispatcherHelpers.cs" />
    <Compile Include="Chakra\Executor\NativeJavaScriptExecutor.cs" />
    <Compile Include="DevSupport\DevOptionDialog.xaml.cs">
      <DependentUpon>DevOptionDialog.xaml</DependentUpon>
    </Compile>
    <Compile Include="DevSupport\ProgressDialog.xaml.cs">
      <DependentUpon>ProgressDialog.xaml</DependentUpon>
    </Compile>
    <Compile Include="DevSupport\RedBoxDialog.xaml.cs">
      <DependentUpon>RedBoxDialog.xaml</DependentUpon>
    </Compile>
    <Compile Include="DevSupport\ShakeAccelerometer.cs" />
    <Compile Include="DevSupport\WebSocketJavaScriptExecutor.cs" />
    <Compile Include="GlobalSuppressions.cs" />
    <Compile Include="Modules\Clipboard\ClipboardInstance.cs" />
    <Compile Include="Modules\Clipboard\ClipboardModule.cs" />
    <Compile Include="Modules\Clipboard\IClipboardInstance.cs" />
    <Compile Include="Modules\Dialog\DialogModule.cs" />
    <Compile Include="Modules\Image\BitmapImageHelpers.cs" />
    <Compile Include="Modules\Image\ImageLoaderModule.cs" />
    <Compile Include="Modules\Launch\LauncherModule.cs" />
    <Compile Include="Modules\Location\LocationModule.cs" />
    <Compile Include="Modules\NetInfo\DefaultNetworkInformation.cs" />
    <Compile Include="Modules\NetInfo\IConnectionProfile.cs" />
    <Compile Include="Modules\NetInfo\INetworkInformation.cs" />
    <Compile Include="Modules\NetInfo\NetInfoModule.cs" />
    <Compile Include="Modules\StatusBar\IStatusBar.cs" />
    <Compile Include="Modules\StatusBar\MobileStatusBar.cs" />
    <Compile Include="Modules\StatusBar\NopStatusBar.cs" />
    <Compile Include="Modules\StatusBar\StatusBarModule.cs" />
    <Compile Include="Modules\Storage\AsyncStorageModule.cs" />
    <Compile Include="Modules\Vibration\VibrationModule.cs" />
    <Compile Include="ReactPage.cs" />
    <Compile Include="Touch\IOnInterceptTouchEventListener.cs" />
    <Compile Include="Touch\PointerDeviceTypeExtensions.cs" />
    <Compile Include="Touch\TouchHandler.cs" />
    <Compile Include="Tracing\LoggingActivityBuilder.cs" />
    <Compile Include="Tracing\LoggingActivityBuilderExtensions.generated.cs">
      <AutoGen>True</AutoGen>
      <DesignTime>True</DesignTime>
      <DependentUpon>LoggingActivityBuilderExtensions.tt</DependentUpon>
    </Compile>
    <Compile Include="Modules\WebSocket\WebSocketModule.cs" />
    <Compile Include="Shell\MainReactPackage.cs" />
    <Compile Include="Touch\JavaScriptResponderHandler.cs" />
    <Compile Include="Properties\AssemblyInfo.cs" />
    <Compile Include="Tracing\Tracer.cs" />
    <Compile Include="UIManager\BaseViewManager.cs" />
    <Compile Include="UIManager\UIManagerModule.cs" />
    <Compile Include="Views\Flip\ReactFlipViewManager.cs" />
<<<<<<< HEAD
    <Compile Include="Views\Image\ReactImageShadowNode.cs" />
=======
    <Compile Include="Views\Image\ReactImageManager.cs" />
>>>>>>> 746d7109
    <Compile Include="Views\Progress\ReactProgressBarViewManager.cs" />
    <Compile Include="Views\Progress\ProgressBarShadowNode.cs" />
    <Compile Include="Views\Progress\ReactProgressRingManager.cs" />
    <Compile Include="Views\Progress\ReactProgressRingShadowNode.cs" />
    <Compile Include="Views\Slider\ReactSliderManager.cs" />
    <Compile Include="Views\Split\Events\SplitViewClosedEvent.cs" />
    <Compile Include="Views\Picker\ReactPickerManager.cs" />
    <Compile Include="Views\Picker\ReactPickerShadowNode.cs" />
    <Compile Include="Views\Split\Events\SplitViewOpenedEvent.cs" />
    <Compile Include="Views\Split\ReactSplitViewManager.cs" />
    <Compile Include="Views\Scroll\ReactScrollViewManager.cs" />
    <Compile Include="Views\Switch\ReactSwitchManager.cs" />
    <Compile Include="Views\Switch\ReactSwitchShadowNode.cs" />
    <Compile Include="Views\TextInput\ReactPasswordBoxManager.cs" />
    <Compile Include="Views\TextInput\ReactTextInputManager.cs" />
    <Compile Include="Views\Text\ReactTextCompoundView.cs" />
    <Compile Include="Views\Text\ReactTextShadowNode.cs" />
    <Compile Include="Views\Text\ReactTextViewManager.cs" />
    <Compile Include="Views\Web\Events\WebViewLoadingErrorEvent.cs" />
    <Compile Include="Views\Web\Events\WebViewLoadingEvent.cs" />
    <Compile Include="Views\Web\ReactWebViewManager.cs" />
    <EmbeddedResource Include="Properties\ReactNative.rd.xml" />
  </ItemGroup>
  <ItemGroup>
    <Content Include="Tracing\LoggingActivityBuilderExtensions.tt">
      <Generator>TextTemplatingFileGenerator</Generator>
      <LastGenOutput>LoggingActivityBuilderExtensions.generated.cs</LastGenOutput>
    </Content>
  </ItemGroup>
  <ItemGroup>
    <Service Include="{508349B6-6B84-4DF5-91F0-309BEEBAD82D}" />
  </ItemGroup>
  <ItemGroup>
    <Page Include="DevSupport\DevOptionDialog.xaml">
      <SubType>Designer</SubType>
      <Generator>MSBuild:Compile</Generator>
    </Page>
    <Page Include="DevSupport\ProgressDialog.xaml">
      <SubType>Designer</SubType>
      <Generator>MSBuild:Compile</Generator>
    </Page>
    <Page Include="DevSupport\RedBoxDialog.xaml">
      <SubType>Designer</SubType>
      <Generator>MSBuild:Compile</Generator>
    </Page>
  </ItemGroup>
  <ItemGroup>
    <SDKReference Include="WindowsMobile, Version=10.0.10586.0">
      <Name>Windows Mobile Extensions for the UWP</Name>
    </SDKReference>
  </ItemGroup>
  <ItemGroup>
    <ProjectReference Include="..\ChakraBridge\ChakraBridge.vcxproj">
      <Project>{4b72c796-16d5-4e3a-81c0-3e36f531e578}</Project>
      <Name>ChakraBridge</Name>
    </ProjectReference>
  </ItemGroup>
  <ItemGroup />
  <Import Project="..\ReactNative.Shared\ReactNative.Shared.projitems" Label="Shared" />
  <PropertyGroup Condition=" '$(VisualStudioVersion)' == '' or '$(VisualStudioVersion)' &lt; '14.0' ">
    <VisualStudioVersion>14.0</VisualStudioVersion>
  </PropertyGroup>
  <Import Project="$(MSBuildExtensionsPath)\Microsoft\WindowsXaml\v$(VisualStudioVersion)\Microsoft.Windows.UI.Xaml.CSharp.targets" />
  <!-- To modify your build process, add your task inside one of the targets below and uncomment it.
       Other similar extension points exist, see Microsoft.Common.targets.
  <Target Name="BeforeBuild">
  </Target>
  <Target Name="AfterBuild">
  </Target>
  -->
</Project><|MERGE_RESOLUTION|>--- conflicted
+++ resolved
@@ -144,11 +144,8 @@
     <Compile Include="UIManager\BaseViewManager.cs" />
     <Compile Include="UIManager\UIManagerModule.cs" />
     <Compile Include="Views\Flip\ReactFlipViewManager.cs" />
-<<<<<<< HEAD
+    <Compile Include="Views\Image\ReactImageManager.cs" />
     <Compile Include="Views\Image\ReactImageShadowNode.cs" />
-=======
-    <Compile Include="Views\Image\ReactImageManager.cs" />
->>>>>>> 746d7109
     <Compile Include="Views\Progress\ReactProgressBarViewManager.cs" />
     <Compile Include="Views\Progress\ProgressBarShadowNode.cs" />
     <Compile Include="Views\Progress\ReactProgressRingManager.cs" />
