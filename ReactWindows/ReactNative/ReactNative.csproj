--- conflicted
+++ resolved
@@ -202,11 +202,7 @@
     <Compile Include="Views\Text\ReactSpanShadowNode.cs" />
     <Compile Include="Views\Text\ReactInlineShadowNodeVisitor.cs" />
     <Compile Include="Views\Text\ReactTextCompoundView.cs" />
-<<<<<<< HEAD
-=======
     <Compile Include="Views\Text\ReactTextInlineViewManager.cs" />
-    <Compile Include="Views\ViewManagersPropertyCache.cs" />
->>>>>>> 2ca91248
     <Compile Include="Views\Text\ReactRunManager.cs" />
     <Compile Include="Views\Text\ReactTextShadowNode.cs" />
     <Compile Include="Views\Text\ReactTextViewManager.cs" />
