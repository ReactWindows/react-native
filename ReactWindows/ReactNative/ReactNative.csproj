﻿<?xml version="1.0" encoding="utf-8"?>
<Project ToolsVersion="14.0" DefaultTargets="Build" xmlns="http://schemas.microsoft.com/developer/msbuild/2003">
  <Import Project="$(MSBuildExtensionsPath)\$(MSBuildToolsVersion)\Microsoft.Common.props" Condition="Exists('$(MSBuildExtensionsPath)\$(MSBuildToolsVersion)\Microsoft.Common.props')" />
  <PropertyGroup>
    <Configuration Condition=" '$(Configuration)' == '' ">Debug</Configuration>
    <Platform Condition=" '$(Platform)' == '' ">AnyCPU</Platform>
    <ProjectGuid>{C7673AD5-E3AA-468C-A5FD-FA38154E205C}</ProjectGuid>
    <OutputType>Library</OutputType>
    <AppDesignerFolder>Properties</AppDesignerFolder>
    <RootNamespace>ReactNative</RootNamespace>
    <AssemblyName>ReactNative</AssemblyName>
    <DefaultLanguage>en-US</DefaultLanguage>
    <TargetPlatformIdentifier>UAP</TargetPlatformIdentifier>
    <TargetPlatformVersion>10.0.10586.0</TargetPlatformVersion>
    <TargetPlatformMinVersion>10.0.10240.0</TargetPlatformMinVersion>
    <MinimumVisualStudioVersion>14</MinimumVisualStudioVersion>
    <FileAlignment>512</FileAlignment>
    <ProjectTypeGuids>{A5A43C5B-DE2A-4C0C-9213-0A381AF9435A};{FAE04EC0-301F-11D3-BF4B-00C04F79EFBC}</ProjectTypeGuids>
  </PropertyGroup>
  <PropertyGroup Condition="'$(Configuration)|$(Platform)' == 'Debug|x86'">
    <PlatformTarget>x86</PlatformTarget>
    <DebugSymbols>true</DebugSymbols>
    <OutputPath>bin\x86\Debug\</OutputPath>
    <DefineConstants>DEBUG;TRACE;NETFX_CORE;WINDOWS_UWP</DefineConstants>
    <NoWarn>;2008</NoWarn>
    <DebugType>full</DebugType>
    <PlatformTarget>x86</PlatformTarget>
    <UseVSHostingProcess>false</UseVSHostingProcess>
    <ErrorReport>prompt</ErrorReport>
    <DocumentationFile>bin\x86\Debug\ReactNative.XML</DocumentationFile>
  </PropertyGroup>
  <PropertyGroup Condition="'$(Configuration)|$(Platform)' == 'Release|x86'">
    <PlatformTarget>x86</PlatformTarget>
    <OutputPath>bin\x86\Release\</OutputPath>
    <DefineConstants>TRACE;NETFX_CORE;WINDOWS_UWP;NO_REFLECTION</DefineConstants>
    <Optimize>true</Optimize>
    <NoWarn>;2008</NoWarn>
    <DebugType>pdbonly</DebugType>
    <PlatformTarget>x86</PlatformTarget>
    <UseVSHostingProcess>false</UseVSHostingProcess>
    <ErrorReport>prompt</ErrorReport>
    <DocumentationFile>bin\x86\Release\ReactNative.XML</DocumentationFile>
  </PropertyGroup>
  <PropertyGroup Condition="'$(Configuration)|$(Platform)' == 'Debug|ARM'">
    <PlatformTarget>ARM</PlatformTarget>
    <DebugSymbols>true</DebugSymbols>
    <OutputPath>bin\ARM\Debug\</OutputPath>
    <DefineConstants>DEBUG;TRACE;NETFX_CORE;WINDOWS_UWP</DefineConstants>
    <NoWarn>;2008</NoWarn>
    <DebugType>full</DebugType>
    <PlatformTarget>ARM</PlatformTarget>
    <UseVSHostingProcess>false</UseVSHostingProcess>
    <ErrorReport>prompt</ErrorReport>
    <DocumentationFile>bin\ARM\Debug\ReactNative.XML</DocumentationFile>
  </PropertyGroup>
  <PropertyGroup Condition="'$(Configuration)|$(Platform)' == 'Release|ARM'">
    <PlatformTarget>ARM</PlatformTarget>
    <OutputPath>bin\ARM\Release\</OutputPath>
    <DefineConstants>TRACE;NETFX_CORE;WINDOWS_UWP;NO_REFLECTION</DefineConstants>
    <Optimize>true</Optimize>
    <NoWarn>;2008</NoWarn>
    <DebugType>pdbonly</DebugType>
    <PlatformTarget>ARM</PlatformTarget>
    <UseVSHostingProcess>false</UseVSHostingProcess>
    <ErrorReport>prompt</ErrorReport>
    <DocumentationFile>bin\ARM\Release\ReactNative.XML</DocumentationFile>
  </PropertyGroup>
  <PropertyGroup Condition="'$(Configuration)|$(Platform)' == 'Debug|x64'">
    <PlatformTarget>x64</PlatformTarget>
    <DebugSymbols>true</DebugSymbols>
    <OutputPath>bin\x64\Debug\</OutputPath>
    <DefineConstants>DEBUG;TRACE;NETFX_CORE;WINDOWS_UWP</DefineConstants>
    <NoWarn>;2008</NoWarn>
    <DebugType>full</DebugType>
    <PlatformTarget>x64</PlatformTarget>
    <UseVSHostingProcess>false</UseVSHostingProcess>
    <ErrorReport>prompt</ErrorReport>
    <DocumentationFile>bin\x64\Debug\ReactNative.XML</DocumentationFile>
  </PropertyGroup>
  <PropertyGroup Condition="'$(Configuration)|$(Platform)' == 'Release|x64'">
    <PlatformTarget>x64</PlatformTarget>
    <OutputPath>bin\x64\Release\</OutputPath>
    <DefineConstants>TRACE;NETFX_CORE;WINDOWS_UWP;NO_REFLECTION</DefineConstants>
    <Optimize>true</Optimize>
    <NoWarn>;2008</NoWarn>
    <DebugType>pdbonly</DebugType>
    <PlatformTarget>x64</PlatformTarget>
    <UseVSHostingProcess>false</UseVSHostingProcess>
    <ErrorReport>prompt</ErrorReport>
    <DocumentationFile>bin\x64\Release\ReactNative.XML</DocumentationFile>
  </PropertyGroup>
  <ItemGroup>
    <!-- A reference to the entire .Net Framework and Windows SDK are automatically included -->
    <None Include="project.json" />
  </ItemGroup>
  <ItemGroup>
    <Compile Include="Animated\AdditionAnimatedNode.cs" />
    <Compile Include="Animated\AnimatedNode.cs" />
    <Compile Include="Animated\AnimationDriver.cs" />
    <Compile Include="Animated\DecayAnimationDriver.cs" />
    <Compile Include="Animated\FrameBasedAnimationDriver.cs" />
    <Compile Include="Animated\InterpolationAnimatedNode.cs" />
    <Compile Include="Animated\MultiplicationAnimatedNode.cs" />
    <Compile Include="Animated\NativeAnimatedModule.cs" />
    <Compile Include="Animated\NativeAnimatedNodesManager.cs" />
    <Compile Include="Animated\PropsAnimatedNode.cs" />
    <Compile Include="Animated\SpringAnimationDriver.cs" />
    <Compile Include="Animated\StyleAnimatedNode.cs" />
    <Compile Include="Animated\TransformAnimatedNode.cs" />
    <Compile Include="Animated\ValueAnimatedNode.cs" />
    <Compile Include="Bridge\BridgeBusyEventArgs.cs" />
    <Compile Include="Bridge\BridgeIdleEventArgs.cs" />
<<<<<<< HEAD
    <Compile Include="Bridge\ReactInstance.cs" />
    <Compile Include="Bridge\DispatcherHelpers.cs" />
    <Compile Include="Bridge\JavaScriptBundleLoader.cs" />
    <Compile Include="Bridge\NativeModuleBase.cs" />
    <Compile Include="Bridge\NativeModuleRegistry.cs" />
    <Compile Include="Bridge\Queue\ReactQueueConfiguration.cs" />
=======
    <Compile Include="Bridge\CompiledReactDelegateFactory.cs" />
    <Compile Include="Bridge\ReactInstance.cs" />
    <Compile Include="Bridge\DispatcherHelpers.cs" />
    <Compile Include="Bridge\JavaScriptBundleLoader.cs" />
    <Compile Include="Bridge\NativeArgumentsParseException.cs" />
    <Compile Include="Bridge\NativeModuleBase.cs" />
    <Compile Include="Bridge\NativeModuleRegistry.cs" />
    <Compile Include="Bridge\Queue\ReactQueueConfiguration.cs" />
    <Compile Include="Bridge\Queue\ReactQueueConfigurationSpec.cs" />
>>>>>>> b9690a52
    <Compile Include="Bridge\Queue\LimitedConcurrencyTaskScheduler.cs" />
    <Compile Include="Bridge\Queue\MessageQueueThread.cs" />
    <Compile Include="Chakra\Executor\NativeJavaScriptExecutor.cs" />
    <Compile Include="Collections\HeapBasedPriorityQueue.cs" />
    <Compile Include="Collections\ListExtensions.cs" />
    <Compile Include="Common\WindowsPlatformHelper.cs" />
    <Compile Include="DevSupport\DebugServerException.cs" />
    <Compile Include="DevSupport\DevInternalSettings.cs" />
    <Compile Include="DevSupport\DevOptionDialog.xaml.cs">
      <DependentUpon>DevOptionDialog.xaml</DependentUpon>
    </Compile>
    <Compile Include="DevSupport\DevServerHelper.cs" />
    <Compile Include="DevSupport\DevSupportManager.cs" />
    <Compile Include="DevSupport\DisabledDevSupportManager.cs" />
    <Compile Include="DevSupport\HMRClient.cs" />
    <Compile Include="DevSupport\IReactInstanceDevCommandsHandler.cs" />
    <Compile Include="DevSupport\IStackFrame.cs" />
    <Compile Include="DevSupport\ProgressDialog.xaml.cs">
      <DependentUpon>ProgressDialog.xaml</DependentUpon>
    </Compile>
    <Compile Include="DevSupport\RedBoxDialog.xaml.cs">
      <DependentUpon>RedBoxDialog.xaml</DependentUpon>
    </Compile>
    <Compile Include="DevSupport\ShakeAccelerometer.cs" />
    <Compile Include="DevSupport\StackFrameExtensions.cs" />
    <Compile Include="DevSupport\StackTraceHelper.cs" />
    <Compile Include="Chakra\Executor\ChakraJavaScriptExecutor.cs" />
    <Compile Include="Chakra\Executor\JavaScriptValueToJTokenConverter.cs" />
    <Compile Include="Chakra\Executor\JTokenToJavaScriptValueConverter.cs" />
    <Compile Include="Bridge\ReactBridge.cs" />
    <Compile Include="Bridge\ReactContext.cs" />
    <Compile Include="Bridge\ReactContextNativeModuleBase.cs" />
    <Compile Include="Common\ReactConstants.cs" />
    <Compile Include="CoreModulesPackage.cs" />
    <Compile Include="DevSupport\IDevSupportManager.cs" />
    <Compile Include="DevSupport\WebSocketJavaScriptExecutor.cs" />
    <Compile Include="GlobalSuppressions.cs" />
    <Compile Include="Modules\AppState\AppStateModule.cs" />
    <Compile Include="Modules\Clipboard\ClipboardInstance.cs" />
    <Compile Include="Modules\Clipboard\ClipboardModule.cs" />
    <Compile Include="Modules\Clipboard\IClipboardInstance.cs" />
    <Compile Include="Modules\Core\JavaScriptException.cs" />
    <Compile Include="Modules\Core\JSTimersExecution.cs" />
    <Compile Include="Modules\DevSupport\SourceCodeModule.cs" />
    <Compile Include="Modules\DevSupport\IDeveloperSettings.cs" />
    <Compile Include="Modules\Dialog\DialogModule.cs" />
    <Compile Include="Modules\Image\BitmapImageHelpers.cs" />
    <Compile Include="Modules\Image\ImageLoaderModule.cs" />
    <Compile Include="Modules\I18N\I18NModule.cs" />
    <Compile Include="Modules\I18N\I18NUtil.cs" />
    <Compile Include="Modules\Image\ImageLoadStatus.cs" />
    <Compile Include="Modules\Launch\LauncherModule.cs" />
    <Compile Include="Modules\Location\LocationModule.cs" />
    <Compile Include="Modules\NetInfo\DefaultNetworkInformation.cs" />
    <Compile Include="Modules\NetInfo\IConnectionProfile.cs" />
    <Compile Include="Modules\NetInfo\INetworkInformation.cs" />
    <Compile Include="Modules\Network\DefaultHttpClient.cs" />
    <Compile Include="Modules\Network\HttpContentHeaderData.cs" />
    <Compile Include="Modules\Network\IHttpClient.cs" />
    <Compile Include="Modules\Network\NetworkingModule.cs" />
    <Compile Include="Modules\Network\HttpContentHelpers.cs" />
    <Compile Include="Modules\Network\TaskCancellationManager.cs" />
    <Compile Include="Modules\NetInfo\NetInfoModule.cs" />
    <Compile Include="Modules\StatusBar\IStatusBar.cs" />
    <Compile Include="Modules\StatusBar\MobileStatusBar.cs" />
    <Compile Include="Modules\StatusBar\NopStatusBar.cs" />
    <Compile Include="Modules\StatusBar\StatusBarModule.cs" />
    <Compile Include="Modules\Storage\AsyncStorageErrorHelpers.cs" />
    <Compile Include="Modules\Storage\AsyncStorageModule.cs" />
    <Compile Include="Modules\Vibration\VibrationModule.cs" />
    <Compile Include="ReactContextInitializedEventArgs.cs" />
    <Compile Include="ReactPage.cs" />
    <Compile Include="ReactRootView.cs" />
    <Compile Include="Touch\IOnInterceptTouchEventListener.cs" />
    <Compile Include="Touch\TouchHandler.cs" />
    <Compile Include="Tracing\LoggingActivityBuilder.cs" />
    <Compile Include="Tracing\LoggingActivityBuilderExtensions.generated.cs">
      <AutoGen>True</AutoGen>
      <DesignTime>True</DesignTime>
      <DependentUpon>LoggingActivityBuilderExtensions.tt</DependentUpon>
    </Compile>
    <Compile Include="UIManager\BorderExtensions.cs" />
    <Compile Include="UIManager\ColorHelpers.cs" />
    <Compile Include="UIManager\CSSNodeExtensions.cs" />
    <Compile Include="LifecycleState.cs" />
    <Compile Include="IReactInstanceManager.cs" />
    <Compile Include="Modules\Core\ExceptionsManagerModule.cs" />
    <Compile Include="Modules\Core\Timing.cs" />
    <Compile Include="Modules\WebSocket\WebSocketModule.cs" />
    <Compile Include="ReactInstanceManager.cs" />
    <Compile Include="Chakra\JavaScriptBackgroundWorkItemCallback.cs" />
    <Compile Include="Chakra\JavaScriptBeforeCollectCallback.cs" />
    <Compile Include="Chakra\JavaScriptContext.cs" />
    <Compile Include="Chakra\JavaScriptEngineException.cs" />
    <Compile Include="Chakra\JavaScriptErrorCode.cs" />
    <Compile Include="Chakra\JavaScriptException.cs" />
    <Compile Include="Chakra\JavaScriptFatalException.cs" />
    <Compile Include="Chakra\JavaScriptMemoryAllocationCallback.cs" />
    <Compile Include="Chakra\JavaScriptMemoryEventType.cs" />
    <Compile Include="Chakra\JavaScriptNativeFunction.cs" />
    <Compile Include="Chakra\JavaScriptObjectFinalizeCallback.cs" />
    <Compile Include="Chakra\JavaScriptPropertyId.cs" />
    <Compile Include="Chakra\JavaScriptRuntime.cs" />
    <Compile Include="Chakra\JavaScriptRuntimeAttributes.cs" />
    <Compile Include="Chakra\JavaScriptRuntimeVersion.cs" />
    <Compile Include="Chakra\JavaScriptScriptException.cs" />
    <Compile Include="Chakra\JavaScriptSourceContext.cs" />
    <Compile Include="Chakra\JavaScriptThreadServiceCallback.cs" />
    <Compile Include="Chakra\JavaScriptUsageException.cs" />
    <Compile Include="Chakra\JavaScriptValue.cs" />
    <Compile Include="Chakra\JavaScriptValueType.cs" />
    <Compile Include="Chakra\Native.cs" />
    <Compile Include="Modules\Core\DeviceEventManagerModule.cs" />
    <Compile Include="Modules\Core\RCTDeviceEventEmitter.cs" />
    <Compile Include="Modules\Core\RCTNativeAppEventEmitter.cs" />
    <Compile Include="IReactPackage.cs" />
    <Compile Include="Shell\MainReactPackage.cs" />
    <Compile Include="Touch\JavaScriptResponderHandler.cs" />
    <Compile Include="UIManager\BaseViewManager.cs" />
    <Compile Include="UIManager\LayoutAnimation\LayoutDeleteAnimation.cs" />
    <Compile Include="UIManager\MatrixMathHelper.cs" />
    <Compile Include="UIManager\ReactDefaultCompoundView.cs" />
    <Compile Include="UIManager\Dimensions.cs" />
    <Compile Include="UIManager\IReactCompoundView.cs" />
    <Compile Include="UIManager\IViewManager.cs" />
    <Compile Include="UIManager\IViewParentManager.cs" />
    <Compile Include="UIManager\LayoutAnimation\BaseLayoutAnimation.cs" />
    <Compile Include="Collections\JObjectExtensions.cs" />
    <Compile Include="UIManager\LayoutAnimation\LayoutAnimation.cs" />
    <Compile Include="UIManager\LayoutAnimation\StoryboardObservable.cs" />
    <Compile Include="UIManager\MeasureAssertions.cs" />
    <Compile Include="UIManager\ReactStylesDiffMap.cs" />
    <Compile Include="UIManager\ReactStylesDiffMapExtensions.cs" />
    <Compile Include="UIManager\Events\EventDispatcher.cs" />
    <Compile Include="Properties\AssemblyInfo.cs" />
<<<<<<< HEAD
=======
    <Compile Include="Bridge\ReactMethodAttribute.cs" />
    <Compile Include="Reflection\ReflectionHelpers.cs" />
>>>>>>> b9690a52
    <Compile Include="Tracing\Tracer.cs" />
    <Compile Include="UIManager\LayoutAnimation\InterpolationTypeExtensions.cs" />
    <Compile Include="UIManager\LayoutAnimation\AnimatedPropertyType.cs" />
    <Compile Include="UIManager\LayoutAnimation\LayoutCreateAnimation.cs" />
    <Compile Include="UIManager\LayoutAnimation\LayoutAnimationController.cs" />
    <Compile Include="UIManager\LayoutAnimation\LayoutUpdateAnimation.cs" />
    <Compile Include="UIManager\DependencyObjectViewManager.cs" />
    <Compile Include="UIManager\ThemedReactContext.cs" />
    <Compile Include="UIManager\TransformHelper.cs" />
    <Compile Include="UIManager\ViewParentManagerExtensions.cs" />
    <Compile Include="Views\Flip\ReactFlipViewManager.cs" />
    <Compile Include="Views\Progress\ReactProgressBarViewManager.cs" />
    <Compile Include="Views\Progress\ProgressBarShadowNode.cs" />
    <Compile Include="Views\Progress\ReactProgressRingManager.cs" />
    <Compile Include="Views\Progress\ReactProgressRingShadowNode.cs" />
    <Compile Include="Views\Slider\ReactSliderChangeEvent.cs" />
    <Compile Include="Views\Slider\ReactSliderCompleteEvent.cs" />
    <Compile Include="Views\Slider\ReactSliderManager.cs" />
    <Compile Include="Views\Slider\ReactSliderShadowNode.cs" />
    <Compile Include="Views\Split\Events\SplitViewClosedEvent.cs" />
    <Compile Include="UIManager\LayoutAnimation\InterpolationType.cs" />
    <Compile Include="UIManager\UIImplementationProvider.cs" />
    <Compile Include="Views\Image\ReactImageLoadEvent.cs" />
    <Compile Include="Views\Image\ReactImageManager.cs" />
    <Compile Include="Views\Picker\ReactPickerManager.cs" />
    <Compile Include="Views\Picker\ReactPickerShadowNode.cs" />
    <Compile Include="Views\Scroll\ScrollEventType.cs" />
    <Compile Include="Views\Scroll\ScrollEventTypeExtensions.cs" />
    <Compile Include="Views\Split\Events\SplitViewOpenedEvent.cs" />
    <Compile Include="Views\Split\ReactSplitViewManager.cs" />
    <Compile Include="Views\TextInput\InputScopeHelpers.cs" />
    <Compile Include="Views\TextInput\ReactPasswordBoxManager.cs" />
    <Compile Include="Views\TextInput\ReactPasswordBoxShadowNode.cs" />
    <Compile Include="Views\TextInput\ReactTextBox.cs" />
    <Compile Include="Views\TextInput\ReactTextChangedEvent.cs" />
    <Compile Include="Views\TextInput\ReactTextInputBlurEvent.cs" />
    <Compile Include="Views\TextInput\ReactTextInputEndEditingEvent.cs" />
    <Compile Include="Views\TextInput\ReactTextInputFocusEvent.cs" />
    <Compile Include="Views\TextInput\ReactTextInputSelectionEvent.cs" />
    <Compile Include="Views\TextInput\ReactTextInputSubmitEditingEvent.cs" />
    <Compile Include="Views\Text\FontStyleHelpers.cs" />
    <Compile Include="UIManager\RootViewHelper.cs" />
    <Compile Include="UIManager\RootViewManager.cs" />
    <Compile Include="UIManager\SimpleViewManager.cs" />
    <Compile Include="UIManager\DependencyObjectExtensions.cs" />
    <Compile Include="UIManager\IPropertySetter.cs" />
    <Compile Include="UIManager\LayoutShadowNode.cs" />
    <Compile Include="UIManager\NativeViewHierarchyOptimizer.cs" />
    <Compile Include="UIManager\OnLayoutEvent.cs" />
    <Compile Include="UIManager\PointerEvents.cs" />
    <Compile Include="UIManager\PropertySetter.cs" />
    <Compile Include="UIManager\Annotations\ReactPropBaseAttribute.cs" />
    <Compile Include="UIManager\Annotations\ReactPropGroupAttribute.cs" />
    <Compile Include="UIManager\SizeMonitoringCanvas.cs" />
    <Compile Include="UIManager\NativeViewHierarchyManager.cs" />
    <Compile Include="UIManager\Annotations\ReactPropAttribute.cs" />
    <Compile Include="UIManager\ReactShadowNode.cs" />
    <Compile Include="UIManager\IRootView.cs" />
    <Compile Include="UIManager\ShadowNodeRegistry.cs" />
    <Compile Include="UIManager\UIImplementation.cs" />
    <Compile Include="UIManager\UIManagerModule.cs" />
    <Compile Include="UIManager\UIManagerModule.Constants.cs" />
    <Compile Include="UIManager\UIViewOperationQueue.cs" />
    <Compile Include="UIManager\ViewAtIndex.cs" />
    <Compile Include="UIManager\ViewParentManager.cs" />
    <Compile Include="UIManager\PanelViewParentManager.cs" />
    <Compile Include="UIManager\ViewManager.cs" />
    <Compile Include="UIManager\ViewManagerRegistry.cs" />
    <Compile Include="Views\Scroll\ReactScrollViewManager.cs" />
    <Compile Include="Views\TextInput\ReactTextInputShadowNode.cs" />
    <Compile Include="Views\Switch\ReactSwitchManager.cs" />
    <Compile Include="Views\Switch\ReactSwitchShadowNode.cs" />
    <Compile Include="UIManager\CSSNodeVisitor.cs" />
    <Compile Include="Views\Text\ReactRunShadowNode.cs" />
    <Compile Include="Views\Text\ReactInlineShadowNode.cs" />
    <Compile Include="Views\Text\ReactInlineViewManager.cs" />
    <Compile Include="Views\Text\ReactSpanShadowNode.cs" />
    <Compile Include="Views\Text\ReactInlineShadowNodeVisitor.cs" />
    <Compile Include="Views\Text\ReactTextCompoundView.cs" />
    <Compile Include="Views\ViewManagersPropertyCache.cs" />
    <Compile Include="UIManager\ViewProps.cs" />
    <Compile Include="Views\Text\ReactRunManager.cs" />
    <Compile Include="Views\Text\ReactTextShadowNode.cs" />
    <Compile Include="Views\Text\ReactTextViewManager.cs" />
    <Compile Include="Views\Text\ReactSpanViewManager.cs" />
    <Compile Include="UIManager\BorderedCanvasManager.cs" />
    <Compile Include="Views\View\ReactViewManager.cs" />
    <Compile Include="Views\TextInput\ReactTextInputManager.cs" />
    <Compile Include="UIManager\BorderedViewParentManager.cs" />
    <Compile Include="Views\Web\Events\WebViewLoadingErrorEvent.cs" />
    <Compile Include="Views\Web\Events\WebViewLoadingEvent.cs" />
    <Compile Include="Views\Web\ReactWebViewManager.cs" />
    <EmbeddedResource Include="Properties\ReactNative.rd.xml" />
  </ItemGroup>
  <ItemGroup>
    <Content Include="Tracing\LoggingActivityBuilderExtensions.tt">
      <Generator>TextTemplatingFileGenerator</Generator>
      <LastGenOutput>LoggingActivityBuilderExtensions.generated.cs</LastGenOutput>
    </Content>
  </ItemGroup>
  <ItemGroup>
    <Service Include="{508349B6-6B84-4DF5-91F0-309BEEBAD82D}" />
  </ItemGroup>
  <ItemGroup>
    <Page Include="DevSupport\DevOptionDialog.xaml">
      <SubType>Designer</SubType>
      <Generator>MSBuild:Compile</Generator>
    </Page>
    <Page Include="DevSupport\ProgressDialog.xaml">
      <SubType>Designer</SubType>
      <Generator>MSBuild:Compile</Generator>
    </Page>
    <Page Include="DevSupport\RedBoxDialog.xaml">
      <SubType>Designer</SubType>
      <Generator>MSBuild:Compile</Generator>
    </Page>
  </ItemGroup>
  <ItemGroup>
    <SDKReference Include="WindowsMobile, Version=10.0.10586.0">
      <Name>Windows Mobile Extensions for the UWP</Name>
    </SDKReference>
  </ItemGroup>
  <ItemGroup>
    <ProjectReference Include="..\ChakraBridge\ChakraBridge.vcxproj">
      <Project>{4b72c796-16d5-4e3a-81c0-3e36f531e578}</Project>
      <Name>ChakraBridge</Name>
    </ProjectReference>
  </ItemGroup>
  <ItemGroup />
  <Import Project="..\ReactNative.Shared\ReactNative.Shared.projitems" Label="Shared" />
  <PropertyGroup Condition=" '$(VisualStudioVersion)' == '' or '$(VisualStudioVersion)' &lt; '14.0' ">
    <VisualStudioVersion>14.0</VisualStudioVersion>
  </PropertyGroup>
  <Import Project="$(MSBuildExtensionsPath)\Microsoft\WindowsXaml\v$(VisualStudioVersion)\Microsoft.Windows.UI.Xaml.CSharp.targets" />
  <!-- To modify your build process, add your task inside one of the targets below and uncomment it. 
       Other similar extension points exist, see Microsoft.Common.targets.
  <Target Name="BeforeBuild">
  </Target>
  <Target Name="AfterBuild">
  </Target>
  -->
</Project><|MERGE_RESOLUTION|>--- conflicted
+++ resolved
@@ -110,24 +110,12 @@
     <Compile Include="Animated\ValueAnimatedNode.cs" />
     <Compile Include="Bridge\BridgeBusyEventArgs.cs" />
     <Compile Include="Bridge\BridgeIdleEventArgs.cs" />
-<<<<<<< HEAD
     <Compile Include="Bridge\ReactInstance.cs" />
     <Compile Include="Bridge\DispatcherHelpers.cs" />
     <Compile Include="Bridge\JavaScriptBundleLoader.cs" />
     <Compile Include="Bridge\NativeModuleBase.cs" />
     <Compile Include="Bridge\NativeModuleRegistry.cs" />
     <Compile Include="Bridge\Queue\ReactQueueConfiguration.cs" />
-=======
-    <Compile Include="Bridge\CompiledReactDelegateFactory.cs" />
-    <Compile Include="Bridge\ReactInstance.cs" />
-    <Compile Include="Bridge\DispatcherHelpers.cs" />
-    <Compile Include="Bridge\JavaScriptBundleLoader.cs" />
-    <Compile Include="Bridge\NativeArgumentsParseException.cs" />
-    <Compile Include="Bridge\NativeModuleBase.cs" />
-    <Compile Include="Bridge\NativeModuleRegistry.cs" />
-    <Compile Include="Bridge\Queue\ReactQueueConfiguration.cs" />
-    <Compile Include="Bridge\Queue\ReactQueueConfigurationSpec.cs" />
->>>>>>> b9690a52
     <Compile Include="Bridge\Queue\LimitedConcurrencyTaskScheduler.cs" />
     <Compile Include="Bridge\Queue\MessageQueueThread.cs" />
     <Compile Include="Chakra\Executor\NativeJavaScriptExecutor.cs" />
@@ -263,11 +251,6 @@
     <Compile Include="UIManager\ReactStylesDiffMapExtensions.cs" />
     <Compile Include="UIManager\Events\EventDispatcher.cs" />
     <Compile Include="Properties\AssemblyInfo.cs" />
-<<<<<<< HEAD
-=======
-    <Compile Include="Bridge\ReactMethodAttribute.cs" />
-    <Compile Include="Reflection\ReflectionHelpers.cs" />
->>>>>>> b9690a52
     <Compile Include="Tracing\Tracer.cs" />
     <Compile Include="UIManager\LayoutAnimation\InterpolationTypeExtensions.cs" />
     <Compile Include="UIManager\LayoutAnimation\AnimatedPropertyType.cs" />
@@ -402,7 +385,7 @@
     <VisualStudioVersion>14.0</VisualStudioVersion>
   </PropertyGroup>
   <Import Project="$(MSBuildExtensionsPath)\Microsoft\WindowsXaml\v$(VisualStudioVersion)\Microsoft.Windows.UI.Xaml.CSharp.targets" />
-  <!-- To modify your build process, add your task inside one of the targets below and uncomment it. 
+  <!-- To modify your build process, add your task inside one of the targets below and uncomment it.
        Other similar extension points exist, see Microsoft.Common.targets.
   <Target Name="BeforeBuild">
   </Target>
