--- conflicted
+++ resolved
@@ -279,8 +279,6 @@
             return isBoxOnly;
         }
 
-<<<<<<< HEAD
-=======
         private static bool ShouldSendEnterLeaveEvent(DependencyObject view)
         {
             // If the target is not a child of the root view, then this pointer
@@ -303,7 +301,6 @@
             return true;
         }
 
->>>>>>> 746d7109
         private static Point AdjustPointForStatusBar(Point point)
         {
             if (ApiInformation.IsTypePresent("Windows.UI.ViewManagement.StatusBar"))
