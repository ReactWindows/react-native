--- conflicted
+++ resolved
@@ -256,15 +256,9 @@
                     foreach (var item in items)
                     {
                         var itemName = item.Name;
-<<<<<<< HEAD
-                        if (itemName.EndsWith(AsyncStorageConstants.FileExtension))
-                        {
-                            keys.Add(AsyncStorageConstants.GetKeyName(itemName));
-=======
                         if (itemName.EndsWith(AsyncStorageHelpers.FileExtension))
                         {
                             keys.Add(AsyncStorageHelpers.GetKeyName(itemName));
->>>>>>> c9409251
                         }
                     }
                 }
@@ -295,11 +289,7 @@
             var storageFolder = await GetAsyncStorageFolder(false).ConfigureAwait(false);
             if (storageFolder != null)
             {
-<<<<<<< HEAD
-                var fileName = AsyncStorageConstants.GetFileName(key);
-=======
                 var fileName = AsyncStorageHelpers.GetFileName(key);
->>>>>>> c9409251
                 var storageItem = await storageFolder.TryGetItemAsync(fileName).AsTask().ConfigureAwait(false);
                 if (storageItem != null)
                 {
@@ -324,11 +314,7 @@
             {
                 var oldJson = JObject.Parse(oldValue);
                 var newJson = JObject.Parse(value);
-<<<<<<< HEAD
-                AsyncStorageConstants.DeepMergeInto(oldJson, newJson);
-=======
                 AsyncStorageHelpers.DeepMergeInto(oldJson, newJson);
->>>>>>> c9409251
                 newValue = oldJson.ToString(Formatting.None);
             }
 
@@ -340,11 +326,7 @@
             var storageFolder = await GetAsyncStorageFolder(false).ConfigureAwait(false);
             if (storageFolder != null)
             {
-<<<<<<< HEAD
-                var fileName = AsyncStorageConstants.GetFileName(key);
-=======
                 var fileName = AsyncStorageHelpers.GetFileName(key);
->>>>>>> c9409251
                 var storageItem = await storageFolder.TryGetItemAsync(fileName).AsTask().ConfigureAwait(false);
                 if (storageItem != null)
                 {
@@ -358,11 +340,7 @@
         private async Task<JObject> SetAsync(string key, string value)
         {
             var storageFolder = await GetAsyncStorageFolder(true).ConfigureAwait(false);
-<<<<<<< HEAD
-            var file = await storageFolder.CreateFileAsync(AsyncStorageConstants.GetFileName(key), CreationCollisionOption.ReplaceExisting).AsTask().ConfigureAwait(false);
-=======
             var file = await storageFolder.CreateFileAsync(AsyncStorageHelpers.GetFileName(key), CreationCollisionOption.ReplaceExisting).AsTask().ConfigureAwait(false);
->>>>>>> c9409251
             await FileIO.WriteTextAsync(file, value).AsTask().ConfigureAwait(false);
             return default(JObject);
         }
@@ -372,15 +350,9 @@
             if (_cachedFolder == null)
             {
                 var localFolder = ApplicationData.Current.LocalFolder;
-<<<<<<< HEAD
-                var storageFolderItem = await localFolder.TryGetItemAsync(AsyncStorageConstants.DirectoryName);
-                _cachedFolder = storageFolderItem != null || createIfNotExists
-                    ? await localFolder.CreateFolderAsync(AsyncStorageConstants.DirectoryName, CreationCollisionOption.OpenIfExists)
-=======
                 var storageFolderItem = await localFolder.TryGetItemAsync(AsyncStorageHelpers.DirectoryName);
                 _cachedFolder = storageFolderItem != null || createIfNotExists
                     ? await localFolder.CreateFolderAsync(AsyncStorageHelpers.DirectoryName, CreationCollisionOption.OpenIfExists)
->>>>>>> c9409251
                     : null;
             }
 
