// Copyright (c) Microsoft Corporation. All rights reserved.
// Licensed under the MIT License.

using Newtonsoft.Json.Linq;
using System;
using System.Collections.Generic;
using System.Linq;
using System.Text;

namespace ReactNative.Modules.Storage
{
    class AsyncStorageHelpers
    {
        public const string DirectoryName = "AsyncStorage";
        public const string FileExtension = ".data";

        private static readonly IDictionary<char, string> s_charToString = new Dictionary<char, string>
        {
            { '\\', "{bsl}" },
            { '/', "{fsl}" },
            { ':', "{col}" },
            { '*', "{asx}" },
            { '?', "{q}" },
            { '<', "{gt}" },
            { '>', "{lt}" },
            { '|', "{bar}" },
            { '\"', "{quo}" },
            { '.', "{dot}" },
            { '{', "{ocb}" },
            { '}', "{ccb}" },
        };

        private static readonly IDictionary<string, char> s_stringToChar = s_charToString.ToDictionary(kv => kv.Value, kv => kv.Key);

        private static readonly int s_maxReplace = s_charToString.Values.Select(s => s.Length).Max();

        public static string GetFileName(string key)
        {
            var sb = default(StringBuilder);
            for (var i = 0; i < key.Length; ++i)
            {
                var ch = key[i];
                var replacement = default(string);
                if (s_charToString.TryGetValue(ch, out replacement))
                {
                    if (sb == null)
                    {
                        sb = new StringBuilder();
                        sb.Append(key, 0, i);
                    }

                    sb.Append(replacement);
                }
                else if (sb != null)
                {
                    sb.Append(ch);
                }
            }

            if (sb == null)
            {
                return string.Concat(key, FileExtension);
            }
            else
            {
                sb.Append(AsyncStorageHelpers.FileExtension);
                return sb.ToString();
            }
        }

        public static string GetKeyName(string fileName)
        {
            var length = fileName.Length - FileExtension.Length;
            var sb = default(StringBuilder);
            for (var i = 0; i < length; ++i)
            {
                var start = fileName[i];
                if (start == '{')
                {
                    var j = i;
                    while (j < length && (j - i) < s_maxReplace)
                    {
                        var end = fileName[++j];
                        if (end == '}')
                        {
                            break;
                        }
                    }

                    if (j < length && (j - i) < s_maxReplace)
                    {
                        var substring = fileName.Substring(i, j - i + 1);
                        var replacement = default(char);
                        if (s_stringToChar.TryGetValue(substring, out replacement))
                        {
                            if (sb == null)
                            {
                                sb = new StringBuilder();
                                sb.Append(fileName, 0, i);
                            }

                            sb.Append(replacement);
                            i = j;
                        }
                    }
                }
                else if (sb != null)
                {
                    sb.Append(start);
                }
            }

            return sb == null
                ? fileName.Substring(0, length)
                : sb.ToString();
        }

        public static void DeepMergeInto(JObject oldJson, JObject newJson)
        {
            foreach (var property in newJson)
            {
                var key = property.Key;
                var value = property.Value;
                var newInner = value as JObject;
                var oldInner = oldJson[key] as JObject;
                if (newInner != null && oldInner != null)
                {
                    DeepMergeInto(oldInner, newInner);
                }
                else
                {
                    oldJson[key] = value;
                }
            }
        }

        public static JObject GetError(string key, string errorMessage)
        {
            var errorMap = new JObject
            {
                { "message", errorMessage },
            };

            if (key != null)
            {
                errorMap.Add("key", key);
            }

            return errorMap;
        }

        public static JObject GetInvalidKeyError(string key)
        {
            return GetError(key, "Invalid key");
        }

        public static JObject GetInvalidValueError(string key)
        {
            return GetError(key, "Invalid Value");
        }

<<<<<<< HEAD
        public static JObject GetError(Exception ex)
        {
            return new JObject
            {
                { "message", ex.Message },
                { "key", ex.GetType().Name },
                { "stacktrace", ex.StackTrace },
=======
        public static JObject GetError(System.Exception ex)
        {
            return new JObject
            {
                { "hresult", ex.HResult.ToString("X8") },
                { "message", ex.Message },
                { "key", ex.GetType().Name },
>>>>>>> 6e781c46
            };
        }
    }
}<|MERGE_RESOLUTION|>--- conflicted
+++ resolved
@@ -159,23 +159,13 @@
             return GetError(key, "Invalid Value");
         }
 
-<<<<<<< HEAD
         public static JObject GetError(Exception ex)
-        {
-            return new JObject
-            {
-                { "message", ex.Message },
-                { "key", ex.GetType().Name },
-                { "stacktrace", ex.StackTrace },
-=======
-        public static JObject GetError(System.Exception ex)
         {
             return new JObject
             {
                 { "hresult", ex.HResult.ToString("X8") },
                 { "message", ex.Message },
                 { "key", ex.GetType().Name },
->>>>>>> 6e781c46
             };
         }
     }
