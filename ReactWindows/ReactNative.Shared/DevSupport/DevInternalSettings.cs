﻿using ReactNative.Modules.DevSupport;
using System.Collections.Generic;
#if WINDOWS_UWP
using Windows.Storage;
#else
using System;
using System.Configuration;
using static System.FormattableString;
#endif

namespace ReactNative.DevSupport
{
    class DevInternalSettings : IDeveloperSettings
    {
        private const string FpsDebugKey = "fps_debug";
        private const string DebugServerHostKey = "debug_http_host";
        private const string JsDevModeDebugKey = "js_dev_mode_debug";
        private const string AnimationsDebugKey = "animations_debug";
        private const string JsMinifyDebugKey = "js_minify_debug";
        private const string ReloadOnJSChangeKey = "reload_on_js_change";
        private const string HotModuleReplacementKey = "hot_module_replacement";

        private static readonly HashSet<string> s_triggerReload = new HashSet<string>
        {
            FpsDebugKey,
            ReloadOnJSChangeKey,
            JsDevModeDebugKey,
            JsMinifyDebugKey,
        };

        private readonly IDevSupportManager _debugManager;

#if !WINDOWS_UWP
        private readonly IDictionary<string, object> _localSettings = new Dictionary<string, object>();
#endif

        public DevInternalSettings(IDevSupportManager debugManager)
        {
            _debugManager = debugManager;
        }

        public bool IsJavaScriptDevModeEnabled
        {
            get
            {
#if DEBUG
                return GetSetting(JsDevModeDebugKey, true);
#else
                return GetSetting(JsDevModeDebugKey, false);
#endif
            }
            set
            {
                SetSetting(JsDevModeDebugKey, value);
            }
        }

        public string DebugServerHost
        {
            get
            {
                return GetSetting(DebugServerHostKey, default(string));
            }
            set
            {
                SetSetting(DebugServerHostKey, value);
            }
        }

        public bool IsAnimationFpsDebugEnabled
        {
            get
            {
                return GetSetting(ReloadOnJSChangeKey, false);
            }
            set
            {
                SetSetting(ReloadOnJSChangeKey, value);
            }
        }

        public bool IsElementInspectorEnabled { get; set; }

        public bool IsFpsDebugEnabled
        {
            get
            {
                return GetSetting(FpsDebugKey, false);
            }
            set
            {
                SetSetting(FpsDebugKey, value);
            }
        }

        public bool IsHotModuleReplacementEnabled
        {
            get
            {
                return GetSetting(HotModuleReplacementKey, false);
            }
            set
            {
                SetSetting(HotModuleReplacementKey, value);
            }
        }

        public bool IsJavaScriptMinifyEnabled
        {
            get
            {
                return GetSetting(JsMinifyDebugKey, false);
            }
            set
            {
                SetSetting(JsMinifyDebugKey, value);
            }
        }

        public bool IsReloadOnJavaScriptChangeEnabled
        {
            get
            {
                return GetSetting(ReloadOnJSChangeKey, false);
            }
            set
            {
                SetSetting(ReloadOnJSChangeKey, value);
            }
        }


        //TODO: Git Issue #878
        private T GetSetting<T>(string key, T defaultValue)
        {
#if WINDOWS_UWP
            var values = ApplicationData.Current.LocalSettings.Values;
            if (values.ContainsKey(key))
            {
                var data = values[key];
                if (data is T)
                {
                    return (T)data;
                }
            }

            return defaultValue;
#else
<<<<<<< HEAD
            if (typeof(T) == typeof(bool))
            {
                var result = default(bool);
                var parsed = bool.TryParse(ConfigurationManager.AppSettings[key], out result);
                return (T)(object)(parsed && result);
            }
            else if (typeof(T) == typeof(string))
            {
                return (T)(object)ConfigurationManager.AppSettings[key];
            }
            else
=======
            if (_localSettings.ContainsKey(key))
>>>>>>> 8bf64e1d
            {
                var data = _localSettings[key];

                if (data is T)
                {
                    return (T)data;
                }
                else
                {
                    throw new NotSupportedException(Invariant($"Configuration values of type '{typeof(T)}' are not supported."));
                }
            }

            return defaultValue;
#endif
        }

        private void SetSetting<T>(string key, T value)
        {
#if WINDOWS_UWP
            var values = ApplicationData.Current.LocalSettings.Values;
            values[key] = value;
#else
<<<<<<< HEAD
            var configFile = ConfigurationManager.OpenExeConfiguration(ConfigurationUserLevel.None);
            var settings = configFile.AppSettings.Settings;

            if (settings[key] == null)
            {
                settings.Add(key, value.ToString());
            }
            else
            {
                settings[key].Value = value.ToString();
            }

            configFile.Save(ConfigurationSaveMode.Modified);
            ConfigurationManager.RefreshSection(configFile.AppSettings.SectionInformation.Name);
=======
            _localSettings[key] = value;
>>>>>>> 8bf64e1d
#endif

            if (s_triggerReload.Contains(key))
            {
                _debugManager.ReloadSettings();
            }
        }
    }
}<|MERGE_RESOLUTION|>--- conflicted
+++ resolved
@@ -129,7 +129,6 @@
             }
         }
 
-
         //TODO: Git Issue #878
         private T GetSetting<T>(string key, T defaultValue)
         {
@@ -146,21 +145,7 @@
 
             return defaultValue;
 #else
-<<<<<<< HEAD
-            if (typeof(T) == typeof(bool))
-            {
-                var result = default(bool);
-                var parsed = bool.TryParse(ConfigurationManager.AppSettings[key], out result);
-                return (T)(object)(parsed && result);
-            }
-            else if (typeof(T) == typeof(string))
-            {
-                return (T)(object)ConfigurationManager.AppSettings[key];
-            }
-            else
-=======
             if (_localSettings.ContainsKey(key))
->>>>>>> 8bf64e1d
             {
                 var data = _localSettings[key];
 
@@ -184,24 +169,7 @@
             var values = ApplicationData.Current.LocalSettings.Values;
             values[key] = value;
 #else
-<<<<<<< HEAD
-            var configFile = ConfigurationManager.OpenExeConfiguration(ConfigurationUserLevel.None);
-            var settings = configFile.AppSettings.Settings;
-
-            if (settings[key] == null)
-            {
-                settings.Add(key, value.ToString());
-            }
-            else
-            {
-                settings[key].Value = value.ToString();
-            }
-
-            configFile.Save(ConfigurationSaveMode.Modified);
-            ConfigurationManager.RefreshSection(configFile.AppSettings.SectionInformation.Name);
-=======
             _localSettings[key] = value;
->>>>>>> 8bf64e1d
 #endif
 
             if (s_triggerReload.Contains(key))
