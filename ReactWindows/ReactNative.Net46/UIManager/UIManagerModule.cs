--- conflicted
+++ resolved
@@ -42,11 +42,7 @@
                 throw new ArgumentNullException(nameof(viewManagers));
             if (uiImplementation == null)
                 throw new ArgumentNullException(nameof(uiImplementation));
-<<<<<<< HEAD
-            if ( window == null )
-=======
             if (window == null)
->>>>>>> 8bf64e1d
                 throw new ArgumentNullException(nameof(window));
 
             _window = window;
@@ -106,7 +102,7 @@
         /// <param name="rootView">The root view instance.</param>
         /// <returns>The root view tag.</returns>
         /// <remarks>
-        /// JavaScript can use the returned tag with to add or remove children 
+        /// JavaScript can use the returned tag with to add or remove children
         /// to this view through <see cref="manageChildren(int, int[], int[], int[], int[], int[])"/>.
         /// </remarks>
         public int AddMeasuredRootView(SizeMonitoringCanvas rootView)
@@ -217,7 +213,7 @@
         }
 
         /// <summary>
-        /// Interface for fast tracking the initial adding of views.Children 
+        /// Interface for fast tracking the initial adding of views.Children
         /// view tags are assumed to be in order.
         /// </summary>
         /// <param name="viewTag">The view tag of the parent view.</param>
@@ -235,7 +231,7 @@
         /// <summary>
         /// Replaces the view specified by the <paramref name="oldTag"/> with
         /// the view specified by <paramref name="newTag"/> within
-        /// <paramref name="oldTag"/>'s parent. This resolves to a simple 
+        /// <paramref name="oldTag"/>'s parent. This resolves to a simple
         /// <see cref="manageChildren(int, int[], int[], int[], int[], int[])"/>
         /// call, but React does not have enough information in JavaScript to
         /// formulate it itself.
@@ -514,7 +510,7 @@
         {
             var bounds = new Rect() {Height = _window.Height, Width = _window.Width};
             double scale = 1.0;
-            
+
             return new Dictionary<string, object>
             {
                 {
