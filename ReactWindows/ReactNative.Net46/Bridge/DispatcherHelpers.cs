﻿using System;
using System.Threading;
using System.Threading.Tasks;
using System.Windows;
using System.Windows.Threading;

namespace ReactNative.Bridge
{
    static class DispatcherHelpers
    {
        private static Dispatcher _dispatcher;

        internal static Dispatcher CurrentDispatcher
        {
            get
            {
                AssertDispatcherSet();

                return _dispatcher;
            }

            set
            {
                if (value == null)
                {
                    throw new ArgumentNullException(nameof(value));
                }

                if (value.Thread.GetApartmentState() != ApartmentState.STA)
                {
                    throw new ArgumentException("Dispatcher must be an STA thread");
                }

                _dispatcher = value;
            }
        }

        public static bool IsDispatcherSet()
        {
            return _dispatcher != null;
        }

        public static void AssertOnDispatcher()
        {
            if (!IsOnDispatcher())
            {
                throw new InvalidOperationException("Thread does not have dispatcher access.");
            }
        }

        public static bool IsOnDispatcher()
        {
<<<<<<< HEAD
            var dispatcher = Application.Current != null
                ? Application.Current.Dispatcher
                : Dispatcher.CurrentDispatcher;

            return dispatcher.CheckAccess();
=======
            AssertDispatcherSet();

            return CurrentDispatcher.CheckAccess();
>>>>>>> 8bf64e1d
        }

        public static async void RunOnDispatcher(Action action, bool runAsync = true)
        {
<<<<<<< HEAD
            if (action == null)
            {
                throw new InvalidOperationException("No Action");
            }

            var dispatcher = Application.Current != null
                ? Application.Current.Dispatcher
                : Dispatcher.CurrentDispatcher;


            if (dispatcher.CheckAccess())
            {
                if (runAsync)
                {
                    await dispatcher.InvokeAsync(action).Task.ConfigureAwait(false);
                }
                else
                {
                    action.Invoke();
                }
            }
            else
            {
                if (runAsync)
                {
                    await dispatcher.InvokeAsync(action).Task.ConfigureAwait(false);
                }
                else
                {
                    dispatcher.Invoke(action);
                }
            }
=======
            AssertDispatcherSet();

            await CurrentDispatcher.InvokeAsync(action).Task.ConfigureAwait(false);
>>>>>>> 8bf64e1d
        }

        public static Task<T> CallOnDispatcher<T>(Func<T> func)
        {
            var taskCompletionSource = new TaskCompletionSource<T>();

            RunOnDispatcher(() =>
            {
                var result = func();

                // TaskCompletionSource<T>.SetResult can call continuations
                // on the awaiter of the task completion source.
                Task.Run(() => taskCompletionSource.SetResult(result));
            });

            return taskCompletionSource.Task;
        }

        private static void AssertDispatcherSet()
        {
            if (_dispatcher == null)
            {
                throw new InvalidOperationException("Dispatcher has not been set");
            }
        }
    }
}<|MERGE_RESOLUTION|>--- conflicted
+++ resolved
@@ -50,59 +50,16 @@
 
         public static bool IsOnDispatcher()
         {
-<<<<<<< HEAD
-            var dispatcher = Application.Current != null
-                ? Application.Current.Dispatcher
-                : Dispatcher.CurrentDispatcher;
-
-            return dispatcher.CheckAccess();
-=======
             AssertDispatcherSet();
 
             return CurrentDispatcher.CheckAccess();
->>>>>>> 8bf64e1d
         }
 
         public static async void RunOnDispatcher(Action action, bool runAsync = true)
         {
-<<<<<<< HEAD
-            if (action == null)
-            {
-                throw new InvalidOperationException("No Action");
-            }
-
-            var dispatcher = Application.Current != null
-                ? Application.Current.Dispatcher
-                : Dispatcher.CurrentDispatcher;
-
-
-            if (dispatcher.CheckAccess())
-            {
-                if (runAsync)
-                {
-                    await dispatcher.InvokeAsync(action).Task.ConfigureAwait(false);
-                }
-                else
-                {
-                    action.Invoke();
-                }
-            }
-            else
-            {
-                if (runAsync)
-                {
-                    await dispatcher.InvokeAsync(action).Task.ConfigureAwait(false);
-                }
-                else
-                {
-                    dispatcher.Invoke(action);
-                }
-            }
-=======
             AssertDispatcherSet();
 
             await CurrentDispatcher.InvokeAsync(action).Task.ConfigureAwait(false);
->>>>>>> 8bf64e1d
         }
 
         public static Task<T> CallOnDispatcher<T>(Func<T> func)
