--- conflicted
+++ resolved
@@ -10,11 +10,8 @@
 using ReactNative.Modules.Storage;
 using ReactNative.Modules.WebSocket;
 using ReactNative.UIManager;
-<<<<<<< HEAD
+using ReactNative.Views.Image;
 using ReactNative.Views.Progress;
-=======
-using ReactNative.Views.Image;
->>>>>>> d4128b79
 using ReactNative.Views.Scroll;
 using ReactNative.Views.Text;
 using ReactNative.Views.TextInput;
@@ -79,13 +76,8 @@
             return new List<IViewManager>
             {
                 //new ReactFlipViewManager(),
-<<<<<<< HEAD
-                //new ReactImageManager(),
+                new ReactImageManager(),
                 new ReactProgressBarViewManager(),
-=======
-                new ReactImageManager(),
-                //new ReactProgressBarViewManager(),
->>>>>>> d4128b79
                 //new ReactProgressRingViewManager(),
                 //new ReactPickerManager(),
                 new ReactRunManager(),
