--- conflicted
+++ resolved
@@ -7,11 +7,7 @@
     /// <summary>
     /// The content dialog for red box exception display.
     /// </summary>
-<<<<<<< HEAD
-    internal sealed partial class RedBoxDialog : Window
-=======
     sealed partial class RedBoxDialog : Window
->>>>>>> 8bf64e1d
     {
         #region Private Fields
 
