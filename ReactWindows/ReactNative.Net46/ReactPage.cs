﻿using System;
using System.Collections.Generic;
using System.Threading.Tasks;
using System.Windows;
using System.Windows.Controls;
using System.Windows.Input;
using ReactNative.Bridge;
using ReactNative.Modules.Core;

namespace ReactNative
{
    /// <summary>
    /// Base page for React Native applications.
    /// </summary>
    public abstract class ReactPage : Page, IAsyncDisposable
    {
        private readonly Lazy<IReactInstanceManager> _reactInstanceManager;
        private readonly Lazy<ReactRootView> _rootView;

        /// <summary>
        /// Instantiates the <see cref="ReactPage"/>.
        /// </summary>
        protected ReactPage()
        {
            _reactInstanceManager = new Lazy<IReactInstanceManager>(() =>
            {
                DispatcherHelpers.CurrentDispatcher = base.Dispatcher;

                var reactInstanceManager = CreateReactInstanceManager();

                return reactInstanceManager;
            });

            _rootView = new Lazy<ReactRootView>(() =>
            {
                var rootview = CreateRootView();

                base.Content = rootview;

                return rootview;
            });
        }

        private IReactInstanceManager ReactInstanceManager => _reactInstanceManager.Value;

        /// <summary>
        /// The custom path of the bundle file.
        /// </summary>
        /// <remarks>
        /// This is used in cases where the bundle should be loaded from a
        /// custom path.
        /// </remarks>
        public virtual string JavaScriptBundleFile
        {
            get
            {
                return null;
            }
        }

        /// <summary>
        /// The name of the main module.
        /// </summary>
        /// <remarks>
        /// This is used to determine the URL used to fetch the JavaScript
        /// bundle from the packager server. It is only used when dev support
        /// is enabled.
        /// </remarks>
        public virtual string JavaScriptMainModuleName
        {
            get
            {
                return "index.windows";
            }
        }

        /// <summary>
        /// The name of the main component registered from JavaScript.
        /// </summary>
        public abstract string MainComponentName { get; }

        /// <summary>
        /// Signals whether developer mode should be enabled.
        /// </summary>
        public abstract bool UseDeveloperSupport { get; }

        /// <summary>
        /// The list of <see cref="IReactPackage"/>s used by the application.
        /// </summary>
        public abstract List<IReactPackage> Packages { get; }

        /// <summary>
        /// The root view managed by the page.
        /// </summary>
        public ReactRootView RootView => _rootView.Value;

        /// <summary>
        /// Called when the application is first initialized.
        /// </summary>
        /// <param name="arguments">The launch arguments.</param>
        public void OnCreate(string[] arguments)
        {
<<<<<<< HEAD
            RootView.Background = (Brush)SystemColors.WindowBrush;

=======
>>>>>>> 8bf64e1d
            ApplyArguments(arguments);
            RootView.StartReactApplication(ReactInstanceManager, MainComponentName);

            RootView.AddHandler(Keyboard.KeyDownEvent, (KeyEventHandler)OnAcceleratorKeyActivated);

            RootView.Focusable = true;
            RootView.Focus();
            RootView.FocusVisualStyle = null;
        }

        /// <summary>
        /// Called before the application is suspended.
        /// </summary>
        public void OnSuspend()
        {
            ReactInstanceManager.OnSuspend();
        }

        /// <summary>
        /// Called when the application is resumed.
        /// </summary>
        /// <param name="onBackPressed">
        /// Default action to take when back pressed.
        /// </param>
        public void OnResume(Action onBackPressed)
        {
            ReactInstanceManager.OnResume(onBackPressed);
        }

        /// <summary>
        /// Called before the application shuts down.
        /// </summary>
        public async Task DisposeAsync()
        {
            RootView?.RemoveHandler(Keyboard.KeyDownEvent, (KeyEventHandler) OnAcceleratorKeyActivated);

            if (_reactInstanceManager.IsValueCreated)
            {
                await ReactInstanceManager.DisposeAsync().ConfigureAwait(false);
            }
        }

        /// <summary>
        /// Creates the React root view.
        /// </summary>
        /// <returns>The root view.</returns>
        /// <remarks>
        /// Subclasses may override this method if it needs to use a custom
        /// root view.
        /// </remarks>
        protected virtual ReactRootView CreateRootView()
        {
            return new ReactRootView();
        }

        /// <summary>
        /// Captures the all key downs and Ups. 
        /// </summary>
        /// <param name="sender"></param>
        /// <param name="e"></param>
        private void OnAcceleratorKeyActivated(object sender, KeyEventArgs e)
        {
            if (ReactInstanceManager.DevSupportManager.IsEnabled)
            {
                var isCtrlKeyDown = (Keyboard.Modifiers & ModifierKeys.Control) == ModifierKeys.Control;

                //Ctrl+D or Ctrl+M
<<<<<<< HEAD
                if (isCtrlKeyDown && (e.Key == Key.D || e.Key == Key.M) )
=======
                if (isCtrlKeyDown && (e.Key == Key.D || e.Key == Key.M))
>>>>>>> 8bf64e1d
                {
                    ReactInstanceManager.DevSupportManager.ShowDevOptionsDialog();
                }

                // Ctrl+R
                if (isCtrlKeyDown && e.Key == Key.R)
                {
                    ReactInstanceManager.DevSupportManager.HandleReloadJavaScript();
                }
            }

            // Back button
            if (e.Key == Key.Back || e.Key == Key.BrowserBack)
            {
                ReactInstanceManager.OnBackPressed();
            }
        }

        private IReactInstanceManager CreateReactInstanceManager()
        {
            var builder = new ReactInstanceManager.Builder
            {
                UseDeveloperSupport = UseDeveloperSupport,
                InitialLifecycleState = LifecycleState.Resumed,
                JavaScriptBundleFile = JavaScriptBundleFile,
                JavaScriptMainModuleName = JavaScriptMainModuleName,
            };

            builder.Packages.AddRange(Packages);
            return builder.Build();
        }

        private void ApplyArguments(string[] arguments)
        {
            if (arguments == null)
            {
                return;
            }

            if (arguments.Length == 0)
            {
                return;
            }

            if (arguments.Length % 2 != 0)
            {
                throw new ArgumentException("Expected even number of arguments.", nameof(arguments));
            }

            var index = Array.IndexOf(arguments, "remoteDebugging");
            var isRemoteDebuggingEnabled = default(bool);
            if (index % 2 == 0 && bool.TryParse(arguments[index + 1], out isRemoteDebuggingEnabled))
            {
                ReactInstanceManager.DevSupportManager.IsRemoteDebuggingEnabled = isRemoteDebuggingEnabled;
            }
        }
    }
}<|MERGE_RESOLUTION|>--- conflicted
+++ resolved
@@ -100,11 +100,6 @@
         /// <param name="arguments">The launch arguments.</param>
         public void OnCreate(string[] arguments)
         {
-<<<<<<< HEAD
-            RootView.Background = (Brush)SystemColors.WindowBrush;
-
-=======
->>>>>>> 8bf64e1d
             ApplyArguments(arguments);
             RootView.StartReactApplication(ReactInstanceManager, MainComponentName);
 
@@ -161,7 +156,7 @@
         }
 
         /// <summary>
-        /// Captures the all key downs and Ups. 
+        /// Captures the all key downs and Ups.
         /// </summary>
         /// <param name="sender"></param>
         /// <param name="e"></param>
@@ -172,11 +167,7 @@
                 var isCtrlKeyDown = (Keyboard.Modifiers & ModifierKeys.Control) == ModifierKeys.Control;
 
                 //Ctrl+D or Ctrl+M
-<<<<<<< HEAD
-                if (isCtrlKeyDown && (e.Key == Key.D || e.Key == Key.M) )
-=======
                 if (isCtrlKeyDown && (e.Key == Key.D || e.Key == Key.M))
->>>>>>> 8bf64e1d
                 {
                     ReactInstanceManager.DevSupportManager.ShowDevOptionsDialog();
                 }
