--- conflicted
+++ resolved
@@ -163,15 +163,12 @@
     <Compile Include="Views\Picker\ReactPickerManager.cs" />
     <Compile Include="Views\Picker\ReactPickerShadowNode.cs" />
     <Compile Include="Views\Scroll\ReactScrollViewManager.cs" />
-<<<<<<< HEAD
     <Compile Include="Views\Slider\ReactSliderManager.cs" />
-=======
-    <Compile Include="Views\TextInput\ReactPasswordBoxManager.cs" />
-    <Compile Include="Views\TextInput\ReactTextInputManager.cs" />
->>>>>>> d8e944c2
     <Compile Include="Views\Text\ReactTextCompoundView.cs" />
     <Compile Include="Views\Text\ReactTextShadowNode.cs" />
     <Compile Include="Views\Text\ReactTextViewManager.cs" />
+    <Compile Include="Views\TextInput\ReactPasswordBoxManager.cs" />
+    <Compile Include="Views\TextInput\ReactTextInputManager.cs" />
     <Compile Include="Views\Web\Events\WebViewLoadingErrorEvent.cs" />
     <Compile Include="Views\Web\Events\WebViewLoadingEvent.cs" />
     <Compile Include="Views\Web\ReactWebViewManager.cs" />
