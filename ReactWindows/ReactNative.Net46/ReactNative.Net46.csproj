﻿<?xml version="1.0" encoding="utf-8"?>
<Project ToolsVersion="14.0" DefaultTargets="Build" xmlns="http://schemas.microsoft.com/developer/msbuild/2003">
  <Import Project="$(MSBuildExtensionsPath)\$(MSBuildToolsVersion)\Microsoft.Common.props" Condition="Exists('$(MSBuildExtensionsPath)\$(MSBuildToolsVersion)\Microsoft.Common.props')" />
  <PropertyGroup>
    <Configuration Condition=" '$(Configuration)' == '' ">Debug</Configuration>
    <Platform Condition=" '$(Platform)' == '' ">x86</Platform>
    <ProjectGuid>{22CBFF9C-FE36-43E8-A246-266C7635E662}</ProjectGuid>
    <OutputType>Library</OutputType>
    <AppDesignerFolder>Properties</AppDesignerFolder>
    <RootNamespace>ReactNative.Net46</RootNamespace>
    <AssemblyName>ReactNative.Net46</AssemblyName>
    <TargetFrameworkVersion>v4.6</TargetFrameworkVersion>
    <FileAlignment>512</FileAlignment>
  </PropertyGroup>
  <PropertyGroup Condition="'$(Configuration)|$(Platform)' == 'Debug|x86'">
    <PlatformTarget>x86</PlatformTarget>
    <OutputPath>bin\x86\Debug\</OutputPath>
    <DefineConstants>DEBUG;NET46</DefineConstants>
    <DocumentationFile>bin\x86\Debug\ReactNative.Net46.XML</DocumentationFile>
    <DebugType>pdbonly</DebugType>
    <WarningLevel>1</WarningLevel>
    <DebugSymbols>true</DebugSymbols>
  </PropertyGroup>
  <PropertyGroup Condition="'$(Configuration)|$(Platform)' == 'Release|x86'">
    <PlatformTarget>x86</PlatformTarget>
    <OutputPath>bin\x86\Release\</OutputPath>
    <DocumentationFile>bin\x86\Release\ReactNative.Net46.XML</DocumentationFile>
    <DefineConstants>
    </DefineConstants>
  </PropertyGroup>
  <PropertyGroup Condition="'$(Configuration)|$(Platform)' == 'Debug|x64'">
    <PlatformTarget>x64</PlatformTarget>
    <OutputPath>bin\x64\Debug\</OutputPath>
    <DocumentationFile>bin\x64\Debug\ReactNative.Net46.XML</DocumentationFile>
    <DefineConstants>DEBUG</DefineConstants>
    <DebugType>pdbonly</DebugType>
  </PropertyGroup>
  <PropertyGroup Condition="'$(Configuration)|$(Platform)' == 'Release|x64'">
    <PlatformTarget>x64</PlatformTarget>
    <OutputPath>bin\x64\Release\</OutputPath>
    <DocumentationFile>bin\x64\Release\ReactNative.Net46.XML</DocumentationFile>
    <DefineConstants>
    </DefineConstants>
  </PropertyGroup>
  <PropertyGroup Condition="'$(Configuration)|$(Platform)' == 'Debug|ARM'">
    <PlatformTarget>ARM</PlatformTarget>
    <OutputPath>bin\ARM\Debug\</OutputPath>
    <DocumentationFile>bin\ARM\Debug\ReactNative.Net46.XML</DocumentationFile>
    <DefineConstants>DEBUG</DefineConstants>
    <DebugType>pdbonly</DebugType>
  </PropertyGroup>
  <PropertyGroup Condition="'$(Configuration)|$(Platform)' == 'Release|ARM'">
    <PlatformTarget>ARM</PlatformTarget>
    <OutputPath>bin\ARM\Release\</OutputPath>
    <DocumentationFile>bin\ARM\Release\ReactNative.Net46.XML</DocumentationFile>
    <DefineConstants>
    </DefineConstants>
  </PropertyGroup>
  <ItemGroup>
    <Reference Include="Facebook.CSSLayout, Version=1.0.0.0, Culture=neutral, processorArchitecture=MSIL">
      <HintPath>..\packages\Facebook.CSSLayout.2.0.1-pre\lib\portable-net45+win+wpa81+wp80+MonoAndroid10+xamarinios10+MonoTouch10\Facebook.CSSLayout.dll</HintPath>
      <Private>True</Private>
    </Reference>
    <Reference Include="Newtonsoft.Json, Version=9.0.0.0, Culture=neutral, PublicKeyToken=30ad4fe6b2a6aeed, processorArchitecture=MSIL">
      <HintPath>..\packages\Newtonsoft.Json.9.0.1\lib\net45\Newtonsoft.Json.dll</HintPath>
      <Private>True</Private>
    </Reference>
    <Reference Include="PresentationCore" />
    <Reference Include="PresentationFramework" />
    <Reference Include="SocketMessaging, Version=1.1.6002.26530, Culture=neutral, processorArchitecture=MSIL">
      <HintPath>..\packages\SocketMessaging.1.1.6002.26530\lib\net451\SocketMessaging.dll</HintPath>
      <Private>True</Private>
    </Reference>
    <Reference Include="System" />
    <Reference Include="System.Configuration" />
    <Reference Include="System.Core" />
    <Reference Include="System.Drawing" />
    <Reference Include="System.Net.Http.WebRequest" />
    <Reference Include="System.Reactive.Core, Version=3.0.0.0, Culture=neutral, PublicKeyToken=94bc3704cddfc263, processorArchitecture=MSIL">
      <HintPath>..\packages\System.Reactive.Core.3.0.0\lib\net46\System.Reactive.Core.dll</HintPath>
      <Private>True</Private>
    </Reference>
    <Reference Include="System.Reactive.Interfaces, Version=3.0.0.0, Culture=neutral, PublicKeyToken=94bc3704cddfc263, processorArchitecture=MSIL">
      <HintPath>..\packages\System.Reactive.Interfaces.3.0.0\lib\net45\System.Reactive.Interfaces.dll</HintPath>
    </Reference>
    <Reference Include="PCLStorage, Version=1.0.2.0, Culture=neutral, PublicKeyToken=286fe515a2c35b64, processorArchitecture=MSIL">
      <HintPath>..\packages\PCLStorage.1.0.2\lib\net45\PCLStorage.dll</HintPath>
      <Private>True</Private>
    </Reference>
    <Reference Include="System.Reactive.Linq, Version=3.0.0.0, Culture=neutral, PublicKeyToken=94bc3704cddfc263, processorArchitecture=MSIL">
      <HintPath>..\packages\System.Reactive.Linq.3.0.0\lib\net46\System.Reactive.Linq.dll</HintPath>
      <Private>True</Private>
    </Reference>
    <Reference Include="System.Reactive.PlatformServices, Version=3.0.0.0, Culture=neutral, PublicKeyToken=94bc3704cddfc263, processorArchitecture=MSIL">
      <HintPath>..\packages\System.Reactive.PlatformServices.3.0.0\lib\net46\System.Reactive.PlatformServices.dll</HintPath>
      <Private>True</Private>
    </Reference>
    <Reference Include="System.Reactive.Windows.Threading, Version=3.0.0.0, Culture=neutral, PublicKeyToken=94bc3704cddfc263, processorArchitecture=MSIL">
      <HintPath>..\packages\System.Reactive.Windows.Threading.3.0.0\lib\net45\System.Reactive.Windows.Threading.dll</HintPath>
    </Reference>
    <Reference Include="PCLStorage.Abstractions, Version=1.0.2.0, Culture=neutral, PublicKeyToken=286fe515a2c35b64, processorArchitecture=MSIL">
      <HintPath>..\packages\PCLStorage.1.0.2\lib\net45\PCLStorage.Abstractions.dll</HintPath>
      <Private>True</Private>
    </Reference>
    <Reference Include="System.Windows" />
    <Reference Include="System.Windows.Forms" />
    <Reference Include="System.Xaml" />
    <Reference Include="System.Xml.Linq" />
    <Reference Include="System.Data.DataSetExtensions" />
    <Reference Include="Microsoft.CSharp" />
    <Reference Include="System.Data" />
    <Reference Include="System.Net.Http" />
    <Reference Include="System.Xml" />
    <Reference Include="websocket-sharp, Version=1.0.2.59611, Culture=neutral, PublicKeyToken=5660b08a1845a91e, processorArchitecture=MSIL">
      <HintPath>..\packages\WebSocketSharp.1.0.3-rc11\lib\websocket-sharp.dll</HintPath>
      <Private>True</Private>
    </Reference>
    <Reference Include="WindowsBase">
      <HintPath>..\packages\WindowsBase.4.6.1055.0\lib\WindowsBase.dll</HintPath>
      <Private>True</Private>
    </Reference>
  </ItemGroup>
  <ItemGroup>
    <Compile Include="Bridge\DispatcherHelpers.cs" />
    <Compile Include="DevSupport\DevOptionDialog.xaml.cs">
      <DependentUpon>DevOptionDialog.xaml</DependentUpon>
    </Compile>
    <Compile Include="DevSupport\Controls\LoadingIndicator.cs" />
    <Compile Include="DevSupport\ProgressDialog.xaml.cs">
      <DependentUpon>ProgressDialog.xaml</DependentUpon>
    </Compile>
    <Compile Include="DevSupport\RedBoxDialog.xaml.cs">
      <DependentUpon>RedBoxDialog.xaml</DependentUpon>
    </Compile>
    <Compile Include="DevSupport\WebSocketJavaScriptExecutor.cs" />
    <Compile Include="Modules\Dialog\DialogModule.cs" />
    <Compile Include="Modules\Image\BitmapImageHelpers.cs" />
    <Compile Include="Modules\Image\ImageLoaderModule.cs" />
    <Compile Include="Modules\Storage\AsyncStorageModule.cs" />
    <Compile Include="Modules\Clipboard\ClipboardModule.cs" />
    <Compile Include="Modules\Clipboard\ClipboardInstance.cs" />
    <Compile Include="Modules\Clipboard\IClipboardInstance.cs" />
    <Compile Include="Modules\NetInfo\DefaultNetworkInformation.cs" />
    <Compile Include="Modules\NetInfo\INetworkInformation.cs" />
    <Compile Include="Modules\NetInfo\NetInfoModule.cs" />
    <Compile Include="Modules\WebSocket\WebSocketModule.cs" />
    <Compile Include="Properties\AssemblyInfo.cs" />
    <Compile Include="ReactPage.cs" />
    <Compile Include="Shell\MainReactPackage.cs" />
    <Compile Include="Touch\IOnInterceptTouchEventListener.cs" />
    <Compile Include="Touch\JavaScriptResponderHandler.cs" />
    <Compile Include="Touch\TouchHandler.cs" />
    <Compile Include="Tracing\NullLoggingActivityBuilderExtensions.generated.cs">
      <DependentUpon>NullLoggingActivityBuilderExtensions.tt</DependentUpon>
      <AutoGen>True</AutoGen>
      <DesignTime>True</DesignTime>
    </Compile>
    <Compile Include="Tracing\NullLoggingActivityBuilder.cs" />
    <Compile Include="Tracing\Tracer.cs" />
    <Compile Include="UIManager\BaseViewManager.cs" />
    <Compile Include="UIManager\UIManagerModule.cs" />
    <Compile Include="Views\Image\ReactImageManager.cs" />
<<<<<<< HEAD
    <Compile Include="Views\Progress\ProgressBarShadowNode.cs" />
    <Compile Include="Views\Progress\ReactProgressBarViewManager.cs" />
=======
    <Compile Include="Views\Picker\ReactPickerManager.cs" />
    <Compile Include="Views\Picker\ReactPickerShadowNode.cs" />
>>>>>>> b93b2e63
    <Compile Include="Views\Scroll\ReactScrollViewManager.cs" />
    <Compile Include="Views\TextInput\ReactPasswordBoxManager.cs" />
    <Compile Include="Views\TextInput\ReactTextInputManager.cs" />
    <Compile Include="Views\Text\ReactTextCompoundView.cs" />
    <Compile Include="Views\Text\ReactTextShadowNode.cs" />
    <Compile Include="Views\Text\ReactTextViewManager.cs" />
    <Compile Include="Views\Web\Events\WebViewLoadingErrorEvent.cs" />
    <Compile Include="Views\Web\Events\WebViewLoadingEvent.cs" />
    <Compile Include="Views\Web\ReactWebViewManager.cs" />
  </ItemGroup>
  <ItemGroup>
    <None Include="packages.config" />
  </ItemGroup>
  <ItemGroup>
    <Content Include="Tracing\NullLoggingActivityBuilderExtensions.tt">
      <Generator>TextTemplatingFileGenerator</Generator>
      <LastGenOutput>NullLoggingActivityBuilderExtensions.generated.cs</LastGenOutput>
    </Content>
  </ItemGroup>
  <ItemGroup>
    <Page Include="DevSupport\Resources\Styles.xaml">
      <SubType>Designer</SubType>
      <Generator>MSBuild:Compile</Generator>
    </Page>
    <Service Include="{508349B6-6B84-4DF5-91F0-309BEEBAD82D}" />
    <Page Include="DevSupport\DevOptionDialog.xaml">
      <SubType>Designer</SubType>
      <Generator>MSBuild:Compile</Generator>
    </Page>
    <Page Include="DevSupport\ProgressDialog.xaml">
      <SubType>Designer</SubType>
      <Generator>MSBuild:Compile</Generator>
    </Page>
    <Page Include="DevSupport\RedBoxDialog.xaml">
      <SubType>Designer</SubType>
      <Generator>MSBuild:Compile</Generator>
    </Page>
  </ItemGroup>
  <ItemGroup />
  <Import Project="..\ReactNative.Shared\ReactNative.Shared.projitems" Label="Shared" />
  <Import Project="$(MSBuildToolsPath)\Microsoft.CSharp.targets" />
  <Target Name="AfterBuild">
    <ItemGroup>
      <ChakraCoreDll Include="$(SolutionDir)..\ChakraCore\Build\VcBuild\bin\$(Platform)_$(Configuration)\ChakraCore.*" />
    </ItemGroup>
    <Copy SourceFiles="@(ChakraCoreDll)" DestinationFolder="$(OutputPath)" ContinueOnError="false" />
  </Target>
  <!-- To modify your build process, add your task inside one of the targets below and uncomment it.
       Other similar extension points exist, see Microsoft.Common.targets.
  <Target Name="BeforeBuild">
  </Target>
  <Target Name="AfterBuild">
  </Target>
  -->
</Project><|MERGE_RESOLUTION|>--- conflicted
+++ resolved
@@ -160,13 +160,10 @@
     <Compile Include="UIManager\BaseViewManager.cs" />
     <Compile Include="UIManager\UIManagerModule.cs" />
     <Compile Include="Views\Image\ReactImageManager.cs" />
-<<<<<<< HEAD
+    <Compile Include="Views\Picker\ReactPickerManager.cs" />
+    <Compile Include="Views\Picker\ReactPickerShadowNode.cs" />
     <Compile Include="Views\Progress\ProgressBarShadowNode.cs" />
     <Compile Include="Views\Progress\ReactProgressBarViewManager.cs" />
-=======
-    <Compile Include="Views\Picker\ReactPickerManager.cs" />
-    <Compile Include="Views\Picker\ReactPickerShadowNode.cs" />
->>>>>>> b93b2e63
     <Compile Include="Views\Scroll\ReactScrollViewManager.cs" />
     <Compile Include="Views\TextInput\ReactPasswordBoxManager.cs" />
     <Compile Include="Views\TextInput\ReactTextInputManager.cs" />
