--- conflicted
+++ resolved
@@ -155,25 +155,13 @@
         /// <returns>The view instance.</returns>
         protected override TextBlock CreateViewInstance(ThemedReactContext reactContext)
         {
-<<<<<<< HEAD
-            var richTextBlock = new TextBlock
-            {
-                //IsTextSelectionEnabled = false,
-=======
             var textBlock = new TextBlock
             {
->>>>>>> 8bf64e1d
                 TextAlignment = TextAlignment.Left,
                 TextTrimming = TextTrimming.CharacterEllipsis,
             };
 
-<<<<<<< HEAD
-            //richTextBlock.Document = new FlowDocument();
-            //richTextBlock.Document.Blocks.Add(new Paragraph());
-            richTextBlock.SetReactCompoundView(s_compoundView);
-=======
             textBlock.SetReactCompoundView(s_compoundView);
->>>>>>> 8bf64e1d
 
             return textBlock;
         }
