<<<<<<< HEAD
<<<<<<< HEAD
﻿<?xml version="1.0" encoding="utf-8"?>
<Project DefaultTargets="Build" ToolsVersion="4.0" xmlns="http://schemas.microsoft.com/developer/msbuild/2003">
  <PropertyGroup>
    <Configuration Condition=" '$(Configuration)' == '' ">Debug</Configuration>
    <Platform Condition=" '$(Platform)' == '' ">x64</Platform>
    <ProjectGuid>{9249E9FD-F19A-4B90-8B74-41C151A6AB30}</ProjectGuid>
    <OutputType>Library</OutputType>
    <RootNamespace>ReactNative.Net46.Tests</RootNamespace>
    <AssemblyName>ReactNative.Net46.Tests</AssemblyName>
    <TargetFrameworkVersion>v4.6</TargetFrameworkVersion>
  </PropertyGroup>
  <PropertyGroup Condition="'$(Configuration)|$(Platform)' == 'Debug|x86'">
    <DebugSymbols>true</DebugSymbols>
    <DebugType>full</DebugType>
    <Optimize>false</Optimize>
    <DefineConstants>DEBUG;NET46</DefineConstants>
    <ErrorReport>prompt</ErrorReport>
    <WarningLevel>4</WarningLevel>
    <ConsolePause>false</ConsolePause>
    <CheckForOverflowUnderflow>true</CheckForOverflowUnderflow>
    <PlatformTarget>x86</PlatformTarget>
    <OutputPath>bin\x86\Debug\</OutputPath>
  </PropertyGroup>
  <PropertyGroup Condition="'$(Configuration)|$(Platform)' == 'Release|x86'">
    <DebugSymbols>true</DebugSymbols>
    <DebugType>full</DebugType>
    <ErrorReport>prompt</ErrorReport>
    <WarningLevel>4</WarningLevel>
    <ConsolePause>false</ConsolePause>
    <CheckForOverflowUnderflow>true</CheckForOverflowUnderflow>
    <PlatformTarget>x86</PlatformTarget>
    <OutputPath>bin\x86\Release\</OutputPath>
  </PropertyGroup>
  <PropertyGroup Condition="'$(Configuration)|$(Platform)' == 'Debug|x64'">
    <DebugSymbols>true</DebugSymbols>
    <DebugType>full</DebugType>
    <Optimize>false</Optimize>
    <DefineConstants>DEBUG;</DefineConstants>
    <ErrorReport>prompt</ErrorReport>
    <WarningLevel>4</WarningLevel>
    <ConsolePause>false</ConsolePause>
    <CheckForOverflowUnderflow>true</CheckForOverflowUnderflow>
    <PlatformTarget>x64</PlatformTarget>
    <OutputPath>bin\x64\Debug\</OutputPath>
  </PropertyGroup>
  <PropertyGroup Condition="'$(Configuration)|$(Platform)' == 'Release|x64'">
    <DebugSymbols>true</DebugSymbols>
    <DebugType>full</DebugType>
    <ErrorReport>prompt</ErrorReport>
    <WarningLevel>4</WarningLevel>
    <ConsolePause>false</ConsolePause>
    <CheckForOverflowUnderflow>true</CheckForOverflowUnderflow>
    <PlatformTarget>x64</PlatformTarget>
    <OutputPath>bin\x64\Release\</OutputPath>
  </PropertyGroup>
  <PropertyGroup Condition="'$(Configuration)|$(Platform)' == 'Debug|ARM'">
    <DebugSymbols>true</DebugSymbols>
    <DebugType>full</DebugType>
    <Optimize>false</Optimize>
    <DefineConstants>DEBUG;</DefineConstants>
    <ErrorReport>prompt</ErrorReport>
    <WarningLevel>4</WarningLevel>
    <ConsolePause>false</ConsolePause>
    <CheckForOverflowUnderflow>true</CheckForOverflowUnderflow>
    <OutputPath>bin\ARM\Debug\</OutputPath>
    <PlatformTarget>ARM</PlatformTarget>
  </PropertyGroup>
  <PropertyGroup Condition="'$(Configuration)|$(Platform)' == 'Release|ARM'">
    <DebugSymbols>true</DebugSymbols>
    <DebugType>full</DebugType>
    <ErrorReport>prompt</ErrorReport>
    <WarningLevel>4</WarningLevel>
    <ConsolePause>false</ConsolePause>
    <CheckForOverflowUnderflow>true</CheckForOverflowUnderflow>
    <OutputPath>bin\ARM\Release\</OutputPath>
    <PlatformTarget>ARM</PlatformTarget>
  </PropertyGroup>
  <ItemGroup>
    <Reference Include="Facebook.CSSLayout, Version=1.0.0.0, Culture=neutral, processorArchitecture=MSIL">
      <HintPath>..\packages\Facebook.CSSLayout.1.1.1\lib\portable-net45+dnxcore50+win+wpa81+wp80+MonoAndroid10+xamarinios10+MonoTouch10\Facebook.CSSLayout.dll</HintPath>
      <Private>True</Private>
    </Reference>
    <Reference Include="PresentationCore" />
    <Reference Include="PresentationFramework" />
    <Reference Include="System" />
    <Reference Include="nunit.framework">
      <HintPath>..\packages\NUnit.3.4.1\lib\net45\nunit.framework.dll</HintPath>
    </Reference>
    <Reference Include="NMock3">
      <HintPath>..\packages\NMock3.3.5.44\lib\net40\NMock3.dll</HintPath>
    </Reference>
    <Reference Include="Mono.Cecil">
      <HintPath>..\packages\NUnit3TestAdapter.3.4.1\lib\Mono.Cecil.dll</HintPath>
    </Reference>
    <Reference Include="Mono.Cecil.Mdb">
      <HintPath>..\packages\NUnit3TestAdapter.3.4.1\lib\Mono.Cecil.Mdb.dll</HintPath>
    </Reference>
    <Reference Include="Mono.Cecil.Pdb">
      <HintPath>..\packages\NUnit3TestAdapter.3.4.1\lib\Mono.Cecil.Pdb.dll</HintPath>
    </Reference>
    <Reference Include="Mono.Cecil.Rocks">
      <HintPath>..\packages\NUnit3TestAdapter.3.4.1\lib\Mono.Cecil.Rocks.dll</HintPath>
    </Reference>
    <Reference Include="nunit.engine.api">
      <HintPath>..\packages\NUnit3TestAdapter.3.4.1\lib\nunit.engine.api.dll</HintPath>
    </Reference>
    <Reference Include="nunit.engine">
      <HintPath>..\packages\NUnit3TestAdapter.3.4.1\lib\nunit.engine.dll</HintPath>
    </Reference>
    <Reference Include="NUnit3.TestAdapter">
      <HintPath>..\packages\NUnit3TestAdapter.3.4.1\lib\NUnit3.TestAdapter.dll</HintPath>
    </Reference>
    <Reference Include="Newtonsoft.Json">
      <HintPath>..\packages\Newtonsoft.Json.9.0.1\lib\net45\Newtonsoft.Json.dll</HintPath>
    </Reference>
    <Reference Include="System.Windows.Presentation" />
    <Reference Include="System.Xaml" />
    <Reference Include="WindowsBase">
      <HintPath>..\packages\WindowsBase.4.6.1055.0\lib\WindowsBase.dll</HintPath>
      <Private>True</Private>
    </Reference>
  </ItemGroup>
  <ItemGroup>
    <Compile Include="Bridge\Queue\MessageQueueThreadTests.cs" />
    <Compile Include="Internal\DispatcherHelpers.cs" />
    <Compile Include="Properties\AssemblyInfo.cs" />
  </ItemGroup>
  <ItemGroup>
    <None Include="packages.config" />
  </ItemGroup>
  <ItemGroup>
    <Service Include="{82A7F48D-3B50-4B1E-B82E-3ADA8210C358}" />
  </ItemGroup>
  <ItemGroup>
    <ProjectReference Include="..\ReactNative.Net46\ReactNative.Net46.csproj">
      <Project>{22cbff9c-fe36-43e8-a246-266c7635e662}</Project>
      <Name>ReactNative.Net46</Name>
    </ProjectReference>
  </ItemGroup>
  <ItemGroup />
  <Import Project="..\ReactNative.Shared.Tests\ReactNative.Shared.Tests.projitems" Label="Shared" />
  <Import Project="$(MSBuildBinPath)\Microsoft.CSharp.targets" />
</Project>
=======
=======
>>>>>>> 9bd224ff
﻿<?xml version="1.0" encoding="utf-8"?>
<Project DefaultTargets="Build" ToolsVersion="4.0" xmlns="http://schemas.microsoft.com/developer/msbuild/2003">
  <PropertyGroup>
    <Configuration Condition=" '$(Configuration)' == '' ">Debug</Configuration>
    <Platform Condition=" '$(Platform)' == '' ">x64</Platform>
    <ProjectGuid>{9249E9FD-F19A-4B90-8B74-41C151A6AB30}</ProjectGuid>
    <OutputType>Library</OutputType>
    <RootNamespace>ReactNative.Net46.Tests</RootNamespace>
    <AssemblyName>ReactNative.Net46.Tests</AssemblyName>
    <TargetFrameworkVersion>v4.6</TargetFrameworkVersion>
  </PropertyGroup>
  <PropertyGroup Condition="'$(Configuration)|$(Platform)' == 'Debug|x86'">
    <DebugSymbols>true</DebugSymbols>
    <DebugType>full</DebugType>
    <Optimize>false</Optimize>
    <DefineConstants>DEBUG;</DefineConstants>
    <ErrorReport>prompt</ErrorReport>
    <WarningLevel>4</WarningLevel>
    <ConsolePause>false</ConsolePause>
    <CheckForOverflowUnderflow>true</CheckForOverflowUnderflow>
    <PlatformTarget>x86</PlatformTarget>
    <OutputPath>bin\x86\Debug\</OutputPath>
  </PropertyGroup>
  <PropertyGroup Condition="'$(Configuration)|$(Platform)' == 'Release|x86'">
    <DebugSymbols>true</DebugSymbols>
    <DebugType>full</DebugType>
    <ErrorReport>prompt</ErrorReport>
    <WarningLevel>4</WarningLevel>
    <ConsolePause>false</ConsolePause>
    <CheckForOverflowUnderflow>true</CheckForOverflowUnderflow>
    <PlatformTarget>x86</PlatformTarget>
    <OutputPath>bin\x86\Release\</OutputPath>
  </PropertyGroup>
  <PropertyGroup Condition="'$(Configuration)|$(Platform)' == 'Debug|x64'">
    <DebugSymbols>true</DebugSymbols>
    <DebugType>full</DebugType>
    <Optimize>false</Optimize>
    <DefineConstants>DEBUG;</DefineConstants>
    <ErrorReport>prompt</ErrorReport>
    <WarningLevel>4</WarningLevel>
    <ConsolePause>false</ConsolePause>
    <CheckForOverflowUnderflow>true</CheckForOverflowUnderflow>
    <PlatformTarget>x64</PlatformTarget>
    <OutputPath>bin\x64\Debug\</OutputPath>
  </PropertyGroup>
  <PropertyGroup Condition="'$(Configuration)|$(Platform)' == 'Release|x64'">
    <DebugSymbols>true</DebugSymbols>
    <DebugType>full</DebugType>
    <ErrorReport>prompt</ErrorReport>
    <WarningLevel>4</WarningLevel>
    <ConsolePause>false</ConsolePause>
    <CheckForOverflowUnderflow>true</CheckForOverflowUnderflow>
    <PlatformTarget>x64</PlatformTarget>
    <OutputPath>bin\x64\Release\</OutputPath>
  </PropertyGroup>
  <PropertyGroup Condition="'$(Configuration)|$(Platform)' == 'Debug|ARM'">
    <DebugSymbols>true</DebugSymbols>
    <DebugType>full</DebugType>
    <Optimize>false</Optimize>
    <DefineConstants>DEBUG;</DefineConstants>
    <ErrorReport>prompt</ErrorReport>
    <WarningLevel>4</WarningLevel>
    <ConsolePause>false</ConsolePause>
    <CheckForOverflowUnderflow>true</CheckForOverflowUnderflow>
    <OutputPath>bin\ARM\Debug\</OutputPath>
    <PlatformTarget>ARM</PlatformTarget>
  </PropertyGroup>
  <PropertyGroup Condition="'$(Configuration)|$(Platform)' == 'Release|ARM'">
    <DebugSymbols>true</DebugSymbols>
    <DebugType>full</DebugType>
    <ErrorReport>prompt</ErrorReport>
    <WarningLevel>4</WarningLevel>
    <ConsolePause>false</ConsolePause>
    <CheckForOverflowUnderflow>true</CheckForOverflowUnderflow>
    <OutputPath>bin\ARM\Release\</OutputPath>
    <PlatformTarget>ARM</PlatformTarget>
  </PropertyGroup>
  <ItemGroup>
    <Reference Include="System" />
    <Reference Include="nunit.framework">
      <HintPath>..\packages\NUnit.3.4.1\lib\net45\nunit.framework.dll</HintPath>
    </Reference>
    <Reference Include="NMock3">
      <HintPath>..\packages\NMock3.3.5.44\lib\net40\NMock3.dll</HintPath>
    </Reference>
    <Reference Include="Mono.Cecil">
      <HintPath>..\packages\NUnit3TestAdapter.3.4.1\lib\Mono.Cecil.dll</HintPath>
    </Reference>
    <Reference Include="Mono.Cecil.Mdb">
      <HintPath>..\packages\NUnit3TestAdapter.3.4.1\lib\Mono.Cecil.Mdb.dll</HintPath>
    </Reference>
    <Reference Include="Mono.Cecil.Pdb">
      <HintPath>..\packages\NUnit3TestAdapter.3.4.1\lib\Mono.Cecil.Pdb.dll</HintPath>
    </Reference>
    <Reference Include="Mono.Cecil.Rocks">
      <HintPath>..\packages\NUnit3TestAdapter.3.4.1\lib\Mono.Cecil.Rocks.dll</HintPath>
    </Reference>
    <Reference Include="nunit.engine.api">
      <HintPath>..\packages\NUnit3TestAdapter.3.4.1\lib\nunit.engine.api.dll</HintPath>
    </Reference>
    <Reference Include="nunit.engine">
      <HintPath>..\packages\NUnit3TestAdapter.3.4.1\lib\nunit.engine.dll</HintPath>
    </Reference>
    <Reference Include="NUnit3.TestAdapter">
      <HintPath>..\packages\NUnit3TestAdapter.3.4.1\lib\NUnit3.TestAdapter.dll</HintPath>
    </Reference>
    <Reference Include="Newtonsoft.Json">
      <HintPath>..\packages\Newtonsoft.Json.9.0.1\lib\net45\Newtonsoft.Json.dll</HintPath>
    </Reference>
  </ItemGroup>
  <ItemGroup>
    <Compile Include="Properties\AssemblyInfo.cs" />
  </ItemGroup>
  <ItemGroup>
    <None Include="packages.config" />
  </ItemGroup>
  <ItemGroup>
    <Service Include="{82A7F48D-3B50-4B1E-B82E-3ADA8210C358}" />
  </ItemGroup>
  <ItemGroup>
    <ProjectReference Include="..\ReactNative.Net46\ReactNative.Net46.csproj">
      <Project>{22cbff9c-fe36-43e8-a246-266c7635e662}</Project>
      <Name>ReactNative.Net46</Name>
    </ProjectReference>
  </ItemGroup>
  <Import Project="..\ReactNative.Shared.Tests\ReactNative.Shared.Tests.projitems" Label="Shared" />
  <Import Project="$(MSBuildBinPath)\Microsoft.CSharp.targets" />
<<<<<<< HEAD
</Project>
>>>>>>> Extract shareable ChakraBridge code into Shared Project. Use ChakraBridge.Shared from ChakraBridge project. Create new ChakraBridge.Net46 project and reference ChakraBridge.Shared. Reconcile differences with UWP Managed C++ and C++/CLI with macros. Minor style fixups for consistency.
=======
</Project>
>>>>>>> 9bd224ff
<|MERGE_RESOLUTION|>--- conflicted
+++ resolved
@@ -1,5 +1,3 @@
-<<<<<<< HEAD
-<<<<<<< HEAD
 ﻿<?xml version="1.0" encoding="utf-8"?>
 <Project DefaultTargets="Build" ToolsVersion="4.0" xmlns="http://schemas.microsoft.com/developer/msbuild/2003">
   <PropertyGroup>
@@ -142,140 +140,4 @@
   <ItemGroup />
   <Import Project="..\ReactNative.Shared.Tests\ReactNative.Shared.Tests.projitems" Label="Shared" />
   <Import Project="$(MSBuildBinPath)\Microsoft.CSharp.targets" />
-</Project>
-=======
-=======
->>>>>>> 9bd224ff
-﻿<?xml version="1.0" encoding="utf-8"?>
-<Project DefaultTargets="Build" ToolsVersion="4.0" xmlns="http://schemas.microsoft.com/developer/msbuild/2003">
-  <PropertyGroup>
-    <Configuration Condition=" '$(Configuration)' == '' ">Debug</Configuration>
-    <Platform Condition=" '$(Platform)' == '' ">x64</Platform>
-    <ProjectGuid>{9249E9FD-F19A-4B90-8B74-41C151A6AB30}</ProjectGuid>
-    <OutputType>Library</OutputType>
-    <RootNamespace>ReactNative.Net46.Tests</RootNamespace>
-    <AssemblyName>ReactNative.Net46.Tests</AssemblyName>
-    <TargetFrameworkVersion>v4.6</TargetFrameworkVersion>
-  </PropertyGroup>
-  <PropertyGroup Condition="'$(Configuration)|$(Platform)' == 'Debug|x86'">
-    <DebugSymbols>true</DebugSymbols>
-    <DebugType>full</DebugType>
-    <Optimize>false</Optimize>
-    <DefineConstants>DEBUG;</DefineConstants>
-    <ErrorReport>prompt</ErrorReport>
-    <WarningLevel>4</WarningLevel>
-    <ConsolePause>false</ConsolePause>
-    <CheckForOverflowUnderflow>true</CheckForOverflowUnderflow>
-    <PlatformTarget>x86</PlatformTarget>
-    <OutputPath>bin\x86\Debug\</OutputPath>
-  </PropertyGroup>
-  <PropertyGroup Condition="'$(Configuration)|$(Platform)' == 'Release|x86'">
-    <DebugSymbols>true</DebugSymbols>
-    <DebugType>full</DebugType>
-    <ErrorReport>prompt</ErrorReport>
-    <WarningLevel>4</WarningLevel>
-    <ConsolePause>false</ConsolePause>
-    <CheckForOverflowUnderflow>true</CheckForOverflowUnderflow>
-    <PlatformTarget>x86</PlatformTarget>
-    <OutputPath>bin\x86\Release\</OutputPath>
-  </PropertyGroup>
-  <PropertyGroup Condition="'$(Configuration)|$(Platform)' == 'Debug|x64'">
-    <DebugSymbols>true</DebugSymbols>
-    <DebugType>full</DebugType>
-    <Optimize>false</Optimize>
-    <DefineConstants>DEBUG;</DefineConstants>
-    <ErrorReport>prompt</ErrorReport>
-    <WarningLevel>4</WarningLevel>
-    <ConsolePause>false</ConsolePause>
-    <CheckForOverflowUnderflow>true</CheckForOverflowUnderflow>
-    <PlatformTarget>x64</PlatformTarget>
-    <OutputPath>bin\x64\Debug\</OutputPath>
-  </PropertyGroup>
-  <PropertyGroup Condition="'$(Configuration)|$(Platform)' == 'Release|x64'">
-    <DebugSymbols>true</DebugSymbols>
-    <DebugType>full</DebugType>
-    <ErrorReport>prompt</ErrorReport>
-    <WarningLevel>4</WarningLevel>
-    <ConsolePause>false</ConsolePause>
-    <CheckForOverflowUnderflow>true</CheckForOverflowUnderflow>
-    <PlatformTarget>x64</PlatformTarget>
-    <OutputPath>bin\x64\Release\</OutputPath>
-  </PropertyGroup>
-  <PropertyGroup Condition="'$(Configuration)|$(Platform)' == 'Debug|ARM'">
-    <DebugSymbols>true</DebugSymbols>
-    <DebugType>full</DebugType>
-    <Optimize>false</Optimize>
-    <DefineConstants>DEBUG;</DefineConstants>
-    <ErrorReport>prompt</ErrorReport>
-    <WarningLevel>4</WarningLevel>
-    <ConsolePause>false</ConsolePause>
-    <CheckForOverflowUnderflow>true</CheckForOverflowUnderflow>
-    <OutputPath>bin\ARM\Debug\</OutputPath>
-    <PlatformTarget>ARM</PlatformTarget>
-  </PropertyGroup>
-  <PropertyGroup Condition="'$(Configuration)|$(Platform)' == 'Release|ARM'">
-    <DebugSymbols>true</DebugSymbols>
-    <DebugType>full</DebugType>
-    <ErrorReport>prompt</ErrorReport>
-    <WarningLevel>4</WarningLevel>
-    <ConsolePause>false</ConsolePause>
-    <CheckForOverflowUnderflow>true</CheckForOverflowUnderflow>
-    <OutputPath>bin\ARM\Release\</OutputPath>
-    <PlatformTarget>ARM</PlatformTarget>
-  </PropertyGroup>
-  <ItemGroup>
-    <Reference Include="System" />
-    <Reference Include="nunit.framework">
-      <HintPath>..\packages\NUnit.3.4.1\lib\net45\nunit.framework.dll</HintPath>
-    </Reference>
-    <Reference Include="NMock3">
-      <HintPath>..\packages\NMock3.3.5.44\lib\net40\NMock3.dll</HintPath>
-    </Reference>
-    <Reference Include="Mono.Cecil">
-      <HintPath>..\packages\NUnit3TestAdapter.3.4.1\lib\Mono.Cecil.dll</HintPath>
-    </Reference>
-    <Reference Include="Mono.Cecil.Mdb">
-      <HintPath>..\packages\NUnit3TestAdapter.3.4.1\lib\Mono.Cecil.Mdb.dll</HintPath>
-    </Reference>
-    <Reference Include="Mono.Cecil.Pdb">
-      <HintPath>..\packages\NUnit3TestAdapter.3.4.1\lib\Mono.Cecil.Pdb.dll</HintPath>
-    </Reference>
-    <Reference Include="Mono.Cecil.Rocks">
-      <HintPath>..\packages\NUnit3TestAdapter.3.4.1\lib\Mono.Cecil.Rocks.dll</HintPath>
-    </Reference>
-    <Reference Include="nunit.engine.api">
-      <HintPath>..\packages\NUnit3TestAdapter.3.4.1\lib\nunit.engine.api.dll</HintPath>
-    </Reference>
-    <Reference Include="nunit.engine">
-      <HintPath>..\packages\NUnit3TestAdapter.3.4.1\lib\nunit.engine.dll</HintPath>
-    </Reference>
-    <Reference Include="NUnit3.TestAdapter">
-      <HintPath>..\packages\NUnit3TestAdapter.3.4.1\lib\NUnit3.TestAdapter.dll</HintPath>
-    </Reference>
-    <Reference Include="Newtonsoft.Json">
-      <HintPath>..\packages\Newtonsoft.Json.9.0.1\lib\net45\Newtonsoft.Json.dll</HintPath>
-    </Reference>
-  </ItemGroup>
-  <ItemGroup>
-    <Compile Include="Properties\AssemblyInfo.cs" />
-  </ItemGroup>
-  <ItemGroup>
-    <None Include="packages.config" />
-  </ItemGroup>
-  <ItemGroup>
-    <Service Include="{82A7F48D-3B50-4B1E-B82E-3ADA8210C358}" />
-  </ItemGroup>
-  <ItemGroup>
-    <ProjectReference Include="..\ReactNative.Net46\ReactNative.Net46.csproj">
-      <Project>{22cbff9c-fe36-43e8-a246-266c7635e662}</Project>
-      <Name>ReactNative.Net46</Name>
-    </ProjectReference>
-  </ItemGroup>
-  <Import Project="..\ReactNative.Shared.Tests\ReactNative.Shared.Tests.projitems" Label="Shared" />
-  <Import Project="$(MSBuildBinPath)\Microsoft.CSharp.targets" />
-<<<<<<< HEAD
-</Project>
->>>>>>> Extract shareable ChakraBridge code into Shared Project. Use ChakraBridge.Shared from ChakraBridge project. Create new ChakraBridge.Net46 project and reference ChakraBridge.Shared. Reconcile differences with UWP Managed C++ and C++/CLI with macros. Minor style fixups for consistency.
-=======
-</Project>
->>>>>>> 9bd224ff
+</Project>