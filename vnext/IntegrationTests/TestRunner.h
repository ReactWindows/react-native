// Copyright (c) Microsoft Corporation. All rights reserved.
// Licensed under the MIT License.

#pragma once

#include <InstanceManager.h>
#include <Windows.h>
#include <memory>
#include <string>
#include "TestInstance.h"

namespace Microsoft::React::Test
{

enum class TestStatus : unsigned int { Pending = 0, Passed, Failed };

struct TestResult {
  TestStatus Status;
  std::wstring Message;
};

class TestRunner {
  void AwaitEvent(HANDLE &event, TestResult &status);

  std::shared_ptr<ITestInstance> GetInstance(
<<<<<<< HEAD
      std::string &&jsBundleFile,
      std::vector<
          std::tuple<std::string, facebook::xplat::module::CxxModule::Provider>>
          &&cxxModules,
      std::shared_ptr<DevSettings> devSettings) noexcept;
=======
    std::string&& jsBundleFile,
    std::vector<std::tuple<std::string, facebook::xplat::module::CxxModule::Provider>>&& cxxModules,
    std::shared_ptr<facebook::react::DevSettings> devSettings) noexcept;
>>>>>>> 52b2dbe7

 public:
  TestRunner();

<<<<<<< HEAD
  TestResult RunTest(
      std::string &&bundlePath,
      std::string &&appName,
      NativeLoggingHook &&loggingCallback = {});
};

} // namespace test
} // namespace react
} // namespace facebook
=======
  TestResult RunTest(std::string&& bundlePath, std::string&& appName, facebook::react::NativeLoggingHook&& loggingCallback = {});
};

} // namespace Microsoft::React::Test
>>>>>>> 52b2dbe7
<|MERGE_RESOLUTION|>--- conflicted
+++ resolved
@@ -9,8 +9,7 @@
 #include <string>
 #include "TestInstance.h"
 
-namespace Microsoft::React::Test
-{
+namespace Microsoft::React::Test {
 
 enum class TestStatus : unsigned int { Pending = 0, Passed, Failed };
 
@@ -23,34 +22,19 @@
   void AwaitEvent(HANDLE &event, TestResult &status);
 
   std::shared_ptr<ITestInstance> GetInstance(
-<<<<<<< HEAD
       std::string &&jsBundleFile,
       std::vector<
           std::tuple<std::string, facebook::xplat::module::CxxModule::Provider>>
           &&cxxModules,
-      std::shared_ptr<DevSettings> devSettings) noexcept;
-=======
-    std::string&& jsBundleFile,
-    std::vector<std::tuple<std::string, facebook::xplat::module::CxxModule::Provider>>&& cxxModules,
-    std::shared_ptr<facebook::react::DevSettings> devSettings) noexcept;
->>>>>>> 52b2dbe7
+      std::shared_ptr<facebook::react::DevSettings> devSettings) noexcept;
 
  public:
   TestRunner();
 
-<<<<<<< HEAD
   TestResult RunTest(
       std::string &&bundlePath,
       std::string &&appName,
-      NativeLoggingHook &&loggingCallback = {});
+      facebook::react::NativeLoggingHook &&loggingCallback = {});
 };
 
-} // namespace test
-} // namespace react
-} // namespace facebook
-=======
-  TestResult RunTest(std::string&& bundlePath, std::string&& appName, facebook::react::NativeLoggingHook&& loggingCallback = {});
-};
-
-} // namespace Microsoft::React::Test
->>>>>>> 52b2dbe7
+} // namespace Microsoft::React::Test