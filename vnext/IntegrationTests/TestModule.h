--- conflicted
+++ resolved
@@ -8,8 +8,7 @@
 #include <cxxreact/Instance.h>
 #include <cxxreact/JsArgumentHelpers.h>
 
-namespace Microsoft::React::Test
-{
+namespace Microsoft::React::Test {
 
 class TestModule : public facebook::xplat::module::CxxModule {
   std::function<void(bool)> m_testPassedHandler;
@@ -55,10 +54,4 @@
   auto getMethods() -> std::vector<Method> override;
 };
 
-<<<<<<< HEAD
-} // namespace test
-} // namespace react
-} // namespace facebook
-=======
-} // namespace Microsoft::React::Test
->>>>>>> 52b2dbe7
+} // namespace Microsoft::React::Test