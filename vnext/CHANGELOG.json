{
  "name": "react-native-windows",
  "entries": [
    {
<<<<<<< HEAD
=======
      "date": "Sat, 23 May 2020 00:04:45 GMT",
      "tag": "react-native-windows_v0.0.0-master.74",
      "version": "0.0.0-master.74",
      "comments": {
        "prerelease": [
          {
            "comment": "Implemented support for native module std::weak_ptr",
            "author": "vmorozov@microsoft.com",
            "commit": "c23d3de53f16d39df07f2b19591cacc5336e6ac4",
            "package": "react-native-windows"
          },
          {
            "comment": "Fix deploy issue causing 2nd+ builds to break due to bug in appxrecipe which gets imported",
            "author": "asklar@microsoft.com",
            "commit": "cd9206e1a5f8912e1c9a78f1594178c2fe66cf9f",
            "package": "react-native-windows"
          },
          {
            "comment": "Drop LazySupportManager",
            "author": "julio.rocha@microsoft.com",
            "commit": "ed7ee2de98d64c1002c8bafa7eacd1e4d8317fb2",
            "package": "react-native-windows"
          },
          {
            "comment": "Fix ReactInstance error state to avoid crashes",
            "author": "vmorozov@microsoft.com",
            "commit": "05779f28e8f734bd1aa7e1814d888be4eb179366",
            "package": "react-native-windows"
          },
          {
            "comment": "Move DeviceInfo and AppState to new native module impl",
            "author": "acoates@microsoft.com",
            "commit": "8dcf516f91d33a1a54818363f84e91b1b0da5e9b",
            "package": "react-native-windows"
          }
        ]
      }
    },
    {
>>>>>>> 1a96ee77
      "date": "Fri, 22 May 2020 00:05:31 GMT",
      "tag": "react-native-windows_v0.0.0-master.73",
      "version": "0.0.0-master.73",
      "comments": {
        "prerelease": [
          {
            "comment": "Work around regression in app packaging in VS 16.5-16.6",
            "author": "asklar@microsoft.com",
            "commit": "8253a685dec0915fd60f169975be45891df00660",
            "package": "react-native-windows"
          },
          {
            "comment": "Do not emit click events for buttons other than left.",
            "author": "igklemen@microsoft.com",
            "commit": "2ce41cfb5ac8c3c0e5f283b5df5a31524440d840",
            "package": "react-native-windows"
          },
          {
            "comment": "Fixed Microsoft.ReactNative build in VS 16.6.0",
            "author": "vmorozov@microsoft.com",
            "commit": "70baa5fd803a08c6fb2b673d78f18cecf953f146",
            "package": "react-native-windows"
          },
          {
            "comment": "fix for animation bug",
            "author": "kmelmon@microsoft.com",
            "commit": "1fe030aa07bb6c7eb901b345358c5f1666b9eddf",
            "package": "react-native-windows"
          },
          {
            "comment": "dont overwrite msbuild log when deploying",
            "author": "asklar@microsoft.com",
            "commit": "7df439c40edf1bcf81a3a1246cd6afbf027f12d9",
            "package": "react-native-windows"
          },
          {
            "comment": "Fix spacing and extra dot in copyright of the property sheets",
            "author": "dannyvv@microsoft.com",
            "commit": "1ffc221165ebdf97b17ad9244c1f82488fbd385e",
            "package": "react-native-windows"
          },
          {
            "comment": "Standardize version of Microsoft.NETCore.UniversalWindowsPlatform to 6.2.9",
            "author": "dannyvv@microsoft.com",
            "commit": "7da2d4e4d29a1475a8912565b9746114e85555ae",
            "package": "react-native-windows"
          },
          {
            "comment": "Remove unneeded reference form Microsoft.ReactNative.Managed",
            "author": "dannyvv@microsoft.com",
            "commit": "68b39682fd0d636ee8a1be676e9541173ce633ee",
            "package": "react-native-windows"
          }
        ]
      }
    },
    {
      "date": "Thu, 21 May 2020 00:04:53 GMT",
      "tag": "react-native-windows_v0.0.0-master.72",
      "version": "0.0.0-master.72",
      "comments": {
        "prerelease": [
          {
            "comment": "deploy from layout",
            "author": "asklar@microsoft.com",
            "commit": "b3fc68fd8ea6f85dbc3bfdc92dc8063dc9edbc17",
            "package": "react-native-windows"
          },
          {
            "comment": "ReactNotificationService to allow communications between native modules",
            "author": "vmorozov@microsoft.com",
            "commit": "baba475929e6d32eadd3302252fe7ea77788c5fa",
            "package": "react-native-windows"
          }
        ]
      }
    },
    {
      "date": "Wed, 20 May 2020 00:04:49 GMT",
      "tag": "react-native-windows_v0.0.0-master.71",
      "version": "0.0.0-master.71",
      "comments": {
        "none": [
          {
            "comment": "Win32 ReactNativeHost implementation from shared sources",
            "author": "aeulitz@microsoft.com",
            "commit": "1a7d27a56573509b3591eba2bfb873f5ebda2771",
            "package": "react-native-windows"
          }
        ],
        "prerelease": [
          {
            "comment": "Implement Keybpoarding/Gamepad Activation for Pressability",
            "author": "ngerlem@microsoft.com",
            "commit": "1e55356f5147cc3ec94e86b8d0510a2e1c9cc367",
            "package": "react-native-windows"
          },
          {
            "comment": "Reduce need for custom metro configs",
            "author": "acoates@microsoft.com",
            "commit": "60afde987aa23f2755ea69a14e4809c242374895",
            "package": "react-native-windows"
          },
          {
            "comment": "Update the react-native-windows-init template to use the managed library the default (instead of the shared csproj file).",
            "author": "dannyvv@microsoft.com",
            "commit": "7e3e7375a431e792902d235d434475aed8a00613",
            "package": "react-native-windows"
          }
        ]
      }
    },
    {
      "date": "Tue, 19 May 2020 00:05:07 GMT",
      "tag": "react-native-windows_v0.0.0-master.70",
      "version": "0.0.0-master.70",
      "comments": {
        "prerelease": [
          {
            "comment": "Fixes for bundle loading and back handler crash using xaml islands",
            "author": "acoates@microsoft.com",
            "commit": "8fd9bf809aebd172e0a3aba1d908b4661fae8c4b",
            "package": "react-native-windows"
          },
          {
            "comment": "Remove legacy ReactUWP",
            "author": "acoates@microsoft.com",
            "commit": "c46c5dd8dde2afcb54fda268a8567717ceef4fae",
            "package": "react-native-windows"
          },
          {
            "comment": "Support 0..n args in native module callbacks",
            "author": "vmorozov@microsoft.com",
            "commit": "c9d9d5c9fa59e28fe0c33c203feb2e5716c5fb6a",
            "package": "react-native-windows"
          },
          {
            "comment": "Adapt ViewWin32, etc to \"accessibilityState\"",
            "author": "ngerlem@microsoft.com",
            "commit": "aba50b6050e9c2aa0e09cbb69549816014d381a2",
            "package": "react-native-windows"
          }
        ],
        "none": [
          {
            "comment": "Fix compile errors with Clang 10.0.0",
            "author": "christophpurrer@gmail.com",
            "commit": "bf95c146a88d6ba04334526d0bd593ac5b18b24b",
            "package": "react-native-windows"
          }
        ]
      }
    },
    {
      "date": "Sun, 17 May 2020 00:04:22 GMT",
      "tag": "react-native-windows_v0.0.0-master.69",
      "version": "0.0.0-master.69",
      "comments": {
        "prerelease": [
          {
            "comment": "ReactNonAbiValue for IReactPropertyBag non-ABI values",
            "author": "vmorozov@microsoft.com",
            "commit": "251f5205dc5cb98797b9f1c31c3d5a537321c0f1",
            "package": "react-native-windows"
          },
          {
            "comment": "Prevent hard crash on invalid jsx (button inside text e.g.)",
            "author": "asklar@microsoft.com",
            "commit": "ce937eb0cef0812aa0b79d7017c7ae53fb566961",
            "package": "react-native-windows"
          },
          {
            "comment": "Fixed ReactContext CallJSFunction and EmitJSEvent",
            "author": "vmorozov@microsoft.com",
            "commit": "06921271e82e07b7eb94d5808103367b85a76a7d",
            "package": "react-native-windows"
          }
        ]
      }
    },
    {
      "date": "Sat, 16 May 2020 00:04:28 GMT",
      "tag": "react-native-windows_v0.0.0-master.68",
      "version": "0.0.0-master.68",
      "comments": {
        "prerelease": [
          {
            "comment": "some projects have target instead of bin folders",
            "author": "asklar@microsoft.com",
            "commit": "e0f591e8aaca01c7a52ac2825d8476920880bfed",
            "package": "react-native-windows"
          },
          {
            "comment": ".\\JustMyXaml.ps1",
            "author": "asklar@microsoft.com",
            "commit": "2d85b6a94f1a9e629c2e124f4f0951ff75829bad",
            "package": "react-native-windows"
          }
        ]
      }
    },
    {
      "date": "Fri, 15 May 2020 00:04:44 GMT",
      "tag": "react-native-windows_v0.0.0-master.67",
      "version": "0.0.0-master.67",
      "comments": {
        "prerelease": [
          {
            "comment": "winui3 option for app project template",
            "author": "asklar@microsoft.com",
            "commit": "7de1f3843a9754c7fbf744bf3e556fdca78472c1",
            "package": "react-native-windows"
          },
          {
            "comment": "Reduce PCH Sizes",
            "author": "ngerlem@microsoft.com",
            "commit": "f6f43e1d51a67cbe27cab77684bab6cce3869c03",
            "package": "react-native-windows"
          },
          {
            "comment": "Remove unused lifecycle events in ReactNativeHost",
            "author": "kaigu@microsoft.com",
            "commit": "a8cf72c8ce76c2b140c860990a9cdfd753085325",
            "package": "react-native-windows"
          },
          {
            "comment": "Move pch files into a Pch subfolder.",
            "author": "vmorozov@microsoft.com",
            "commit": "204bc9e292a9889111f72e143555c3be57bf5a99",
            "package": "react-native-windows"
          },
          {
            "comment": "exact match of WinAppDriver required",
            "author": "asklar@microsoft.com",
            "commit": "178583fbf015ecfaecb00a7e81d53d9699b5d2ce",
            "package": "react-native-windows"
          }
        ]
      }
    },
    {
      "date": "Thu, 14 May 2020 00:04:37 GMT",
      "tag": "react-native-windows_v0.0.0-master.66",
      "version": "0.0.0-master.66",
      "comments": {
        "prerelease": [
          {
            "comment": "add rnw-dependencies.ps1",
            "author": "asklar@microsoft.com",
            "commit": "64aede7aedb329e97df0f6d4f8c946e6454b573c",
            "package": "react-native-windows"
          },
          {
            "comment": "Use DispatcherQueue instead of CoreDispatcher for Mso::DispatchQueue",
            "author": "vmorozov@microsoft.com",
            "commit": "e6337047f6085b32951eeff4f5063d21e5c7da2f",
            "package": "react-native-windows"
          },
          {
            "comment": "Allow storing non-WinRT types in ReactPropertyBag",
            "author": "vmorozov@microsoft.com",
            "commit": "d1abb363bfcd8dc7f84fec768f32525002109919",
            "package": "react-native-windows"
          },
          {
            "comment": "revert dfc57fcf2504f57baab20f550b36a618eaa99e56",
            "author": "kmelmon@microsoft.com",
            "commit": "904f7c0080511f264274b1db48b0774f813cb163",
            "package": "react-native-windows"
          },
          {
            "comment": "don't exit the powershell session and pause for keyboard input if interactive",
            "author": "asklar@microsoft.com",
            "commit": "525bbe2667b4ed5f98d5fdd937768f24a84e3548",
            "package": "react-native-windows"
          }
        ]
      }
    },
    {
      "date": "Wed, 13 May 2020 00:04:21 GMT",
      "tag": "react-native-windows_v0.0.0-master.65",
      "version": "0.0.0-master.65",
      "comments": {
        "none": [
          {
            "comment": "test bundle build logic, JS function call test",
            "author": "aeulitz@microsoft.com",
            "commit": "56e08530db3e751a8813785bb51aeb728aad98b0",
            "package": "react-native-windows"
          },
          {
            "comment": "Handle HTTP connect exceptions in DevSupportManager",
            "author": "julio.rocha@microsoft.com",
            "commit": "dbe875f5f1445d4a3967b466ad83d0c33d76a53c",
            "package": "react-native-windows"
          }
        ],
        "prerelease": [
          {
            "comment": "add ReactNativeHost to Win32 C++/WinRT ABI",
            "author": "aeulitz@microsoft.com",
            "commit": "49e65479d70ab1df738cb7bf21e915e9453eaf13",
            "package": "react-native-windows"
          },
          {
            "comment": "Fixed ReactContext copy/move semantic",
            "author": "vmorozov@microsoft.com",
            "commit": "d5e8bdcbf63a8ee2e9221bfa344faa227ef892e3",
            "package": "react-native-windows"
          },
          {
            "comment": "Use spec file for DevSettings NativeModule",
            "author": "acoates@microsoft.com",
            "commit": "8033b548f81e48d904b4dd1b1f81df33dbb232c4",
            "package": "react-native-windows"
          }
        ]
      }
    },
    {
      "date": "Tue, 12 May 2020 00:04:39 GMT",
      "tag": "react-native-windows_v0.0.0-master.64",
      "version": "0.0.0-master.64",
      "comments": {
        "prerelease": [
          {
            "comment": "Fire onLoad event when a bitmap image is opeed",
            "author": "lamdoan@microsoft.com",
            "commit": "c40cc0ea1de8b4acb830939ba79146739f438111",
            "package": "react-native-windows"
          },
          {
            "comment": "Expose ability for apps to provide their own RedBox implementation",
            "author": "acoates@microsoft.com",
            "commit": "55091b9447d741fc0e9c23acb8dfdee53ad11598",
            "package": "react-native-windows"
          }
        ]
      }
    },
    {
      "date": "Sun, 10 May 2020 00:05:02 GMT",
      "tag": "react-native-windows_v0.0.0-master.63",
      "version": "0.0.0-master.63",
      "comments": {
        "prerelease": [
          {
            "comment": "Reenable V8 for desktop projects",
            "author": "tudorm@microsoft.com",
            "commit": "858fdce423bb4a0eac46dd4eca97adb3b6b042e9",
            "package": "react-native-windows"
          }
        ]
      }
    },
    {
      "date": "Sat, 09 May 2020 00:04:42 GMT",
      "tag": "react-native-windows_v0.0.0-master.62",
      "version": "0.0.0-master.62",
      "comments": {
        "prerelease": [
          {
            "comment": "Autolinking",
            "author": "jthysell@microsoft.com",
            "commit": "4cfd393e489017ae619663782e37cfdafa004e53",
            "package": "react-native-windows"
          },
          {
            "comment": "Implemented PropertyBag for ReactContext and ReactInstanceSettings",
            "author": "vmorozov@microsoft.com",
            "commit": "b590fffb4df3433111f917a2a71e9cad31fb1042",
            "package": "react-native-windows"
          },
          {
            "comment": "Align local metro config with future CLI changes",
            "author": "acoates@microsoft.com",
            "commit": "e4a5f453b6d1d85e19b6e7ae7350d92db81f3aaf",
            "package": "react-native-windows"
          },
          {
            "comment": "separate desktop from uwp ReactWindowsCore since desktop uses V8",
            "author": "asklar@microsoft.com",
            "commit": "951333f6e1bb811daafffc624b740ac7f1d3566f",
            "package": "react-native-windows"
          },
          {
            "comment": "Set C# langversion of templates back to 7.3 from 8.0",
            "author": "dannyvv@microsoft.com",
            "commit": "082b57fe338378d03d00134d0628caa4d944fe4d",
            "package": "react-native-windows"
          },
          {
            "comment": "Correct binary message tagging",
            "author": "julio.rocha@microsoft.com",
            "commit": "c51c3ad85dd7bce29c47ecffc861106b97f0d6f8",
            "package": "react-native-windows"
          },
          {
            "comment": "Added Microsoft.ReactNative.IntegrationTests project to Microsoft.ReactNative.sln",
            "author": "vmorozov@microsoft.com",
            "commit": "ccce48832687e4f09f8343508e21d4272a1a0afc",
            "package": "react-native-windows"
          }
        ]
      }
    },
    {
      "date": "Fri, 08 May 2020 00:05:16 GMT",
      "tag": "react-native-windows_v0.0.0-master.61",
      "version": "0.0.0-master.61",
      "comments": {
        "prerelease": [
          {
            "comment": "Promote awaitable DispatchQueue callback to member field",
            "author": "julio.rocha@microsoft.com",
            "commit": "04583378bd66c2d473a804c5e7cb663596e1a4be",
            "package": "react-native-windows"
          },
          {
            "comment": "Upgrade the shared managed project to a proper csharp library.",
            "author": "dannyvv@microsoft.com",
            "commit": "605e3f8dc651706cfafbb4f21931bcbc03a9f140",
            "package": "react-native-windows"
          },
          {
            "comment": "Ensure InitializeCore is run before app code",
            "author": "acoates@microsoft.com",
            "commit": "6088cb0d6b9291e7877d5b0aefd6f18cb1bace3c",
            "package": "react-native-windows"
          }
        ]
      }
    },
    {
      "date": "Thu, 07 May 2020 00:05:07 GMT",
      "tag": "react-native-windows_v0.0.0-master.60",
      "version": "0.0.0-master.60",
      "comments": {
        "prerelease": [
          {
            "comment": "Don't delete nuget.exe if using locally-installed (e.g. chocolatey)",
            "author": "asklar@microsoft.com",
            "commit": "67781f6f00498216349c33716d451525e59229ca",
            "package": "react-native-windows"
          },
          {
            "comment": "Only bundle when not running Intellisense builds",
            "author": "asklar@microsoft.com",
            "commit": "8940e5ee6ecce0fa1fc573d1cfa54be757bce431",
            "package": "react-native-windows"
          },
          {
            "comment": "Disable CxxFrameHandler4",
            "author": "ngerlem@microsoft.com",
            "commit": "80cef10818276ec17ad9683df1a9523b2b486fd0",
            "package": "react-native-windows"
          },
          {
            "comment": "Switch package layout to use `files` in `pacakge.json` rather than `.npmignore`",
            "author": "dannyvv@microsoft.com",
            "commit": "c18e0c17fa6c2a2f778aa6607fb7e1601f6089da",
            "package": "react-native-windows"
          }
        ],
        "none": [
          {
            "comment": "Fix typo",
            "author": "rezha@microsoft.com",
            "commit": "76b3478cb83004b5b6718af0381e8a3856ef893d",
            "package": "react-native-windows"
          },
          {
            "comment": "fix issue 4792",
            "author": "aeulitz@microsoft.com",
            "commit": "608b98b46627d9c6a79bbe6a7f3f3ceb7aa8ff2a",
            "package": "react-native-windows"
          }
        ]
      }
    },
    {
      "date": "Wed, 06 May 2020 00:05:03 GMT",
      "tag": "react-native-windows_v0.0.0-master.59",
      "version": "0.0.0-master.59",
      "comments": {
        "prerelease": [
          {
            "comment": "WinUI 3 Alpha support in RNW",
            "author": "asklar@microsoft.com",
            "commit": "f467d8b06d481b6e36a7cd239608594017f4ebbf",
            "package": "react-native-windows"
          },
          {
            "comment": "Treat yes the same as y in template overwrite prompt",
            "author": "acoates@microsoft.com",
            "commit": "a20e950879c75f3dcd87be2624bbdb79664061cc",
            "package": "react-native-windows"
          }
        ]
      }
    },
    {
      "date": "Tue, 05 May 2020 00:04:31 GMT",
      "tag": "react-native-windows_v0.0.0-master.58",
      "version": "0.0.0-master.58",
      "comments": {
        "prerelease": [
          {
            "comment": "Make generated msbuild project compile in parralel (/m)",
            "author": "dannyvv@microsoft.com",
            "commit": "ccf291bb1de85a7fe68a385e587750f83da62978",
            "package": "react-native-windows"
          },
          {
            "comment": "fix appPackage path",
            "author": "kaigu@microsoft.com",
            "commit": "96c1c93fbf9ac314f6aaf5da151bc9365a1e75e6",
            "package": "react-native-windows"
          }
        ]
      }
    },
    {
      "date": "Sun, 03 May 2020 00:04:42 GMT",
      "tag": "react-native-windows_v0.0.0-master.57",
      "version": "0.0.0-master.57",
      "comments": {
        "none": [
          {
            "comment": "test bundle build logic, JS function call test",
            "author": "aeulitz@microsoft.com",
            "commit": "56e08530db3e751a8813785bb51aeb728aad98b0",
            "package": "react-native-windows"
          }
        ],
        "prerelease": [
          {
            "comment": "Implement WinRTWebSocketResource unit tests",
            "author": "julio.rocha@microsoft.com",
            "commit": "a6d5ff43421d4fb450db47aaa753c767c5966ede",
            "package": "react-native-windows"
          }
        ]
      }
    },
    {
      "date": "Sat, 02 May 2020 00:05:12 GMT",
      "tag": "react-native-windows_v0.0.0-master.56",
      "version": "0.0.0-master.56",
      "comments": {
        "prerelease": [
          {
            "comment": "- Change MouseEnter/MouseLeave behavior to match web behavior - Improve performance of frequently-called mouse move handler",
            "author": "aschultz@microsoft.com",
            "commit": "8c693448a1f95ec028d8e6beda97cc5c0d0e4303",
            "package": "react-native-windows"
          },
          {
            "comment": "Delay load ChakraCore.dll",
            "author": "tudorm@microsoft.com",
            "commit": "800e41679415c0011ca354a0caf3a9eeaea39d8d",
            "package": "react-native-windows"
          }
        ]
      }
    },
    {
      "date": "Fri, 01 May 2020 00:04:15 GMT",
      "tag": "react-native-windows_v0.0.0-master.55",
      "version": "0.0.0-master.55",
      "comments": {
        "prerelease": [
          {
            "comment": "Removed the ref count work around from classes derived from ReactApplications",
            "author": "vmorozov@microsoft.com",
            "commit": "9d9a541aa40c4af2950cf784b5ba0ada935686c4",
            "package": "react-native-windows"
          },
          {
            "comment": "Minor cleanup: Remove unused namespace from C# files",
            "author": "dannyvv@microsoft.com",
            "commit": "518284b8bd22271f4a7813eb6b4e53cf864fc6a8",
            "package": "react-native-windows"
          }
        ]
      }
    },
    {
      "date": "Thu, 30 Apr 2020 18:40:40 GMT",
      "tag": "react-native-windows_v0.0.0-master.54",
      "version": "0.0.0-master.54",
      "comments": {
        "prerelease": [
          {
            "comment": "Expose YellowBox functionality to native code",
            "author": "asklar@microsoft.com",
            "commit": "15ad43e230f3523beb3efead10d642e1eaab2b13",
            "package": "react-native-windows"
          },
          {
            "comment": ".net projects need more work to build a package layout",
            "author": "asklar@microsoft.com",
            "commit": "1ec1663d3790ce33fb62db297d324c097d7f163b",
            "package": "react-native-windows"
          },
          {
            "comment": "Package Fixes",
            "author": "ngerlem@microsoft.com",
            "commit": "1ca0c2916ac29d3646a35d0e90c8bee8c6cda8d2",
            "package": "react-native-windows"
          }
        ],
        "none": [
          {
            "comment": "Stop publishing ReactHwp NuGet Package",
            "author": "ngerlem@microsoft.com",
            "commit": "0f2fca4c1a49288840fb640a530d0503e9c36ea3",
            "package": "react-native-windows"
          }
        ]
      }
    },
    {
      "date": "Thu, 30 Apr 2020 00:04:27 GMT",
      "tag": "react-native-windows_v0.0.0-master.53",
      "version": "0.0.0-master.53",
      "comments": {
        "prerelease": [
          {
            "comment": "auto-detect RTL and push into root view",
            "author": "kmelmon@microsoft.com",
            "commit": "ee00cce8da0f3fdc5a3ddb7ac7ced3e2dc01c2d5",
            "package": "react-native-windows"
          },
          {
            "comment": "Refactor TestHook out of ViewManagerBase and special case layout properties",
            "author": "asklar@microsoft.com",
            "commit": "f923f9890441ad5aa6340c95bf412441165c3fcc",
            "package": "react-native-windows"
          },
          {
            "comment": "Expose Debug macro for hresult_error. Start catching these...",
            "author": "asklar@microsoft.com",
            "commit": "5edb66b341b6c36e85702eb2a7ea8953495affc9",
            "package": "react-native-windows"
          },
          {
            "comment": "Try uninstalling without elevation in case since it is not needed for layout installs (debug)",
            "author": "asklar@microsoft.com",
            "commit": "297e217a48d2795b75f88a986ab5d344a384aa42",
            "package": "react-native-windows"
          }
        ]
      }
    },
    {
      "date": "Wed, 29 Apr 2020 00:04:54 GMT",
      "tag": "react-native-windows_v0.0.0-master.52",
      "version": "0.0.0-master.52",
      "comments": {
        "prerelease": [
          {
            "comment": "Start forking namespace and includes for WUX->MUX move",
            "author": "asklar@microsoft.com",
            "commit": "567fc48cf6858ece96ff60fcd52e20cded72cbfc",
            "package": "react-native-windows"
          },
          {
            "comment": "Update react version",
            "author": "kaigu@microsoft.com",
            "commit": "ccbd12b30c0f0fba11329753b6a54d7a3ae14613",
            "package": "react-native-windows"
          },
          {
            "comment": "Exclude unittests and proposals from being published in the npm package",
            "author": "dannyvv@microsoft.com",
            "commit": "64144a989231a5573b665ac189ac015c6f007dfc",
            "package": "react-native-windows"
          }
        ]
      }
    },
    {
      "date": "Tue, 28 Apr 2020 00:04:13 GMT",
      "tag": "react-native-windows_v0.0.0-master.51",
      "version": "0.0.0-master.51",
      "comments": {
        "prerelease": [
          {
            "comment": "Added C# ReactContext for Module Initialize method",
            "author": "vmorozov@microsoft.com",
            "commit": "51368d02d2d0961411707c40901bf8d1bb20e1c4",
            "package": "react-native-windows"
          },
          {
            "comment": "Use readme file from root of repo for react-native-windows",
            "author": "acoates@microsoft.com",
            "commit": "c440b35fa8bb9dd608a7a48cb84019655f75629d",
            "package": "react-native-windows"
          }
        ],
        "none": [
          {
            "comment": "Remove rnpm-plugin-windows",
            "author": "acoates@microsoft.com",
            "commit": "793ec2523ab10db23def810a2f41f68957766941",
            "package": "react-native-windows"
          }
        ]
      }
    },
    {
      "date": "Mon, 27 Apr 2020 00:04:59 GMT",
      "tag": "react-native-windows_v0.0.0-master.50",
      "version": "0.0.0-master.50",
      "comments": {
        "prerelease": [
          {
            "comment": "Added C++ ReactContext for Module Initialize method",
            "author": "vmorozov@microsoft.com",
            "commit": "1c83c380f4a12f0ed963ff11c720e061c4920c77",
            "package": "react-native-windows"
          }
        ]
      }
    },
    {
      "date": "Sun, 26 Apr 2020 00:04:59 GMT",
      "tag": "react-native-windows_v0.0.0-master.49",
      "version": "0.0.0-master.49",
      "comments": {
        "prerelease": [
          {
            "comment": "Use separate brush for text control border",
            "author": "kaigu@microsoft.com",
            "commit": "a968e0b74fff1dc94e63f4790a6fbcad3cddf3d9",
            "package": "react-native-windows"
          },
          {
            "comment": "Fix typo causing activity indicators to be sad and colorless",
            "author": "asklar@microsoft.com",
            "commit": "5860ea46f1ebc6bc54f94c6898b3692cdf9f0bd9",
            "package": "react-native-windows"
          },
          {
            "comment": "Disable copying V8 dll to target output; we need a clearer way to distinguish uwp vs. win32 in the build system but this will do for now to unblock #4475",
            "author": "tudorm@microsoft.com",
            "commit": "ee88d355cbede3139fe634b89df8bc7800994e10",
            "package": "react-native-windows"
          }
        ]
      }
    },
    {
      "date": "Sat, 25 Apr 2020 00:05:26 GMT",
      "tag": "react-native-windows_v0.0.0-master.48",
      "version": "0.0.0-master.48",
      "comments": {
        "prerelease": [
          {
            "comment": "Better error reporting and elevating if necessary in CLI",
            "author": "asklar@microsoft.com",
            "commit": "64b2e0fa0f4e097625d2fe5167382f006c0a1301",
            "package": "react-native-windows"
          },
          {
            "comment": "Detect when we have more than one SLN as it may not be obvious to the user. Add --sln option to CLI.",
            "author": "asklar@microsoft.com",
            "commit": "f27e6f8e77bdbb95bfcf7bb947ab674de61c8adb",
            "package": "react-native-windows"
          },
          {
            "comment": "Install from layout in Debug builds",
            "author": "asklar@microsoft.com",
            "commit": "b31235c1c6d3c85e3121826622cd8f474434530a",
            "package": "react-native-windows"
          }
        ],
        "none": [
          {
            "comment": "Add Microsoft.ReactNative.IntegrationTests project",
            "author": "aeulitz@microsoft.com",
            "commit": "3b1b1267b70a62afd55d29c2625dbf5e39ef2a34",
            "package": "react-native-windows"
          }
        ]
      }
    },
    {
      "date": "Fri, 24 Apr 2020 00:04:41 GMT",
      "tag": "react-native-windows_v0.0.0-master.47",
      "version": "0.0.0-master.47",
      "comments": {
        "prerelease": [
          {
            "comment": "Pass XamlView's through ReactUwp View Managers by Const Ref",
            "author": "ngerlem@microsoft.com",
            "commit": "884b7785de848e82d3f36bd48ffbaf51f2a9144c",
            "package": "react-native-windows"
          },
          {
            "comment": "fix RTL",
            "author": "kmelmon@microsoft.com",
            "commit": "b79777438c8e3b17d007aade83172dd676bfa0c5",
            "package": "react-native-windows"
          },
          {
            "comment": "Use spec file for clipboard module",
            "author": "acoates@microsoft.com",
            "commit": "a5deb259266022af61129b636f84e3e81eaf46da",
            "package": "react-native-windows"
          },
          {
            "comment": "Fix Missing Include in DevSupportManagerUwp",
            "author": "ngerlem@microsoft.com",
            "commit": "6cf4c2bb579b424783530f1b3213a9fcb5742d2d",
            "package": "react-native-windows"
          },
          {
            "comment": "Fixed .Net Native crash for custom struct deserialization",
            "author": "vmorozov@microsoft.com",
            "commit": "a09efe2a735abf54ca49bd9e3ce3a32a8ba2ba44",
            "package": "react-native-windows"
          }
        ]
      }
    },
    {
      "date": "Thu, 23 Apr 2020 00:04:37 GMT",
      "tag": "react-native-windows_v0.0.0-master.46",
      "version": "0.0.0-master.46",
      "comments": {
        "prerelease": [
          {
            "comment": "Hook up to packager websocket to allow 'r' to reload instance",
            "author": "acoates@microsoft.com",
            "commit": "2fad67bf25bc6eff90417cff91493d9479db5076",
            "package": "react-native-windows"
          },
          {
            "comment": "Handle syntax errors in RedBox",
            "author": "asklar@microsoft.com",
            "commit": "16a4ede863a147bf2b473b1eb3b85e6b19c3cb72",
            "package": "react-native-windows"
          },
          {
            "comment": "Publish ship and debug bits in the nuget",
            "author": "acoates@microsoft.com",
            "commit": "b35cc97adef395d7b9886425ef3b12ccd5cec6ee",
            "package": "react-native-windows"
          },
          {
            "comment": "Implement String ViewManager Command IDs",
            "author": "ngerlem@microsoft.com",
            "commit": "509b9e5a57f6d032f2422ead1e09207f10855cbd",
            "package": "react-native-windows"
          }
        ]
      }
    },
    {
      "date": "Wed, 22 Apr 2020 00:04:29 GMT",
      "tag": "react-native-windows_v0.0.0-master.45",
      "version": "0.0.0-master.45",
      "comments": {
        "prerelease": [
          {
            "comment": "Make default template build non-dev bundle when not using debug configuration",
            "author": "acoates@microsoft.com",
            "commit": "5c98e236066ced8eb314fae9995c288cb2eee798",
            "package": "react-native-windows"
          },
          {
            "comment": "Implemented C++ TurboModule compile time spec validation",
            "author": "vmorozov@microsoft.com",
            "commit": "21dea64efa55d0cc23d0ad0e33a058b0e3981800",
            "package": "react-native-windows"
          },
          {
            "comment": "Fix devtools connection to match RN0.62",
            "author": "acoates@microsoft.com",
            "commit": "c779043f0dd5e57f66b7609a8a09270aa78ad1b7",
            "package": "react-native-windows"
          }
        ]
      }
    },
    {
      "date": "Sun, 19 Apr 2020 00:04:29 GMT",
      "tag": "react-native-windows_v0.0.0-master.44",
      "version": "0.0.0-master.44",
      "comments": {
        "prerelease": [
          {
            "comment": "fix include paths",
            "author": "kmelmon@microsoft.com",
            "commit": "52bf9690a1e48d18f8d36c3f8de8aaa95fdd174a",
            "package": "react-native-windows"
          }
        ]
      }
    },
    {
      "date": "Sat, 18 Apr 2020 00:04:34 GMT",
      "tag": "react-native-windows_v0.0.0-master.43",
      "version": "0.0.0-master.43",
      "comments": {
        "prerelease": [
          {
            "comment": "Allow enabling of direct debugging through the CLI.",
            "author": "12337821+nasadigital@users.noreply.github.com",
            "commit": "c1a2140928b37d9c761c41bfa0fcc38704a14099",
            "package": "react-native-windows"
          },
          {
            "comment": "Implelent Shared StatusBarManagerModule and Do Module Cleanup",
            "author": "ngerlem@microsoft.com",
            "commit": "609c18ca016e9e4b5831890bad56309f02280566",
            "package": "react-native-windows"
          },
          {
            "comment": "Implement AppearanceModule",
            "author": "ngerlem@microsoft.com",
            "commit": "317d9fc1474930ef56c869706707126a78834c8b",
            "package": "react-native-windows"
          },
          {
            "comment": "Add support for React Native BackHandler API",
            "author": "jahiggin@microsoft.com",
            "commit": "783410677774bcac2b7ada5900e2cec8675e5b2c",
            "package": "react-native-windows"
          },
          {
            "comment": "remove AccessibilityStates",
            "author": "kmelmon@microsoft.com",
            "commit": "f3d983eff16d81b60127b67ff8f056d4c6f20e29",
            "package": "react-native-windows"
          },
          {
            "comment": "Fix issue with yoga layout in x64 release",
            "author": "acoates@microsoft.com",
            "commit": "a67124cbd122bc9f90f7a9d5f328c94c504fe283",
            "package": "react-native-windows"
          }
        ]
      }
    },
    {
      "date": "Fri, 17 Apr 2020 00:04:27 GMT",
      "tag": "react-native-windows_v0.0.0-master.42",
      "version": "0.0.0-master.42",
      "comments": {
        "prerelease": [
          {
            "comment": "run_wdio.js will run the tests but also set the exit code to zero/non-zero on success/failure respectively. This is important to break the CI/PR build on test failures, which we weren't doing until now.",
            "author": "asklar@winse.microsoft.com",
            "commit": "4c320cffcdae239af2f00bba1982f71d65146d05",
            "package": "react-native-windows"
          },
          {
            "comment": "Add msbuild.ProjectImports.zip to default blacklist to avoid metro error on run-windows",
            "author": "acoates@microsoft.com",
            "commit": "83f6067f50abd97e6bb2f59d41afe9dad04e26d0",
            "package": "react-native-windows"
          },
          {
            "comment": "implement accessibilityState",
            "author": "kmelmon@microsoft.com",
            "commit": "9718f847a204dc971e5ea2e239ffb688db282c73",
            "package": "react-native-windows"
          }
        ]
      }
    },
    {
      "date": "Wed, 15 Apr 2020 23:02:16 GMT",
      "tag": "react-native-windows_v0.0.0-master.41",
      "version": "0.0.0-master.41",
      "comments": {
        "prerelease": [
          {
            "comment": "Fix PickerWindows (and DatePickerExample Page)",
            "author": "ngerlem@microsoft.com",
            "commit": "e0adf5e83e1afa6d0cd975432385c747a3dc360a",
            "package": "react-native-windows"
          }
        ]
      }
    },
    {
      "date": "Wed, 15 Apr 2020 22:26:36 GMT",
      "tag": "react-native-windows_v0.0.0-master.40",
      "version": "0.0.0-master.40",
      "comments": {
        "prerelease": [
          {
            "comment": "Use a custom resolver wrapper to allow metro to run for multiple platforms at once",
            "author": "acoates@microsoft.com",
            "commit": "d53d06aec7ddb8a17480a5e8dc9522e115792a64",
            "package": "react-native-windows"
          }
        ]
      }
    },
    {
      "date": "Wed, 15 Apr 2020 19:18:34 GMT",
      "tag": "react-native-windows_v0.0.0-master.39",
      "version": "0.0.0-master.39",
      "comments": {
        "prerelease": [
          {
            "comment": "Rename DeveloperSettings.SourceBundlePath -> SourceBundleName",
            "author": "rezha@microsoft.com",
            "commit": "63aeb0fc68cdb843c6d77fa7f44af88a6f2b9783",
            "package": "react-native-windows"
          }
        ]
      }
    },
    {
      "date": "Wed, 15 Apr 2020 07:53:39 GMT",
      "tag": "react-native-windows_v0.0.0-master.38",
      "version": "0.0.0-master.38",
      "comments": {
        "prerelease": [
          {
            "comment": "fix bug where not specifying height on TextInput causes 0 height",
            "author": "kmelmon@microsoft.com",
            "commit": "5ec607d93ba3daf586ed07cf9f18f65ba6262683",
            "package": "react-native-windows"
          }
        ]
      }
    },
    {
      "date": "Tue, 14 Apr 2020 19:34:42 GMT",
      "tag": "react-native-windows_v0.0.0-master.37",
      "version": "0.0.0-master.37",
      "comments": {
        "prerelease": [
          {
            "comment": "[generator] Use `npx` for consistency",
            "author": "eloy.de.enige@gmail.com",
            "commit": "7c66e60b03170a9639fb73314003a2f8f583de70",
            "package": "react-native-windows"
          }
        ]
      }
    },
    {
      "date": "Tue, 14 Apr 2020 18:14:12 GMT",
      "tag": "react-native-windows_v0.0.0-master.36",
      "version": "0.0.0-master.36",
      "comments": {
        "prerelease": [
          {
            "comment": "Elevate to install app certificate if necessary",
            "author": "asklar@microsoft.com",
            "commit": "e731d7699d106d023ccaa9ccf422da6d25407262",
            "package": "react-native-windows"
          }
        ]
      }
    },
    {
      "date": "Tue, 14 Apr 2020 14:59:17 GMT",
      "tag": "react-native-windows_v0.0.0-master.35",
      "version": "0.0.0-master.35",
      "comments": {
        "prerelease": [
          {
            "comment": "Upgrade to React Native 0.62",
            "author": "ngerlem@microsoft.com",
            "commit": "ae37f8e7518f808116ce906a7f7b32f00412612d",
            "package": "react-native-windows"
          }
        ]
      }
    },
    {
      "date": "Tue, 14 Apr 2020 02:46:30 GMT",
      "tag": "react-native-windows_v0.0.0-master.34",
      "version": "0.0.0-master.34",
      "comments": {
        "prerelease": [
          {
            "comment": "add missing headers to proj file",
            "author": "kmelmon@microsoft.com",
            "commit": "c143c56da362a813c9f85152d041243cfb1c29e7",
            "package": "react-native-windows"
          }
        ]
      }
    },
    {
      "date": "Mon, 13 Apr 2020 18:45:40 GMT",
      "tag": "react-native-windows_v0.0.0-master.33",
      "version": "0.0.0-master.33",
      "comments": {
        "prerelease": [
          {
            "comment": "Remove Folly ContinueOnError",
            "author": "ngerlem@microsoft.com",
            "commit": "ab65bd96a36db5ca70e7041f026028fa6c639a0a",
            "package": "react-native-windows"
          }
        ]
      }
    },
    {
      "date": "Mon, 13 Apr 2020 07:51:05 GMT",
      "tag": "react-native-windows_v0.0.0-master.32",
      "version": "0.0.0-master.32",
      "comments": {
        "prerelease": [
          {
            "comment": "Refactor View managers to detect unimplemented props",
            "author": "asklar@microsoft.com",
            "commit": "31bed1cc68714020ad6dc82ac4784647ffc41fb4",
            "package": "react-native-windows"
          }
        ]
      }
    },
    {
      "date": "Sat, 11 Apr 2020 02:36:32 GMT",
      "tag": "react-native-windows_v0.0.0-master.31",
      "version": "0.0.0-master.31",
      "comments": {
        "prerelease": [
          {
            "comment": "Improve RedBox ux, and don't require elevation unless it's the first time running the build (and need to enable dev mode)",
            "author": "asklar@microsoft.com",
            "commit": "69528f606dd6ed89f75b4be2780d7eaefdf1656e",
            "package": "react-native-windows"
          }
        ]
      }
    },
    {
      "date": "Fri, 10 Apr 2020 22:03:49 GMT",
      "tag": "react-native-windows_v0.0.0-master.30",
      "version": "0.0.0-master.30",
      "comments": {
        "prerelease": [
          {
            "comment": "Simplified C++ macros and improved their comments",
            "author": "vmorozov@microsoft.com",
            "commit": "5e9ec2a384eca8c9489e812811faade446f56397",
            "package": "react-native-windows"
          }
        ]
      }
    },
    {
      "date": "Fri, 10 Apr 2020 14:44:13 GMT",
      "tag": "react-native-windows_v0.0.0-master.29",
      "version": "0.0.0-master.29",
      "comments": {
        "prerelease": [
          {
            "comment": "Don't set readyState on connection error",
            "author": "julio@rochsquadron.net",
            "commit": "9d68988472f32739185957959e78c35c51203e49",
            "package": "react-native-windows"
          }
        ]
      }
    },
    {
      "date": "Fri, 10 Apr 2020 06:15:31 GMT",
      "tag": "react-native-windows_v0.0.0-master.28",
      "version": "0.0.0-master.28",
      "comments": {
        "prerelease": [
          {
            "comment": "Improve inner loop and error reporting (local CLI)",
            "author": "asklar@microsoft.com",
            "commit": "ff6f8f57587f7364143a701ef6637039b6643cf4",
            "package": "react-native-windows"
          }
        ]
      }
    },
    {
      "date": "Fri, 10 Apr 2020 01:16:08 GMT",
      "tag": "react-native-windows_v0.0.0-master.27",
      "version": "0.0.0-master.27",
      "comments": {
        "none": [
          {
            "author": "julio@rochsquadron.net",
            "commit": "c8085b5bb88342ed9c7b91ed3c093818ef67aad2",
            "package": "react-native-windows"
          },
          {
            "comment": "Allow WebSocketModule to use custom resource factory",
            "author": "julio@rochsquadron.net",
            "commit": "c8085b5bb88342ed9c7b91ed3c093818ef67aad2",
            "package": "react-native-windows"
          }
        ]
      }
    },
    {
      "date": "Thu, 09 Apr 2020 21:36:07 GMT",
      "tag": "react-native-windows_v0.0.0-master.27",
      "version": "0.0.0-master.27",
      "comments": {
        "prerelease": [
          {
            "comment": "Enable managed unit tests",
            "author": "jthysell@microsoft.com",
            "commit": "98049fcc569ec9ff0ee735311b1f4552adee8be2",
            "package": "react-native-windows"
          }
        ]
      }
    },
    {
      "date": "Thu, 09 Apr 2020 20:28:53 GMT",
      "tag": "react-native-windows_v0.0.0-master.26",
      "version": "0.0.0-master.26",
      "comments": {
        "none": [
          {
            "comment": "Bumping dev deps",
            "author": "acoates@microsoft.com",
            "commit": "03fb17db7b929a6a9ec5b3ce4a00f8ea54560b03",
            "package": "react-native-windows"
          }
        ]
      }
    },
    {
      "date": "Thu, 09 Apr 2020 19:49:28 GMT",
      "tag": "react-native-windows_v0.0.0-master.26",
      "version": "0.0.0-master.26",
      "comments": {
        "none": [
          {
            "comment": "Bumping dev deps",
            "author": "acoates@microsoft.com",
            "commit": "407c0834ada43cd9d42c24cb6ddfe7c91ddf960a",
            "package": "react-native-windows"
          }
        ]
      }
    },
    {
      "date": "Thu, 09 Apr 2020 17:16:44 GMT",
      "tag": "react-native-windows_v0.0.0-master.26",
      "version": "0.0.0-master.26",
      "comments": {
        "prerelease": [
          {
            "comment": "Creating new Microsoft.ReactNative.sln without legacy ReactUWP",
            "author": "jthysell@microsoft.com",
            "commit": "407c0834ada43cd9d42c24cb6ddfe7c91ddf960a",
            "package": "react-native-windows"
          }
        ]
      }
    },
    {
      "date": "Wed, 08 Apr 2020 19:59:18 GMT",
      "tag": "react-native-windows_v0.0.0-master.25",
      "version": "0.0.0-master.25",
      "comments": {
        "prerelease": [
          {
            "comment": "Remove using namespace in ReactPackageProvider.h",
            "author": "kaigu@microsoft.com",
            "commit": "407c0834ada43cd9d42c24cb6ddfe7c91ddf960a",
            "package": "react-native-windows"
          }
        ]
      }
    },
    {
      "date": "Wed, 08 Apr 2020 17:48:10 GMT",
      "tag": "react-native-windows_v0.0.0-master.24",
      "version": "0.0.0-master.24",
      "comments": {
        "prerelease": [
          {
            "comment": "Rework more publish logic - produce nugets in PRs",
            "author": "acoates@microsoft.com",
            "commit": "407c0834ada43cd9d42c24cb6ddfe7c91ddf960a",
            "package": "react-native-windows"
          }
        ]
      }
    },
    {
      "date": "Wed, 08 Apr 2020 13:58:29 GMT",
      "tag": "react-native-windows_v0.0.0-master.23",
      "version": "0.0.0-master.23",
      "comments": {
        "prerelease": [
          {
            "comment": "Apply version numbers to Microsoft.ReactNative",
            "author": "acoates@microsoft.com",
            "commit": "407c0834ada43cd9d42c24cb6ddfe7c91ddf960a",
            "package": "react-native-windows"
          }
        ]
      }
    },
    {
      "date": "Wed, 08 Apr 2020 00:50:14 GMT",
      "tag": "react-native-windows_v0.0.0-master.22",
      "version": "0.0.0-master.22",
      "comments": {
        "prerelease": [
          {
            "comment": "Optimizing VS component installer to speed up CI builds",
            "author": "jthysell@microsoft.com",
            "commit": "407c0834ada43cd9d42c24cb6ddfe7c91ddf960a",
            "package": "react-native-windows"
          }
        ]
      }
    },
    {
      "date": "Tue, 07 Apr 2020 21:11:39 GMT",
      "tag": "react-native-windows_v0.0.0-master.21",
      "version": "0.0.0-master.21",
      "comments": {
        "prerelease": [
          {
            "comment": "placeholderTextColor for secureTextEntry on TextInput",
            "author": "dzndlhov@microsoft.com",
            "commit": "407c0834ada43cd9d42c24cb6ddfe7c91ddf960a",
            "package": "react-native-windows"
          }
        ]
      }
    },
    {
      "date": "Tue, 07 Apr 2020 20:21:01 GMT",
      "tag": "react-native-windows_v0.0.0-master.20",
      "version": "0.0.0-master.20",
      "comments": {
        "prerelease": [
          {
            "comment": "Fix issue adding react-native-windows to a package in a monorepo",
            "author": "acoates@microsoft.com",
            "commit": "407c0834ada43cd9d42c24cb6ddfe7c91ddf960a",
            "package": "react-native-windows"
          }
        ]
      }
    },
    {
      "date": "Tue, 07 Apr 2020 18:46:38 GMT",
      "tag": "react-native-windows_v0.0.0-master.19",
      "version": "0.0.0-master.19",
      "comments": {
        "patch": [
          {
            "comment": "Start of implementation for nuget template",
            "author": "acoates@microsoft.com",
            "commit": "407c0834ada43cd9d42c24cb6ddfe7c91ddf960a",
            "package": "react-native-windows"
          }
        ]
      }
    },
    {
      "date": "Tue, 07 Apr 2020 07:15:14 GMT",
      "tag": "react-native-windows_v0.0.0-master.18",
      "version": "0.0.0-master.18",
      "comments": {
        "prerelease": [
          {
            "comment": "Enabling arm64 where possible",
            "author": "jthysell@microsoft.com",
            "commit": "407c0834ada43cd9d42c24cb6ddfe7c91ddf960a",
            "package": "react-native-windows"
          }
        ]
      }
    },
    {
      "date": "Tue, 07 Apr 2020 06:29:14 GMT",
      "tag": "react-native-windows_v0.0.0-master.17",
      "version": "0.0.0-master.17",
      "comments": {
        "prerelease": [
          {
            "comment": "Clean up normalization",
            "author": "ngerlem@microsoft.com",
            "commit": "407c0834ada43cd9d42c24cb6ddfe7c91ddf960a",
            "package": "react-native-windows"
          }
        ]
      }
    },
    {
      "date": "Tue, 07 Apr 2020 00:48:37 GMT",
      "tag": "react-native-windows_v0.0.0-master.16",
      "version": "0.0.0-master.16",
      "comments": {
        "prerelease": [
          {
            "author": "julio@rochsquadron.net",
            "commit": "407c0834ada43cd9d42c24cb6ddfe7c91ddf960a",
            "package": "react-native-windows"
          }
        ]
      }
    },
    {
      "date": "Mon, 06 Apr 2020 21:15:49 GMT",
      "tag": "react-native-windows_v0.0.0-master.15",
      "version": "0.0.0-master.15",
      "comments": {
        "prerelease": [
          {
            "comment": "Update V8 package version",
            "author": "tudorm@microsoft.com",
            "commit": "407c0834ada43cd9d42c24cb6ddfe7c91ddf960a",
            "package": "react-native-windows"
          }
        ]
      }
    },
    {
      "date": "Sat, 04 Apr 2020 05:07:07 GMT",
      "tag": "react-native-windows_v0.0.0-master.14",
      "version": "0.0.0-master.14",
      "comments": {
        "prerelease": [
          {
            "comment": "Clean Up Directory Logic to Fix Publish",
            "author": "ngerlem@microsoft.com",
            "commit": "407c0834ada43cd9d42c24cb6ddfe7c91ddf960a",
            "package": "react-native-windows"
          }
        ]
      }
    },
    {
      "date": "Fri, 03 Apr 2020 22:20:34 GMT",
      "tag": "react-native-windows_v0.0.0-master.13",
      "version": "0.0.0-master.13",
      "comments": {
        "none": [
          {
            "comment": "Beginings of Microsoft.ReactNative nuget",
            "author": "acoates@microsoft.com",
            "commit": "407c0834ada43cd9d42c24cb6ddfe7c91ddf960a",
            "package": "react-native-windows"
          }
        ]
      }
    },
    {
      "date": "Fri, 03 Apr 2020 21:00:59 GMT",
      "tag": "react-native-windows_v0.0.0-master.13",
      "version": "0.0.0-master.13",
      "comments": {
        "none": [
          {
            "comment": "Make JSValueReader.h compile with Clang [RFC] I have spent quite some time on this but I can't make it compile as a static assert prevents compilation using Clang.",
            "author": "christophpurrer@gmail.com",
            "commit": "407c0834ada43cd9d42c24cb6ddfe7c91ddf960a",
            "package": "react-native-windows"
          }
        ]
      }
    },
    {
      "date": "Fri, 03 Apr 2020 20:12:21 GMT",
      "tag": "react-native-windows_v0.0.0-master.13",
      "version": "0.0.0-master.13",
      "comments": {
        "none": [
          {
            "comment": "Update API files",
            "author": "acoates@microsoft.com",
            "commit": "407c0834ada43cd9d42c24cb6ddfe7c91ddf960a",
            "package": "react-native-windows"
          }
        ]
      }
    },
    {
      "date": "Fri, 03 Apr 2020 17:20:20 GMT",
      "tag": "react-native-windows_v0.0.0-master.13",
      "version": "0.0.0-master.13",
      "comments": {
        "none": [
          {
            "comment": "Update api docs",
            "author": "acoates@microsoft.com",
            "commit": "407c0834ada43cd9d42c24cb6ddfe7c91ddf960a",
            "package": "react-native-windows"
          }
        ]
      }
    },
    {
      "date": "Fri, 03 Apr 2020 16:06:49 GMT",
      "tag": "react-native-windows_v0.0.0-master.13",
      "version": "0.0.0-master.13",
      "comments": {
        "none": [
          {
            "comment": "Fix template specialization error in FrameworkElementViewManager.cpp",
            "author": "christophpurrer@gmail.com",
            "commit": "407c0834ada43cd9d42c24cb6ddfe7c91ddf960a",
            "package": "react-native-windows"
          },
          {
            "comment": "# Fix co_routine in LocationObserverModule.cpp",
            "author": "christophpurrer@gmail.com",
            "commit": "407c0834ada43cd9d42c24cb6ddfe7c91ddf960a",
            "package": "react-native-windows"
          },
          {
            "comment": "Fix calling winrt::TimeSpan constructor in ValueUtils.cpp",
            "author": "christophpurrer@gmail.com",
            "commit": "407c0834ada43cd9d42c24cb6ddfe7c91ddf960a",
            "package": "react-native-windows"
          }
        ]
      }
    },
    {
      "date": "Fri, 03 Apr 2020 15:17:30 GMT",
      "tag": "react-native-windows_v0.0.0-master.13",
      "version": "0.0.0-master.13",
      "comments": {
        "none": [
          {
            "comment": "Fix co_routine in ReactImage.cpp",
            "author": "christophpurrer@gmail.com",
            "commit": "407c0834ada43cd9d42c24cb6ddfe7c91ddf960a",
            "package": "react-native-windows"
          }
        ]
      }
    },
    {
      "date": "Thu, 02 Apr 2020 23:27:21 GMT",
      "tag": "react-native-windows_v0.0.0-master.13",
      "version": "0.0.0-master.13",
      "comments": {
        "prerelease": [
          {
            "comment": "Fix VS 2019 16.5 build errors",
            "author": "jthysell@microsoft.com",
            "commit": "407c0834ada43cd9d42c24cb6ddfe7c91ddf960a",
            "package": "react-native-windows"
          }
        ]
      }
    },
    {
      "date": "Thu, 02 Apr 2020 22:39:22 GMT",
      "tag": "react-native-windows_v0.0.0-master.12",
      "version": "0.0.0-master.12",
      "comments": {
        "prerelease": [
          {
            "comment": "Improve popups",
            "author": "aschultz@microsoft.com",
            "commit": "407c0834ada43cd9d42c24cb6ddfe7c91ddf960a",
            "package": "react-native-windows"
          }
        ]
      }
    },
    {
      "date": "Thu, 02 Apr 2020 18:40:22 GMT",
      "tag": "react-native-windows_v0.0.0-master.11",
      "version": "0.0.0-master.11",
      "comments": {
        "prerelease": [
          {
            "comment": "Switching to VS 2019 and v142 tools",
            "author": "jthysell@microsoft.com",
            "commit": "407c0834ada43cd9d42c24cb6ddfe7c91ddf960a",
            "package": "react-native-windows"
          }
        ]
      }
    },
    {
      "date": "Wed, 01 Apr 2020 21:47:08 GMT",
      "tag": "react-native-windows_v0.0.0-master.10",
      "version": "0.0.0-master.10",
      "comments": {
        "prerelease": [
          {
            "comment": "Fix crash when calling measure on non-framework element",
            "author": "acoates@microsoft.com",
            "commit": "407c0834ada43cd9d42c24cb6ddfe7c91ddf960a",
            "package": "react-native-windows"
          }
        ]
      }
    },
    {
      "date": "Wed, 01 Apr 2020 14:24:03 GMT",
      "tag": "react-native-windows_v0.0.0-master.9",
      "version": "0.0.0-master.9",
      "comments": {
        "prerelease": [
          {
            "comment": "Fixed Mso test crash",
            "author": "vmorozov@microsoft.com",
            "commit": "407c0834ada43cd9d42c24cb6ddfe7c91ddf960a",
            "package": "react-native-windows"
          }
        ]
      }
    },
    {
      "date": "Wed, 01 Apr 2020 05:12:32 GMT",
      "tag": "react-native-windows_v0.0.0-master.8",
      "version": "0.0.0-master.8",
      "comments": {
        "prerelease": [
          {
            "comment": "Set $(ReactNativeWindowsDir) before it is used",
            "author": "vmorozov@microsoft.com",
            "commit": "407c0834ada43cd9d42c24cb6ddfe7c91ddf960a",
            "package": "react-native-windows"
          }
        ]
      }
    },
    {
      "date": "Tue, 31 Mar 2020 21:49:07 GMT",
      "tag": "react-native-windows_v0.0.0-master.7",
      "version": "0.0.0-master.7",
      "comments": {
        "prerelease": [
          {
            "comment": "Update MSBuild Tasks to use MSBuild x64",
            "author": "jthysell@microsoft.com",
            "commit": "407c0834ada43cd9d42c24cb6ddfe7c91ddf960a",
            "package": "react-native-windows"
          }
        ]
      }
    },
    {
      "date": "Tue, 31 Mar 2020 20:21:56 GMT",
      "tag": "react-native-windows_v0.0.0-master.6",
      "version": "0.0.0-master.6",
      "comments": {
        "prerelease": [
          {
            "comment": "1. Make changes in response to Vladimir's feedback in the PR for bb8c00133... 2. Fix a dumb bug in multiRemove; the parameterized query variable was not being bound so nothing ever got deleted",
            "author": "hpratt@microsoft.com",
            "commit": "407c0834ada43cd9d42c24cb6ddfe7c91ddf960a",
            "package": "react-native-windows"
          }
        ]
      }
    },
    {
      "date": "Tue, 31 Mar 2020 16:24:06 GMT",
      "tag": "react-native-windows_v0.0.0-master.5",
      "version": "0.0.0-master.5",
      "comments": {
        "none": [
          {
            "comment": "Make AsyncStorageModuleWin32 actually async, using C++/WinRT & VC++'s support for coroutines.",
            "author": "hpratt@microsoft.com",
            "commit": "407c0834ada43cd9d42c24cb6ddfe7c91ddf960a",
            "package": "react-native-windows"
          }
        ]
      }
    },
    {
      "date": "Tue, 31 Mar 2020 02:03:05 GMT",
      "tag": "react-native-windows_v0.0.0-master.5",
      "version": "0.0.0-master.5",
      "comments": {
        "prerelease": [
          {
            "comment": "Allow user to specify direct debugging port",
            "author": "daseramo@microsoft.com",
            "commit": "407c0834ada43cd9d42c24cb6ddfe7c91ddf960a",
            "package": "react-native-windows"
          }
        ]
      }
    },
    {
      "date": "Mon, 30 Mar 2020 22:21:02 GMT",
      "tag": "react-native-windows_v0.0.0-master.4",
      "version": "0.0.0-master.4",
      "comments": {
        "prerelease": [
          {
            "comment": "Updated C++/WinRT to 2.0.200316.3 and Min Windows to RS3+ (10.0.16299.0)",
            "author": "vmorozov@microsoft.com",
            "commit": "407c0834ada43cd9d42c24cb6ddfe7c91ddf960a",
            "package": "react-native-windows"
          }
        ]
      }
    },
    {
      "date": "Sun, 29 Mar 2020 20:42:04 GMT",
      "tag": "react-native-windows_v0.0.0-master.3",
      "version": "0.0.0-master.3",
      "comments": {
        "none": [
          {
            "comment": "Update typescript version to 3.8.3",
            "author": "acoates@microsoft.com",
            "commit": "407c0834ada43cd9d42c24cb6ddfe7c91ddf960a",
            "package": "react-native-windows"
          }
        ]
      }
    },
    {
      "date": "Sun, 29 Mar 2020 17:41:03 GMT",
      "tag": "react-native-windows_v0.0.0-master.3",
      "version": "0.0.0-master.3",
      "comments": {
        "none": [
          {
            "comment": "Remove blank lines in templates",
            "author": "kaigu@microsoft.com",
            "commit": "407c0834ada43cd9d42c24cb6ddfe7c91ddf960a",
            "package": "react-native-windows"
          }
        ]
      }
    },
    {
      "date": "Fri, 27 Mar 2020 20:29:40 GMT",
      "tag": "react-native-windows_v0.0.0-master.3",
      "version": "0.0.0-master.3",
      "comments": {
        "prerelease": [
          {
            "comment": "Fix direct debugging",
            "author": "acoates@microsoft.com",
            "commit": "407c0834ada43cd9d42c24cb6ddfe7c91ddf960a",
            "package": "react-native-windows"
          }
        ]
      }
    },
    {
      "date": "Thu, 26 Mar 2020 23:11:17 GMT",
      "tag": "react-native-windows_v0.0.0-master.2",
      "version": "0.0.0-master.2",
      "comments": {
        "prerelease": [
          {
            "comment": "Tests for NativeModule registration without attributes",
            "author": "vmorozov@microsoft.com",
            "commit": "407c0834ada43cd9d42c24cb6ddfe7c91ddf960a",
            "package": "react-native-windows"
          }
        ]
      }
    },
    {
      "date": "Thu, 26 Mar 2020 22:33:20 GMT",
      "tag": "react-native-windows_v0.0.0-master.1",
      "version": "0.0.0-master.1",
      "comments": {
        "prerelease": [
          {
            "comment": "0.0.0 Master Versioning Scheme",
            "author": "ngerlem@microsoft.com",
            "commit": "407c0834ada43cd9d42c24cb6ddfe7c91ddf960a",
            "package": "react-native-windows"
          }
        ]
      }
    },
    {
      "date": "Thu, 26 Mar 2020 19:54:26 GMT",
      "tag": "react-native-windows_v0.61.0-beta.75",
      "version": "0.61.0-beta.75",
      "comments": {
        "prerelease": [
          {
            "comment": "Add a timeout to catch hangs during cert generation",
            "author": "acoates@microsoft.com",
            "commit": "407c0834ada43cd9d42c24cb6ddfe7c91ddf960a",
            "package": "react-native-windows"
          }
        ]
      }
    },
    {
      "date": "Thu, 26 Mar 2020 16:02:57 GMT",
      "tag": "react-native-windows_v0.61.0-beta.74",
      "version": "0.61.0-beta.74",
      "comments": {
        "prerelease": [
          {
            "comment": "Allow NativeModules events to have 0..n arguments",
            "author": "vmorozov@microsoft.com",
            "commit": "407c0834ada43cd9d42c24cb6ddfe7c91ddf960a"
          }
        ]
      }
    },
    {
      "date": "Thu, 26 Mar 2020 14:54:10 GMT",
      "tag": "react-native-windows_v0.61.0-beta.73",
      "version": "0.61.0-beta.73",
      "comments": {
        "prerelease": [
          {
            "comment": "Enable basic V8 direct debugging",
            "author": "tudorm@microsoft.com",
            "commit": "407c0834ada43cd9d42c24cb6ddfe7c91ddf960a"
          }
        ]
      }
    },
    {
      "date": "Thu, 26 Mar 2020 05:34:25 GMT",
      "tag": "react-native-windows_v0.61.0-beta.72",
      "version": "0.61.0-beta.72",
      "comments": {
        "prerelease": [
          {
            "comment": "Fix hang on react-native-init when run from a non-elevated prompt",
            "author": "acoates@microsoft.com",
            "commit": "407c0834ada43cd9d42c24cb6ddfe7c91ddf960a"
          }
        ]
      }
    },
    {
      "date": "Tue, 24 Mar 2020 19:05:36 GMT",
      "tag": "react-native-windows_v0.61.0-beta.71",
      "version": "0.61.0-beta.71",
      "comments": {
        "none": [
          {
            "comment": "Do not enter loaded state when an error occurs during web bundle loadJSBundles",
            "author": "acoates@microsoft.com",
            "commit": "407c0834ada43cd9d42c24cb6ddfe7c91ddf960a"
          }
        ]
      }
    },
    {
      "date": "Tue, 24 Mar 2020 07:05:57 GMT",
      "tag": "react-native-windows_v0.61.0-beta.71",
      "version": "0.61.0-beta.71",
      "comments": {
        "prerelease": [
          {
            "comment": "Do not enter loaded state when an error occurs during web bundle loadJSBundles",
            "author": "acoates@microsoft.com",
            "commit": "25f261101a22ff2fa8ac2f17b6f4d4115a6e67a6"
          }
        ]
      }
    },
    {
      "date": "Mon, 23 Mar 2020 21:05:53 GMT",
      "tag": "react-native-windows_v0.61.0-beta.70",
      "version": "0.61.0-beta.70",
      "comments": {
        "prerelease": [
          {
            "comment": "Fixed crash when trying to load invalid image uri",
            "author": "jthysell@microsoft.com",
            "commit": "d99cb1ea2ffb7b29b36f4a47539fa038c7b76e83"
          }
        ]
      }
    },
    {
      "date": "Mon, 23 Mar 2020 14:55:40 GMT",
      "tag": "react-native-windows_v0.61.0-beta.69",
      "version": "0.61.0-beta.69",
      "comments": {
        "prerelease": [
          {
            "comment": "Implemented Linking module protocol activation",
            "author": "vmorozov@microsoft.com",
            "commit": "f880a99a915a334670ded6125096ca2868f271f6"
          }
        ]
      }
    },
    {
      "date": "Sat, 21 Mar 2020 00:52:27 GMT",
      "tag": "react-native-windows_v0.61.0-beta.68",
      "version": "0.61.0-beta.68",
      "comments": {
        "prerelease": [
          {
            "comment": "Update V8 package",
            "author": "tudorm@microsoft.com",
            "commit": "03a3ac16a12b1a10b91e95af7ac5a2a0060fb328"
          }
        ]
      }
    },
    {
      "date": "Fri, 20 Mar 2020 17:48:09 GMT",
      "tag": "react-native-windows_v0.61.0-beta.67",
      "version": "0.61.0-beta.67",
      "comments": {
        "none": [
          {
            "comment": "Remove WebView",
            "author": "kaigu@microsoft.com",
            "commit": "bec414bbb2533eb7e3c7e9644dd6d60a40c79e3b"
          }
        ]
      }
    },
    {
      "date": "Thu, 19 Mar 2020 04:03:12 GMT",
      "tag": "react-native-windows_v0.61.0-beta.67",
      "version": "0.61.0-beta.67",
      "comments": {
        "prerelease": [
          {
            "comment": "Add stub devStettingModule to react.uwp",
            "author": "acoates@microsoft.com",
            "commit": "cf27ed00e0f4b17e7e65616f871d21eedc1d27de"
          }
        ]
      }
    },
    {
      "date": "Wed, 18 Mar 2020 23:06:37 GMT",
      "tag": "react-native-windows_v0.61.0-beta.66",
      "version": "0.61.0-beta.66",
      "comments": {
        "prerelease": [
          {
            "comment": "remove unused stubs",
            "author": "kmelmon@microsoft.com",
            "commit": "21dc1675db1e5f0cfeafe53b9c2440b5e0e84eac"
          }
        ]
      }
    },
    {
      "date": "Wed, 18 Mar 2020 22:00:44 GMT",
      "tag": "react-native-windows_v0.61.0-beta.65",
      "version": "0.61.0-beta.65",
      "comments": {
        "prerelease": [
          {
            "comment": "Changed C# JSValue API to match C++ version",
            "author": "vmorozov@microsoft.com",
            "commit": "6c072821b73dc13e8c7d461fd59b413bdafeb306"
          }
        ]
      }
    },
    {
      "date": "Wed, 18 Mar 2020 20:19:18 GMT",
      "tag": "react-native-windows_v0.61.0-beta.64",
      "version": "0.61.0-beta.64",
      "comments": {
        "prerelease": [
          {
            "comment": "Fix ReactInstanceWin::GetBundleRootPath",
            "author": "jthysell@microsoft.com",
            "commit": "c2d0019489a858be74dd55be161e3b77e6c55c4a"
          }
        ]
      }
    },
    {
      "date": "Wed, 18 Mar 2020 11:43:45 GMT",
      "tag": "react-native-windows_v0.61.0-beta.63",
      "version": "0.61.0-beta.63",
      "comments": {
        "none": [
          {
            "comment": "[typings] RCTDeviceEventEmitter is an instance of NativeEventEmitter",
            "author": "eloy.de.enige@gmail.com",
            "commit": "b70ae33c7db2a331276ace801fcdcabfbfbdcb63"
          }
        ]
      }
    },
    {
      "date": "Wed, 18 Mar 2020 04:50:36 GMT",
      "tag": "react-native-windows_v0.61.0-beta.63",
      "version": "0.61.0-beta.63",
      "comments": {
        "prerelease": [
          {
            "comment": "remove react-native-windows-extended",
            "author": "kmelmon@microsoft.com",
            "commit": "e1af719ae1c82000ba77ec0b748a819d2bd24907"
          }
        ]
      }
    },
    {
      "date": "Tue, 17 Mar 2020 23:28:32 GMT",
      "tag": "react-native-windows_v0.61.0-beta.62",
      "version": "0.61.0-beta.62",
      "comments": {
        "prerelease": [
          {
            "comment": "Set TabIndex to 0 for Pickers",
            "author": "jagorrin@microsoft.com",
            "commit": "43332258ca84856eff48e593e140e1ab91d7f7fa"
          }
        ]
      }
    },
    {
      "date": "Tue, 17 Mar 2020 22:54:20 GMT",
      "tag": "react-native-windows_v0.61.0-beta.61",
      "version": "0.61.0-beta.61",
      "comments": {
        "prerelease": [
          {
            "comment": "Enable fast refresh",
            "author": "acoates@microsoft.com",
            "commit": "197c4536be0a69b9d7749bc4fd0a7c4e768fd604"
          }
        ]
      }
    },
    {
      "date": "Tue, 17 Mar 2020 16:13:26 GMT",
      "tag": "react-native-windows_v0.61.0-beta.60",
      "version": "0.61.0-beta.60",
      "comments": {
        "none": [
          {
            "comment": "Improve unit test error message in testCheck.h macros",
            "author": "vmorozov@microsoft.com",
            "commit": "a8785d78a7c8d83a6656af0fdbd64ca3b79879e8"
          }
        ]
      }
    },
    {
      "date": "Tue, 17 Mar 2020 01:55:59 GMT",
      "tag": "react-native-windows_v0.61.0-beta.60",
      "version": "0.61.0-beta.60",
      "comments": {
        "prerelease": [
          {
            "comment": "Set TabIndex to 0 for ScrollViewers",
            "author": "jagorrin@microsoft.com",
            "commit": "43332258ca84856eff48e593e140e1ab91d7f7fa"
          }
        ]
      }
    },
    {
      "date": "Mon, 16 Mar 2020 19:54:21 GMT",
      "tag": "react-native-windows_v0.61.0-beta.59",
      "version": "0.61.0-beta.59",
      "comments": {
        "prerelease": [
          {
            "comment": "Remove cli.js",
            "author": "kaigu@microsoft.com",
            "commit": "e78cd3a0fe01bbe6a929fc2d9c2ee8a057c0f36c"
          }
        ]
      }
    },
    {
      "date": "Mon, 16 Mar 2020 17:13:09 GMT",
      "tag": "react-native-windows_v0.61.0-beta.58",
      "version": "0.61.0-beta.58",
      "comments": {
        "none": [
          {
            "comment": "1. Fix call to TranslateAccelerator() to use the correct HWND so that accelerators work, even when the focus window is the child XamlIsland's HWND. 2. Use CW_DEFAULT for the window height & width in Playground-Win32 so that Windows remembers the window size for us. 3. Run `yarn override add` to add a Windows-specific AsyncStorageModule test page. This also re-alphabetized the file. 4. Fix a braindead bug in AsyncStorageModuleWin32. The schema didn't specify that the `key` column was a primary key, so instead of `multiSet()` updating the `value` column in-place, it created new rows every time. Strictly we should check the `userVersion` to do the schema bump, but since I think no one but me has used this, I'm saying \"remember to delete the SQLite DB in %localappdata% when you merge this in.\"",
            "author": "hpratt@microsoft.com",
            "commit": "3e675c014929e5e0066686d2bd073e379ecbfb4d"
          }
        ]
      }
    },
    {
      "date": "Sat, 14 Mar 2020 03:04:21 GMT",
      "tag": "react-native-windows_v0.61.0-beta.58",
      "version": "0.61.0-beta.58",
      "comments": {
        "prerelease": [
          {
            "comment": "Add cli.js",
            "author": "kaigu@microsoft.com",
            "commit": "f7055a29a718f358921db2f658acbe5fb187b15d"
          }
        ]
      }
    },
    {
      "date": "Fri, 13 Mar 2020 17:37:53 GMT",
      "tag": "react-native-windows_v0.61.0-beta.57",
      "version": "0.61.0-beta.57",
      "comments": {
        "prerelease": [
          {
            "comment": "Build unit tests in ReactWindows-Universal solution",
            "author": "jthysell@microsoft.com",
            "commit": "d2cf35e0871a0f3b07ceacfbcff6fbc2942731f5"
          },
          {
            "comment": "Address PR comments",
            "author": "dida@ntdev.microsoft.com",
            "commit": "223a5819ce10881427a0b28d176ac51bf06b5318"
          },
          {
            "comment": "Code-Gen nativeModules.g.h for auto-linking",
            "author": "dida@ntdev.microsoft.com",
            "commit": "223a5819ce10881427a0b28d176ac51bf06b5318"
          }
        ]
      }
    },
    {
      "date": "Thu, 12 Mar 2020 19:18:01 GMT",
      "tag": "react-native-windows_v0.61.0-beta.56",
      "version": "0.61.0-beta.56",
      "comments": {
        "prerelease": [
          {
            "comment": "Use redbox for native errors",
            "author": "acoates@microsoft.com",
            "commit": "490beecb0255a8805f986b674ddb3d479df67b69"
          }
        ]
      }
    },
    {
      "date": "Thu, 12 Mar 2020 17:02:41 GMT",
      "tag": "react-native-windows_v0.61.0-beta.55",
      "version": "0.61.0-beta.55",
      "comments": {
        "none": [
          {
            "comment": "Stop requiring signing certs for test apps",
            "author": "acoates@microsoft.com",
            "commit": "966064ea9e1049dbe84878185d6cbbfa85159e2e"
          }
        ]
      }
    },
    {
      "date": "Thu, 12 Mar 2020 00:01:14 GMT",
      "tag": "react-native-windows_v0.61.0-beta.55",
      "version": "0.61.0-beta.55",
      "comments": {
        "prerelease": [
          {
            "comment": "Fix JSValueObject operator[]",
            "author": "vmorozov@microsoft.com",
            "commit": "7cd87be7f031f025b87eb757388fab7adfffe49f"
          }
        ]
      }
    },
    {
      "date": "Wed, 11 Mar 2020 19:32:20 GMT",
      "tag": "react-native-windows_v0.61.0-beta.54",
      "version": "0.61.0-beta.54",
      "comments": {
        "prerelease": [
          {
            "comment": "Fully implement ExceptionsManagerModule",
            "author": "acoates@microsoft.com",
            "commit": "aed7213868d69d2fb09a4746308a32d62a274cd6"
          }
        ]
      }
    },
    {
      "date": "Wed, 11 Mar 2020 18:14:12 GMT",
      "tag": "react-native-windows_v0.61.0-beta.53",
      "version": "0.61.0-beta.53",
      "comments": {
        "prerelease": [
          {
            "comment": "Code review feedback",
            "author": "acoates@microsoft.com",
            "commit": "717f3150913ebde8781bc08b948b5aa2daa1c965"
          }
        ]
      }
    },
    {
      "date": "Wed, 11 Mar 2020 16:18:00 GMT",
      "tag": "react-native-windows_v0.61.0-beta.52",
      "version": "0.61.0-beta.52",
      "comments": {
        "prerelease": [
          {
            "comment": "Fix crash in timers during instance shutdown, and in systrace",
            "author": "acoates@microsoft.com",
            "commit": "d8cf799a2df255fd3c590ba9df5319368cc6f682"
          }
        ]
      }
    },
    {
      "date": "Tue, 10 Mar 2020 21:51:40 GMT",
      "tag": "react-native-windows_v0.61.0-beta.51",
      "version": "0.61.0-beta.51",
      "comments": {
        "prerelease": [
          {
            "comment": "Bundle command clean-up",
            "author": "jthysell@microsoft.com",
            "commit": "abb0c1276154e951edff863a867a726605d02d32"
          }
        ]
      }
    },
    {
      "date": "Tue, 10 Mar 2020 00:33:15 GMT",
      "tag": "react-native-windows_v0.61.0-beta.50",
      "version": "0.61.0-beta.50",
      "comments": {
        "prerelease": [
          {
            "comment": "Strip out color markers from redbox error messages",
            "author": "acoates@microsoft.com",
            "commit": "ad04ab83c14306bd625344617df8376c294349e6"
          }
        ]
      }
    },
    {
      "date": "Mon, 09 Mar 2020 20:08:13 GMT",
      "tag": "react-native-windows_v0.61.0-beta.49",
      "version": "0.61.0-beta.49",
      "comments": {
        "prerelease": [
          {
            "comment": "Fix Support For SysTraceSection",
            "author": "ngerlem@microsoft.com",
            "commit": "6745910fa922e880c314c9581419a6a2cc3f2e2a"
          }
        ]
      }
    },
    {
      "date": "Mon, 09 Mar 2020 18:53:03 GMT",
      "tag": "react-native-windows_v0.61.0-beta.48",
      "version": "0.61.0-beta.48",
      "comments": {
        "prerelease": [
          {
            "comment": "Add initial redbox implementation",
            "author": "acoates@microsoft.com",
            "commit": "0fdf86e78522d607bff4a8c320cba3a9efb66210"
          }
        ]
      }
    },
    {
      "date": "Sat, 07 Mar 2020 19:35:40 GMT",
      "tag": "react-native-windows_v0.61.0-beta.47",
      "version": "0.61.0-beta.47",
      "comments": {
        "prerelease": [
          {
            "comment": "Add XamlHelpers",
            "author": "kaigu@microsoft.com",
            "commit": "178e2aa46c72711747d8d1eac10f798bb8ef668d"
          }
        ]
      }
    },
    {
      "date": "Sat, 07 Mar 2020 02:35:07 GMT",
      "tag": "react-native-windows_v0.61.0-beta.46",
      "version": "0.61.0-beta.46",
      "comments": {
        "prerelease": [
          {
            "comment": "Add Override Manifest for Native Code",
            "author": "ngerlem@microsoft.com",
            "commit": "cb6fa7e7fc278b054a94b27a8b3b3991aa10f79e"
          }
        ]
      }
    },
    {
      "date": "Sat, 07 Mar 2020 01:43:31 GMT",
      "tag": "react-native-windows_v0.61.0-beta.45",
      "version": "0.61.0-beta.45",
      "comments": {
        "prerelease": [
          {
            "comment": "Remove Most cxxreact Patches and Executor Sandboxing Code",
            "author": "ngerlem@microsoft.com",
            "commit": "c072a151b47563e20c58f018b66d6bdfbeda637e"
          },
          {
            "comment": "Deprecated JSValue typed value access functions",
            "author": "vmorozov@microsoft.com",
            "commit": "de23cd40fadddb7fe878b3dbd7d32c05fcae55a7"
          }
        ]
      }
    },
    {
      "date": "Sat, 07 Mar 2020 01:08:09 GMT",
      "tag": "react-native-windows_v0.61.0-beta.44",
      "version": "0.61.0-beta.44",
      "comments": {
        "prerelease": [
          {
            "comment": "Dont show loading/redbox in ship mode",
            "author": "acoates@microsoft.com",
            "commit": "93ccc4bca669131515a78f315acc59bd7cee204e"
          }
        ]
      }
    },
    {
      "date": "Sat, 07 Mar 2020 00:30:45 GMT",
      "tag": "react-native-windows_v0.61.0-beta.43",
      "version": "0.61.0-beta.43",
      "comments": {
        "prerelease": [
          {
            "comment": "Bundle commands should work if you dont have react-native installed globally",
            "author": "acoates@microsoft.com",
            "commit": "c8cf0fbea6665137497b3cb8eee5bdf3e985cbb4"
          }
        ]
      }
    },
    {
      "date": "Fri, 06 Mar 2020 23:55:14 GMT",
      "tag": "react-native-windows_v0.61.0-beta.42",
      "version": "0.61.0-beta.42",
      "comments": {
        "prerelease": [
          {
            "comment": "Add JS engine selection to Playground",
            "author": "tudorm@microsoft.com",
            "commit": "574c3de79594b6dac7e57d67d1338f881e9f9257"
          }
        ]
      }
    },
    {
      "date": "Fri, 06 Mar 2020 22:46:28 GMT",
      "tag": "react-native-windows_v0.61.0-beta.41",
      "version": "0.61.0-beta.41",
      "comments": {
        "prerelease": [
          {
            "comment": "Support dependency config for RNW",
            "author": "dida@ntdev.microsoft.com",
            "commit": "d763dfbf19b4e7830a8a51ba63aee9db941f54f8"
          }
        ]
      }
    },
    {
      "date": "Fri, 06 Mar 2020 19:29:08 GMT",
      "tag": "react-native-windows_v0.61.0-beta.40",
      "version": "0.61.0-beta.40",
      "comments": {
        "prerelease": [
          {
            "comment": "Fix include filters",
            "author": "jthysell@microsoft.com",
            "commit": "726b3727ea1f8230ad1bdec1c8b75af1a351acf3"
          }
        ]
      }
    },
    {
      "date": "Thu, 05 Mar 2020 23:13:07 GMT",
      "tag": "react-native-windows_v0.61.0-beta.39",
      "version": "0.61.0-beta.39",
      "comments": {
        "prerelease": [
          {
            "author": "ngerlem@microsoft.com",
            "commit": "f9b9271570c9269d9e43f4178892ded384fb8769"
          },
          {
            "comment": "Configure vnext validate-overrides to check both override manifests",
            "author": "ngerlem@microsoft.com",
            "commit": "f9b9271570c9269d9e43f4178892ded384fb8769"
          }
        ]
      }
    },
    {
      "date": "Thu, 05 Mar 2020 18:30:29 GMT",
      "tag": "react-native-windows_v0.61.0-beta.38",
      "version": "0.61.0-beta.38",
      "comments": {
        "prerelease": [
          {
            "comment": "Added TryAddAttributedModule in addition to AddAttributedModules",
            "author": "vmorozov@microsoft.com",
            "commit": "4e5d620dd2d200f39de9202b77020051e839d67f"
          }
        ]
      }
    },
    {
      "date": "Thu, 05 Mar 2020 05:33:57 GMT",
      "tag": "react-native-windows_v0.61.0-beta.37",
      "version": "0.61.0-beta.37",
      "comments": {
        "prerelease": [
          {
            "comment": "Move ViewPanel import from PropertyUtils to FrameworkElementViewManager",
            "author": "jagorrin@microsoft.com",
            "commit": "9dfc7b5bce7de1508eb2dc31fbdf597929f839f3"
          }
        ]
      }
    },
    {
      "date": "Thu, 05 Mar 2020 03:41:34 GMT",
      "tag": "react-native-windows_v0.61.0-beta.36",
      "version": "0.61.0-beta.36",
      "comments": {
        "none": [
          {
            "comment": "Define _WIN32_WINNT instead of WINVER.",
            "author": "julio.rocha@microsoft.com",
            "commit": "b6b6b4498465f73dcbb549abd3f09216cf266a04"
          }
        ],
        "prerelease": [
          {
            "comment": "Enable V8 support for win32 (no defaults changed)",
            "author": "tudorm@microsoft.com",
            "commit": "e482db2be729528490caedcd7026a3ad05d27671"
          }
        ]
      }
    },
    {
      "date": "Thu, 05 Mar 2020 00:11:30 GMT",
      "tag": "react-native-windows_v0.61.0-beta.35",
      "version": "0.61.0-beta.35",
      "comments": {
        "prerelease": [
          {
            "comment": "Support RNW project config",
            "author": "dida@ntdev.microsoft.com",
            "commit": "58098b2a16189d720eb55e26d77ace64eb3d411b"
          }
        ]
      }
    },
    {
      "date": "Wed, 04 Mar 2020 08:47:08 GMT",
      "tag": "react-native-windows_v0.61.0-beta.34",
      "version": "0.61.0-beta.34",
      "comments": {
        "prerelease": [
          {
            "comment": "CI Enforce that Overrides are Recorded Up to Date",
            "author": "ngerlem@microsoft.com",
            "commit": "3eaa715c936e8da29e163dfa555080c5a821c005"
          }
        ]
      }
    },
    {
      "date": "Wed, 04 Mar 2020 08:11:46 GMT",
      "tag": "react-native-windows_v0.61.0-beta.33",
      "version": "0.61.0-beta.33",
      "comments": {
        "prerelease": [
          {
            "comment": "Moved header files from ReactUWP\\Utils to include\\ReactUWP\\Utils. Updated project references.",
            "author": "lamdoan@microsoft.com",
            "commit": "2067c346e36d3e32032563fece5383356345010b"
          }
        ]
      }
    },
    {
      "date": "Tue, 03 Mar 2020 19:02:31 GMT",
      "tag": "react-native-windows_v0.61.0-beta.32",
      "version": "0.61.0-beta.32",
      "comments": {
        "prerelease": [
          {
            "comment": "Remove CMakeLists",
            "author": "ngerlem@microsoft.com",
            "commit": "9acffa5e90966437ed0a4540395258c2ed7ca89b"
          }
        ]
      }
    },
    {
      "date": "Mon, 02 Mar 2020 22:47:03 GMT",
      "tag": "react-native-windows_v0.61.0-beta.31",
      "version": "0.61.0-beta.31",
      "comments": {
        "prerelease": [
          {
            "comment": "More Override Manifest Functionality (Unit Tests Coming Next Iteration)",
            "author": "ngerlem@microsoft.com",
            "commit": "1bc608862d16ed5c4992a17db3ca5da4438b5c1a"
          }
        ]
      }
    },
    {
      "date": "Mon, 02 Mar 2020 21:53:02 GMT",
      "tag": "react-native-windows_v0.61.0-beta.30",
      "version": "0.61.0-beta.30",
      "comments": {
        "prerelease": [
          {
            "comment": "Upgrade just-scripts and add root test script",
            "author": "ngerlem@microsoft.com",
            "commit": "4f3da80b0a74e45d349e86aa2b790288a29b7a56"
          },
          {
            "comment": "Add descriptions to dev menu items",
            "author": "acoates@microsoft.com",
            "commit": "180a91ab0603a7e7faf29186c265efd7483cf850"
          }
        ]
      }
    },
    {
      "date": "Mon, 02 Mar 2020 20:59:31 GMT",
      "tag": "react-native-windows_v0.61.0-beta.29",
      "version": "0.61.0-beta.29",
      "comments": {
        "prerelease": [
          {
            "comment": "Fix a couple of places in run-windows that has incorrect assumptions on install layout",
            "author": "acoates@microsoft.com",
            "commit": "159db47fe3b904bd36189e2710c24b53a294a6d0"
          }
        ]
      }
    },
    {
      "date": "Sun, 01 Mar 2020 16:21:49 GMT",
      "tag": "react-native-windows_v0.61.0-beta.28",
      "version": "0.61.0-beta.28",
      "comments": {
        "none": [
          {
            "comment": "This change correctly handles a failed WebSocket connection",
            "author": "acampbell2@officeworks.com.au",
            "commit": "cba52ff91293ce401c7b5db64addca9e8f859d3d"
          }
        ]
      }
    },
    {
      "date": "Thu, 27 Feb 2020 23:11:13 GMT",
      "tag": "react-native-windows_v0.61.0-beta.28",
      "version": "0.61.0-beta.28",
      "comments": {
        "prerelease": [
          {
            "comment": "Set IsTabStop to false when tabIndex is negative",
            "author": "lamdoan@microsoft.com",
            "commit": "27a16dc9783aefa04c5035c4c2a4b39e8d11f6f8"
          },
          {
            "comment": "TextBox should have a default tabIndex of 0",
            "author": "lamdoan@microsoft.com",
            "commit": "4fa31c345c0d2e29af34a9357272d26d7b0a8603"
          }
        ]
      }
    },
    {
      "date": "Thu, 27 Feb 2020 20:18:57 GMT",
      "tag": "react-native-windows_v0.61.0-beta.27",
      "version": "0.61.0-beta.27",
      "comments": {
        "none": [
          {
            "comment": "Add partial generated override manifests",
            "author": "ngerlem@microsoft.com",
            "commit": "380d6b1fe5dc69a1b6c6aa55c3aa42d5462c2d58"
          }
        ]
      }
    },
    {
      "date": "Thu, 27 Feb 2020 04:32:20 GMT",
      "tag": "react-native-windows_v0.61.0-beta.27",
      "version": "0.61.0-beta.27",
      "comments": {
        "none": [
          {
            "comment": "Renamed IWebSocket.h to IWebSocketResource.h.",
            "author": "julio.rocha@microsoft.com",
            "commit": "4bb365a7fb6dbad1e6dbc9862cb93fd30e064903"
          }
        ]
      }
    },
    {
      "date": "Wed, 26 Feb 2020 18:33:35 GMT",
      "tag": "react-native-windows_v0.61.0-beta.27",
      "version": "0.61.0-beta.27",
      "comments": {
        "prerelease": [
          {
            "comment": "Fixed call of methods with two callbacks",
            "author": "vmorozov@microsoft.com",
            "commit": "9014612938e5913c6472871912096a1cfeb99a39"
          }
        ]
      }
    },
    {
      "date": "Wed, 26 Feb 2020 17:21:19 GMT",
      "tag": "react-native-windows_v0.61.0-beta.26",
      "version": "0.61.0-beta.26",
      "comments": {
        "prerelease": [
          {
            "comment": "Standup first TurboModule",
            "author": "acoates@microsoft.com",
            "commit": "19c7791f2f786a42bd7af300173ac59cfb0bb922"
          }
        ]
      }
    },
    {
      "date": "Wed, 26 Feb 2020 10:17:18 GMT",
      "tag": "react-native-windows_v0.61.0-beta.25",
      "version": "0.61.0-beta.25",
      "comments": {
        "prerelease": [
          {
            "comment": "Fix concurrency issue in NetworkingModule",
            "author": "lamdoan@microsoft.com",
            "commit": "9a4348df3b8177f0bf4bc451bbc1d93df5215dc4"
          }
        ]
      }
    },
    {
      "date": "Wed, 26 Feb 2020 04:45:35 GMT",
      "tag": "react-native-windows_v0.61.0-beta.24",
      "version": "0.61.0-beta.24",
      "comments": {
        "none": [
          {
            "comment": "Minor fix for #4196",
            "author": "kaigu@microsoft.com",
            "commit": "51579bd33c8f96668459e10a5183cc2af3888af7"
          }
        ]
      }
    },
    {
      "date": "Wed, 26 Feb 2020 01:34:08 GMT",
      "tag": "react-native-windows_v0.61.0-beta.24",
      "version": "0.61.0-beta.24",
      "comments": {
        "none": [
          {
            "comment": "Removed unused MSBuild/Node project.",
            "author": "julio.rocha@microsoft.com",
            "commit": "847e23566b977c9da03758eebdf9382d50801064"
          }
        ]
      }
    },
    {
      "date": "Tue, 25 Feb 2020 21:50:32 GMT",
      "tag": "react-native-windows_v0.61.0-beta.24",
      "version": "0.61.0-beta.24",
      "comments": {
        "prerelease": [
          {
            "comment": "Plumb directdebugging options through debug menu and instance loading",
            "author": "acoates@microsoft.com",
            "commit": "3954e65cce92f36092ea468abd85923d80b77364"
          }
        ]
      }
    },
    {
      "date": "Tue, 25 Feb 2020 03:42:21 GMT",
      "tag": "react-native-windows_v0.61.0-beta.23",
      "version": "0.61.0-beta.23",
      "comments": {
        "prerelease": [
          {
            "comment": "Declare MessageQueueThread in header that uses it",
            "author": "acoates@microsoft.com",
            "commit": "2a3b2b301b4b6a972af50eba3cea72bc65dca6fc"
          }
        ]
      }
    },
    {
      "date": "Mon, 24 Feb 2020 23:59:13 GMT",
      "tag": "react-native-windows_v0.61.0-beta.22",
      "version": "0.61.0-beta.22",
      "comments": {
        "none": [
          {
            "comment": "Fix transform center",
            "author": "kaigu@microsoft.com",
            "commit": "b5f62bb28ce8a8f4277dcf380fcba1631580a299"
          }
        ]
      }
    },
    {
      "date": "Sat, 22 Feb 2020 00:21:17 GMT",
      "tag": "react-native-windows_v0.61.0-beta.22",
      "version": "0.61.0-beta.22",
      "comments": {
        "prerelease": [
          {
            "comment": "Force coroutine method parameters pass by value",
            "author": "vmorozov@microsoft.com",
            "commit": "8a3ffdebac72b7719fd0309ade2ee6e106d94040"
          }
        ]
      }
    },
    {
      "date": "Fri, 21 Feb 2020 23:40:21 GMT",
      "tag": "react-native-windows_v0.61.0-beta.21",
      "version": "0.61.0-beta.21",
      "comments": {
        "prerelease": [
          {
            "comment": "Add a Win32 playground app to RNW",
            "author": "hpratt@microsoft.com",
            "commit": "cf228f4157e52a3a93799a68e06145487d6147dc"
          }
        ]
      }
    },
    {
      "date": "Fri, 21 Feb 2020 16:46:52 GMT",
      "tag": "react-native-windows_v0.61.0-beta.20",
      "version": "0.61.0-beta.20",
      "comments": {
        "prerelease": [
          {
            "comment": "Fix ReactNativeHost without package providers",
            "author": "vmorozov@microsoft.com",
            "commit": "a428fb05a4a9c52aa523a1dccefdb7c8e6adcd85"
          }
        ]
      }
    },
    {
      "date": "Fri, 21 Feb 2020 01:27:13 GMT",
      "tag": "react-native-windows_v0.61.0-beta.19",
      "version": "0.61.0-beta.19",
      "comments": {
        "prerelease": [
          {
            "comment": "Fix some reliability isssues for current AsyncStorage implementation",
            "author": "dida@ntdev.microsoft.com",
            "commit": "e4be03a2d921fe401028cda19684e79899ec1b26"
          },
          {
            "comment": "Upgrade ChakraCore Debugger to 0.0.0.43",
            "author": "julio.rocha@microsoft.com",
            "commit": "6dd134ff6d8e43f8445187cb869973c8a758d100"
          },
          {
            "comment": "Update metro configs to support node 12 on windows",
            "author": "acoates",
            "commit": "f28962002817a02628687143e01638640dc849a6"
          }
        ]
      }
    },
    {
      "date": "Thu, 20 Feb 2020 19:20:15 GMT",
      "tag": "react-native-windows_v0.61.0-beta.17",
      "version": "0.61.0-beta.17",
      "comments": {
        "prerelease": [
          {
            "comment": "Bump min. Windows Desktop supported version to 8.",
            "author": "julio.rocha@microsoft.com",
            "commit": "b4f1c8adc630233d79d8360125ac8bf8b6b3613f"
          }
        ]
      }
    },
    {
      "date": "Thu, 20 Feb 2020 16:09:49 GMT",
      "tag": "react-native-windows_v0.61.0-beta.16",
      "version": "0.61.0-beta.16",
      "comments": {
        "prerelease": [
          {
            "comment": "Avoid having native modules without methods",
            "author": "vmorozov@microsoft.com",
            "commit": "31945e60d3c1820b27aa4a1c137e326ef53a34f5"
          }
        ]
      }
    },
    {
      "date": "Thu, 20 Feb 2020 01:52:30 GMT",
      "tag": "react-native-windows_v0.61.0-beta.15",
      "version": "0.61.0-beta.15",
      "comments": {
        "prerelease": [
          {
            "comment": "Use verdaccio to validate react native init",
            "author": "acoates@microsoft.com",
            "commit": "b6459ca85c68b936920aab3a7d9dc231cb171621"
          }
        ]
      }
    },
    {
      "date": "Wed, 19 Feb 2020 23:34:40 GMT",
      "tag": "react-native-windows_v0.61.0-beta.14",
      "version": "0.61.0-beta.14",
      "comments": {
        "prerelease": [
          {
            "comment": "Implemented NativeModule initialization with IReactContext",
            "author": "vmorozov@microsoft.com",
            "commit": "b58cf8c7a6f2fe420601d6b971964a8aa28c8bf8"
          }
        ]
      }
    },
    {
      "date": "Wed, 19 Feb 2020 22:45:15 GMT",
      "tag": "react-native-windows_v0.61.0-beta.13",
      "version": "0.61.0-beta.13",
      "comments": {
        "prerelease": [
          {
            "comment": "Revert \"Drop StdCall in favor of Cdecl for x86. (#4115)\"",
            "author": "ngerlem@microsoft.com",
            "commit": "8d4b9fee0e66327b5e25d996c4105c7adbf0d283"
          }
        ]
      }
    },
    {
      "date": "Wed, 19 Feb 2020 07:10:21 GMT",
      "tag": "react-native-windows_v0.61.0-beta.12",
      "version": "0.61.0-beta.12",
      "comments": {
        "prerelease": [
          {
            "comment": "Use Cdecl for x86.",
            "author": "julio.rocha@microsoft.com",
            "commit": "c73b68e7c9d94530673178a81b2080948d8ba739"
          }
        ]
      }
    },
    {
      "date": "Wed, 19 Feb 2020 02:24:03 GMT",
      "tag": "react-native-windows_v0.61.0-beta.11",
      "version": "0.61.0-beta.11",
      "comments": {
        "prerelease": [
          {
            "comment": "Remove useIncrementalUpdates assert from Networking module",
            "author": "mcota@microsoft.com",
            "commit": "845055fb8bac6a1df37fc863ea505220744432d1"
          }
        ]
      }
    },
    {
      "date": "Tue, 18 Feb 2020 21:13:20 GMT",
      "tag": "react-native-windows_v0.61.0-beta.10",
      "version": "0.61.0-beta.10",
      "comments": {
        "prerelease": [
          {
            "comment": "Fix issues with relative IntDir breaking builds",
            "author": "aschultz@microsoft.com",
            "commit": "7ce4e87f02db6eb98f9d42214e8a770b64a07022"
          }
        ]
      }
    },
    {
      "date": "Sat, 15 Feb 2020 01:46:09 GMT",
      "tag": "react-native-windows_v0.61.0-beta.9",
      "version": "0.61.0-beta.9",
      "comments": {
        "prerelease": [
          {
            "comment": "update devDependencies to use latest TS types",
            "author": "kmelmon@microsoft.com",
            "commit": "abce136596b29a7bd5c52101f6342dbfb8ca8756"
          }
        ]
      }
    },
    {
      "date": "Fri, 14 Feb 2020 21:40:52 GMT",
      "tag": "react-native-windows_v0.61.0-beta.8",
      "version": "0.61.0-beta.8",
      "comments": {
        "prerelease": [
          {
            "comment": "Downngraded OpenSSL to 1.0.2-p.2.",
            "author": "julio.rocha@microsoft.com",
            "commit": "3516d7ae0a41f18040ad2957621b1291b249a1f9"
          }
        ]
      }
    },
    {
      "date": "Thu, 13 Feb 2020 22:20:11 GMT",
      "tag": "react-native-windows_v0.61.0-beta.7",
      "version": "0.61.0-beta.7",
      "comments": {
        "none": [
          {
            "comment": "Flip ImageView in rtl mode",
            "author": "guokai.ok@gmail.com",
            "commit": "426f7b1af8f0f5d019cdf6d4036df4e9c0edab68"
          }
        ]
      }
    },
    {
      "date": "Thu, 13 Feb 2020 21:30:14 GMT",
      "tag": "react-native-windows_v0.61.0-beta.7",
      "version": "0.61.0-beta.7",
      "comments": {
        "prerelease": [
          {
            "comment": "Force Interpretation of Code as UTF-8 When no BOM Present",
            "author": "ngerlem@microsoft.com",
            "commit": "faf2a18a780ac71a81403452cac6972543b6426b"
          }
        ]
      }
    },
    {
      "date": "Thu, 13 Feb 2020 05:48:00 GMT",
      "tag": "react-native-windows_v0.61.0-beta.6",
      "version": "0.61.0-beta.6",
      "comments": {
        "prerelease": [
          {
            "comment": "Fixed Microsoft.ReactNative compiler warnings and start treating warnings as errors",
            "author": "vmorozov@microsoft.com",
            "commit": "5b4cbadba72f9d589a69489ba7589c4658e7793e"
          }
        ]
      }
    },
    {
      "date": "Thu, 13 Feb 2020 01:37:12 GMT",
      "tag": "react-native-windows_v0.61.0-beta.5",
      "version": "0.61.0-beta.5",
      "comments": {
        "prerelease": [
          {
            "comment": "Set doc generation to output to new path. Update docs to include recent changes.",
            "author": "aschultz@microsoft.com",
            "commit": "565fe29828b9eb9532697620367fd20eaf5db4cc"
          }
        ]
      }
    },
    {
      "date": "Wed, 12 Feb 2020 21:40:06 GMT",
      "tag": "react-native-windows_v0.61.0-beta.4",
      "version": "0.61.0-beta.4",
      "comments": {
        "prerelease": [
          {
            "comment": "Fixed Developer menu and Live Reaload",
            "author": "vmorozov@microsoft.com",
            "commit": "c6217cd2228493c884d0b61c45f1059f8010dd66"
          }
        ]
      }
    },
    {
      "date": "Wed, 12 Feb 2020 18:07:36 GMT",
      "tag": "react-native-windows_v0.61.0-beta.3",
      "version": "0.61.0-beta.3",
      "comments": {
        "none": [
          {
            "comment": "Add measureLayout",
            "author": "kaigu@microsoft.com",
            "commit": "840e9237298fa514ece7e63e18cf2456e72bd4fa"
          }
        ]
      }
    },
    {
      "date": "Wed, 12 Feb 2020 11:16:52 GMT",
      "tag": "react-native-windows_v0.61.0-beta.3",
      "version": "0.61.0-beta.3",
      "comments": {
        "prerelease": [
          {
            "comment": "Provide a Minimal PlatformConstants Implementation",
            "author": "ngerlem@microsoft.com",
            "commit": "cae1620822a386c4a52fb7351e922485d4f81ac1"
          }
        ]
      }
    },
    {
      "date": "Wed, 12 Feb 2020 01:58:28 GMT",
      "tag": "react-native-windows_v0.61.0-beta.2",
      "version": "0.61.0-beta.2",
      "comments": {
        "none": [
          {
            "comment": "RNTester - Fix Text and Alert pages",
            "author": "mcota@microsoft.com",
            "commit": "30e6688df4633cb258cdce680c37ddc8f700957b"
          }
        ]
      }
    },
    {
      "date": "Wed, 12 Feb 2020 00:46:46 GMT",
      "tag": "react-native-windows_v0.61.0-beta.2",
      "version": "0.61.0-beta.2",
      "comments": {
        "prerelease": [
          {
            "comment": "Fix scroll indicators being shown when not required",
            "author": "jagorrin@microsoft.com",
            "commit": "ffaa1051f2f2f154630e710596bae3dea5ae4aa1"
          },
          {
            "comment": "Added async code to native module test methods",
            "author": "vmorozov@microsoft.com",
            "commit": "67bea149d386d9429e95587745b6c2f972480636"
          }
        ]
      }
    },
    {
      "date": "Wed, 12 Feb 2020 00:02:28 GMT",
      "tag": "react-native-windows_v0.61.0-beta.1",
      "version": "0.61.0-beta.1",
      "comments": {
        "none": [
          {
            "comment": "Fix onFocus onBlur events",
            "author": "kaigu@microsoft.com",
            "commit": "38bc6cad5c3cdd7d1e00ac0e3a7185e12a2fa381"
          }
        ]
      }
    },
    {
      "date": "Tue, 11 Feb 2020 04:04:11 GMT",
      "tag": "react-native-windows_v0.61.0-beta.1",
      "version": "0.61.0-beta.1",
      "comments": {
        "none": [
          {
            "comment": "Update docs with 0.61 info",
            "author": "mcota@microsoft.com",
            "commit": "cd8655a3a57b8d7a1ceacd9c38a95a60ebc8353a"
          }
        ]
      }
    },
    {
      "date": "Tue, 11 Feb 2020 01:21:44 GMT",
      "tag": "react-native-windows_v0.61.0-beta.1",
      "version": "0.61.0-beta.1",
      "comments": {
        "prerelease": [
          {
            "comment": "Fix Dimension returning DIP instead of physical pixels",
            "author": "dida@ntdev.microsoft.com",
            "commit": "640d46b3d4d1a383c0373969c04d8e16102c2edb"
          },
          {
            "comment": "Added Microsoft.ReactNative dependency on Mso",
            "author": "vmorozov@microsoft.com",
            "commit": "ba8164a8bbdf2aad160120cf8c04692774b03576"
          },
          {
            "comment": "Merge IntegrationTests and RNTester with Stock React Native 60.0.6",
            "author": "nick@nickgerleman.com",
            "commit": "6619df5e5efcbc5394e4dcf6bb88b5bc4114e03b"
          },
          {
            "comment": "Add Flow Check Suppressions",
            "author": "nick@nickgerleman.com",
            "commit": "6a4242355e9c8d96f4a95aedbdff53ba07224a9a"
          },
          {
            "comment": "Export loadScriptFromString from react-native-win32",
            "author": "acoates@microsoft.com",
            "commit": "6dec85a42e5f918b344680fe693b50c0b02ae761"
          },
          {
            "comment": "Export Instance->getModuleRegistry from react-native-win32.dll",
            "author": "acoates@microsoft.com",
            "commit": "c559fcfc31c1219f4873351f936d148a962c28ab"
          },
          {
            "comment": "More Patches, IntegrationTests and RNTester Cleanup",
            "author": "nick@nickgerleman.com",
            "commit": "abf3a584449a7e33b280f094e7a62a39ce0a6832"
          },
          {
            "comment": "Use unforked react-native 0.60.6",
            "author": "nick@nickgerleman.com",
            "commit": "da8b7814a8d32b35a7765d43a8f1b7fac6ac0a5e"
          },
          {
            "comment": "Implemented ReactHost for Microsoft.ReactNative",
            "author": "vmorozov@microsoft.com",
            "commit": "950a5d9ffaeb26d76f774f0a611566c28ac477f8"
          },
          {
            "comment": "Implemented ReactPromise<void>",
            "author": "vmorozov@microsoft.com",
            "commit": "c2bda6aa87fcf5307035cff49807cd6e89b06ab4"
          },
          {
            "comment": "Enable screen reader announcements for accessibilityLiveRegion",
            "author": "jagorrin@microsoft.com",
            "commit": "4571c3c9445b1e31fbb623393644aef9e9fe6c09"
          },
          {
            "comment": "Enabled C++/WinRT heap enforcement",
            "author": "vmorozov@microsoft.com",
            "commit": "0eb4d076e3fe339ec92445ada236607e6bd89ebd"
          },
          {
            "comment": "upgrade to 61",
            "author": "kmelmon@microsoft.com",
            "commit": "ad2efd6b1785ce42b55f35742f81eb9cf0e7ec87"
          }
        ],
        "none": [
          {
            "comment": "Fixed Mso.UnitTests Release compilation",
            "author": "vmorozov@microsoft.com",
            "commit": "6ef3f2e1250bbc4ca8f12a09cbeab495f0a4854d"
          },
          {
            "comment": "Replaced Catch2 unit tests with Motif GTest tests",
            "author": "vmorozov@microsoft.com",
            "commit": "0e178bd76c24434dcd527f79bad8e62fc6501ab7"
          },
          {
            "comment": "Fix compilation errors with LLVM9.0.1/clang",
            "author": "chpurrer@fb.com",
            "commit": "7a2fe1f7b3c29ab8b2707c0db760ed43a492bad7"
          }
        ]
      }
    },
    {
      "date": "Thu, 30 Jan 2020 23:29:21 GMT",
      "tag": "react-native-windows_v0.60.0-vnext.133",
      "version": "0.60.0-vnext.133",
      "comments": {
        "prerelease": [
          {
            "comment": "Allow Any Prerelease Version 0f 0.60 as Peer Dependency",
            "author": "nick@nickgerleman.com",
            "commit": "0461a6f5689e2c8fe99a05d5cef6ee263a070803"
          }
        ]
      }
    },
    {
      "date": "Thu, 30 Jan 2020 22:08:51 GMT",
      "tag": "react-native-windows_v0.60.0-vnext.132",
      "version": "0.60.0-vnext.132",
      "comments": {
        "prerelease": [
          {
            "comment": "Simple fixes to IReactContext.cpp and add a writer helper function for direct event type constant",
            "author": "dida@ntdev.microsoft.com",
            "commit": "e5d49e832d0b4449bb08093445864264601d1ae2"
          }
        ]
      }
    },
    {
      "date": "Thu, 30 Jan 2020 21:10:31 GMT",
      "tag": "react-native-windows_v0.60.0-vnext.131",
      "version": "0.60.0-vnext.131",
      "comments": {
        "prerelease": [
          {
            "comment": "Add callstack to the error message when a JS error occurs.",
            "author": "kinhln@microsoft.com",
            "commit": "cd10882748a53fe4eb0550eb45b60f9f482c0a8d"
          }
        ]
      }
    },
    {
      "date": "Thu, 30 Jan 2020 09:17:27 GMT",
      "tag": "react-native-windows_v0.60.0-vnext.130",
      "version": "0.60.0-vnext.130",
      "comments": {
        "prerelease": [
          {
            "comment": "Add as Windows Overrides",
            "author": "nick@nickgerleman.com",
            "commit": "1683435db9fe8ec57c835e7b5c0acb1d17190e15"
          }
        ]
      }
    },
    {
      "date": "Thu, 30 Jan 2020 01:22:53 GMT",
      "tag": "react-native-windows_v0.60.0-vnext.129",
      "version": "0.60.0-vnext.129",
      "comments": {
        "prerelease": [
          {
            "comment": "Share RCTNetworking Library Between windows and windesktop",
            "author": "nick@nickgerleman.com",
            "commit": "d7f70938cf8aa42098e51f1c62ba3a7b6266e505"
          }
        ]
      }
    },
    {
      "date": "Wed, 29 Jan 2020 18:46:55 GMT",
      "tag": "react-native-windows_v0.60.0-vnext.128",
      "version": "0.60.0-vnext.128",
      "comments": {
        "none": [
          {
            "comment": "Upgrade OpenSSL NuGet to 1.1.1-d.3",
            "author": "julio.rocha@microsoft.com",
            "commit": "b0c7029f3261b3d386c22c9c803fc860e30f9b40"
          }
        ]
      }
    },
    {
      "date": "Wed, 29 Jan 2020 01:55:04 GMT",
      "tag": "react-native-windows_v0.60.0-vnext.128",
      "version": "0.60.0-vnext.128",
      "comments": {
        "prerelease": [
          {
            "comment": "Fix Crash When Running CLI Projects",
            "author": "nick@nickgerleman.com",
            "commit": "793ea817033c556cc28210961fd71726823a1b59"
          }
        ]
      }
    },
    {
      "date": "Tue, 28 Jan 2020 18:08:35 GMT",
      "tag": "react-native-windows_v0.60.0-vnext.127",
      "version": "0.60.0-vnext.127",
      "comments": {
        "prerelease": [
          {
            "comment": "Make the native build oblivous to the differences between microsoft/react-native and facebook/react-native with patches",
            "author": "nick@nickgerleman.com",
            "commit": "c9aa61950c011c7c94cabb589ea3bed8f720441d"
          }
        ]
      }
    },
    {
      "date": "Tue, 28 Jan 2020 16:46:27 GMT",
      "tag": "react-native-windows_v0.60.0-vnext.126",
      "version": "0.60.0-vnext.126",
      "comments": {
        "prerelease": [
          {
            "comment": "Add Yoga Patch from microsoft/react-native",
            "author": "nick@nickgerleman.com",
            "commit": "937f8f2ceec70cc99448c99b820286ce1bcff2a1"
          }
        ]
      }
    },
    {
      "date": "Tue, 28 Jan 2020 06:50:47 GMT",
      "tag": "react-native-windows_v0.60.0-vnext.125",
      "version": "0.60.0-vnext.125",
      "comments": {
        "prerelease": [
          {
            "comment": "copy IntegrationTests from fork",
            "author": "kmelmon@microsoft.com",
            "commit": "ad9a6de447290f91c2997845d87908050cedd8df"
          }
        ]
      }
    },
    {
      "date": "Sat, 25 Jan 2020 21:45:06 GMT",
      "tag": "react-native-windows_v0.60.0-vnext.124",
      "version": "0.60.0-vnext.124",
      "comments": {
        "prerelease": [
          {
            "comment": "Removed pch.h from shared items projects",
            "author": "vmorozov@microsoft.com",
            "commit": "94d00e39bb189e17b7d0df3f570306e7f7dea1d1"
          }
        ]
      }
    },
    {
      "date": "Fri, 24 Jan 2020 22:33:56 GMT",
      "tag": "react-native-windows_v0.60.0-vnext.123",
      "version": "0.60.0-vnext.123",
      "comments": {
        "prerelease": [
          {
            "comment": "Fork RNTester script and update 'React' to 'react'",
            "author": "email not defined",
            "commit": "5bcb9706ce65c8c074db8fa3d189b1dfe18fe3df"
          }
        ]
      }
    },
    {
      "date": "Fri, 24 Jan 2020 21:21:47 GMT",
      "tag": "react-native-windows_v0.60.0-vnext.122",
      "version": "0.60.0-vnext.122",
      "comments": {
        "prerelease": [
          {
            "comment": "Update to react-native@0.60.0-microsoft.40",
            "author": "acoates@microsoft.com",
            "commit": "807e14dc8d30691438bbdecc9ec26e268bfd5dac"
          }
        ]
      }
    },
    {
      "date": "Thu, 23 Jan 2020 18:42:26 GMT",
      "tag": "react-native-windows_v0.60.0-vnext.121",
      "version": "0.60.0-vnext.121",
      "comments": {
        "prerelease": [
          {
            "comment": "Logging and Tracing OSS_RN Removal",
            "author": "nick@nickgerleman.com",
            "commit": "6cd6ced7ca2de1aa9d8686d59545457535236798"
          }
        ]
      }
    },
    {
      "date": "Thu, 23 Jan 2020 06:39:59 GMT",
      "tag": "react-native-windows_v0.60.0-vnext.120",
      "version": "0.60.0-vnext.120",
      "comments": {
        "none": [
          {
            "comment": "Do not use ES6 Default Export Where Upstream Uses CommonJS Import",
            "author": "nick@nickgerleman.com",
            "commit": "063e2f8915178fb07784ade9a7f85e355818ab14"
          }
        ],
        "prerelease": [
          {
            "comment": "Update Folly Build Logic",
            "author": "nick@nickgerleman.com",
            "commit": "76f4e8fe3171188db922bb94c8b3b778d0db5f5e"
          }
        ]
      }
    },
    {
      "date": "Thu, 23 Jan 2020 05:29:39 GMT",
      "tag": "react-native-windows_v0.60.0-vnext.119",
      "version": "0.60.0-vnext.119",
      "comments": {
        "none": [
          {
            "comment": "Don't normalize ReactNativeDir and YogaDir; it's unneeded and it breaks on my machine for some reason",
            "author": "hpratt@microsoft.com",
            "commit": "a0443e733802c36571309a44e55eccc9be4ef95a"
          }
        ]
      }
    },
    {
      "date": "Thu, 23 Jan 2020 00:16:13 GMT",
      "tag": "react-native-windows_v0.60.0-vnext.119",
      "version": "0.60.0-vnext.119",
      "comments": {
        "prerelease": [
          {
            "comment": "Apply React Native Patches for All Consumers of ReackPackageDirectories",
            "author": "nick@nickgerleman.com",
            "commit": "e185a5259428c4d172660765628d11b10cac2112"
          }
        ]
      }
    },
    {
      "date": "Wed, 22 Jan 2020 07:24:31 GMT",
      "tag": "react-native-windows_v0.60.0-vnext.118",
      "version": "0.60.0-vnext.118",
      "comments": {
        "none": [
          {
            "comment": "Remove OSS_RN Specific Warnings",
            "author": "nick@nickgerleman.com",
            "commit": "bf4dd0c6555b3f50e61a7d7f6c2f3d593a5bf5c6"
          }
        ],
        "prerelease": [
          {
            "comment": "Remove OSS_RN Specialization in unistd.h Stub",
            "author": "nick@nickgerleman.com",
            "commit": "e77ad6640e5c76b31acc508fa8ed2a6c75640085"
          }
        ]
      }
    },
    {
      "date": "Wed, 22 Jan 2020 03:15:49 GMT",
      "tag": "react-native-windows_v0.60.0-vnext.117",
      "version": "0.60.0-vnext.117",
      "comments": {
        "prerelease": [
          {
            "comment": "Added ARM64 variant to Universal projects.",
            "author": "julio.rocha@microsoft.com",
            "commit": "11386aab48341e3c57029cbd6934349bff0b9595"
          },
          {
            "comment": "Added Mso library required for ReactHost",
            "author": "vmorozov@microsoft.com",
            "commit": "c3ee2ff9a6eb70d59e452d1eb81ce77e9bded43a"
          }
        ]
      }
    },
    {
      "date": "Wed, 22 Jan 2020 01:31:33 GMT",
      "tag": "react-native-windows_v0.60.0-vnext.116",
      "version": "0.60.0-vnext.116",
      "comments": {
        "none": [
          {
            "comment": "Fix Layout-Headers for Publish Try 2",
            "author": "nick@nickgerleman.com",
            "commit": "46f4396665eea22b8d2342dd4a8e64f420c499be"
          }
        ],
        "prerelease": [
          {
            "comment": "VM: Adding support for JSValue for ViewManager APIs",
            "author": "jthysell@microsoft.com",
            "commit": "a6aefe518949e1cfe5b9a530f1be57e1fafc1725"
          },
          {
            "comment": "Upgrade OpenSSL NuGet to 1.1.1-d.2.",
            "author": "julio.rocha@microsoft.com",
            "commit": "552ea344815cb8af3ad4d426facdb3b621446762"
          }
        ]
      }
    },
    {
      "date": "Thu, 16 Jan 2020 06:19:11 GMT",
      "tag": "react-native-windows_v0.60.0-vnext.115",
      "version": "0.60.0-vnext.115",
      "comments": {
        "none": [
          {
            "comment": "Fix Layout-Headers on CI machines",
            "author": "nick@nickgerleman.com",
            "commit": "bc33f50c50fbed7fef86a94624d50379ec518996"
          }
        ]
      }
    },
    {
      "date": "Thu, 16 Jan 2020 05:34:40 GMT",
      "tag": "react-native-windows_v0.60.0-vnext.115",
      "version": "0.60.0-vnext.115",
      "comments": {
        "prerelease": [
          {
            "comment": "Add initial set of React Native Patches",
            "author": "nick@nickgerleman.com",
            "commit": "4180ab2f648c5c3994e131b4a064e09c32f220a9"
          }
        ]
      }
    },
    {
      "date": "Thu, 16 Jan 2020 03:02:14 GMT",
      "tag": "react-native-windows_v0.60.0-vnext.114",
      "version": "0.60.0-vnext.114",
      "comments": {
        "prerelease": [
          {
            "comment": "convert haste imports to use relative requires",
            "author": "kmelmon@microsoft.com",
            "commit": "471e17f2a840db67a47adaf32178a91db8bf2aad"
          }
        ]
      }
    },
    {
      "date": "Wed, 15 Jan 2020 21:22:45 GMT",
      "tag": "react-native-windows_v0.60.0-vnext.113",
      "version": "0.60.0-vnext.113",
      "comments": {
        "prerelease": [
          {
            "comment": "Upgrade to OpenSSL 1.1.1d/0.",
            "author": "julio.rocha@microsoft.com",
            "commit": "8d35311dce1d65881a31e35887ea09eb25feeec9"
          }
        ]
      }
    },
    {
      "date": "Tue, 14 Jan 2020 17:57:10 GMT",
      "tag": "react-native-windows_v0.60.0-vnext.112",
      "version": "0.60.0-vnext.112",
      "comments": {
        "none": [
          {
            "comment": "Add React Native Source Patching Infrastructure",
            "author": "nick@nickgerleman.com",
            "commit": "8a144129746ab7057827a0ff7839475029a11c0b"
          }
        ]
      }
    },
    {
      "date": "Mon, 13 Jan 2020 18:48:12 GMT",
      "tag": "react-native-windows_v0.60.0-vnext.112",
      "version": "0.60.0-vnext.112",
      "comments": {
        "none": [
          {
            "comment": "Fix RNTester",
            "author": "acoates@microsoft.com",
            "commit": "86bac76a5cff3b059b2a84d0f9767cf0fbbb50d3"
          }
        ]
      }
    },
    {
      "date": "Thu, 09 Jan 2020 23:20:10 GMT",
      "tag": "react-native-windows_v0.60.0-vnext.112",
      "version": "0.60.0-vnext.112",
      "comments": {
        "none": [
          {
            "comment": "Remove Unneeded OSS_RN Special Path",
            "author": "nick@nickgerleman.com",
            "commit": "b912ff74d48ca8157c8006cf1391bf0178937679"
          }
        ],
        "prerelease": [
          {
            "comment": "Header Refactoring Around jsireact to Unblock ms/rn",
            "author": "nick@nickgerleman.com",
            "commit": "442b022fd07a7d1712cdada56604b134df0b386f"
          }
        ]
      }
    },
    {
      "date": "Thu, 09 Jan 2020 22:06:05 GMT",
      "tag": "react-native-windows_v0.60.0-vnext.111",
      "version": "0.60.0-vnext.111",
      "comments": {
        "prerelease": [
          {
            "comment": "Add GetFacebookReactInstance :: uwpInstance -> react::Instance",
            "author": "zihanc@microsoft.com",
            "commit": "f35ed1c42cd2a1d9ed098082bf97babe3bc9c8e6"
          },
          {
            "comment": "Added unit tests for Events with JSValue args",
            "author": "jthysell@microsoft.com",
            "commit": "53ebf5cd67cc8f3753a58ee27629e64e36910f92"
          }
        ]
      }
    },
    {
      "date": "Wed, 08 Jan 2020 23:03:25 GMT",
      "tag": "react-native-windows_v0.60.0-vnext.110",
      "version": "0.60.0-vnext.110",
      "comments": {
        "prerelease": [
          {
            "comment": "Image - basic svg support",
            "author": "mcota@microsoft.com",
            "commit": "74e6ed91c0466fd9894aa6f0ee65bb3d4255088f"
          }
        ]
      }
    },
    {
      "date": "Wed, 08 Jan 2020 01:43:57 GMT",
      "tag": "react-native-windows_v0.60.0-vnext.109",
      "version": "0.60.0-vnext.109",
      "comments": {
        "prerelease": [
          {
            "comment": "Fixing bugs when using .NetNative",
            "author": "jthysell@microsoft.com",
            "commit": "dc6063f921526cec1353e18da1f808ac2094250e"
          }
        ]
      }
    },
    {
      "date": "Tue, 07 Jan 2020 22:43:44 GMT",
      "tag": "react-native-windows_v0.60.0-vnext.108",
      "version": "0.60.0-vnext.108",
      "comments": {
        "none": [
          {
            "comment": "Split lint tasks into separate build task to speed general build times",
            "author": "acoates@microsoft.com",
            "commit": "c343616cc3e447f1edf02dd2d4c52e82c648ee72"
          },
          {
            "comment": "Remove Unneeded OSS_RN Special Path",
            "author": "nick@nickgerleman.com",
            "commit": "b912ff74d48ca8157c8006cf1391bf0178937679"
          }
        ]
      }
    },
    {
      "date": "Tue, 07 Jan 2020 19:44:17 GMT",
      "tag": "react-native-windows_v0.60.0-vnext.108",
      "version": "0.60.0-vnext.108",
      "comments": {
        "prerelease": [
          {
            "comment": "Fix RNTester bundle (#2728)",
            "author": "acoates@microsoft.com",
            "commit": "65167fb5e52f042879d00891e89ed951bdda84bc"
          }
        ]
      }
    },
    {
      "date": "Mon, 06 Jan 2020 21:29:21 GMT",
      "tag": "react-native-windows_v0.60.0-vnext.107",
      "version": "0.60.0-vnext.107",
      "comments": {
        "prerelease": [
          {
            "comment": "Call StartAnimatiom on m_scaleCombined for ScaleX / ScaleY animations",
            "author": "thshea@microsoft.com",
            "commit": "0a4543017e3778a5436828340c675bbb13600a6a"
          }
        ]
      }
    },
    {
      "date": "Mon, 30 Dec 2019 22:14:37 GMT",
      "tag": "react-native-windows_v0.60.0-vnext.106",
      "version": "0.60.0-vnext.106",
      "comments": {
        "prerelease": [
          {
            "comment": "Avoid app crash because content is not bundled for the first time",
            "author": "licanhua@live.com",
            "commit": "703f7d4f116abbb7d40d74681f40e9d8d0a036ce"
          }
        ]
      }
    },
    {
      "date": "Mon, 30 Dec 2019 20:33:37 GMT",
      "tag": "react-native-windows_v0.60.0-vnext.105",
      "version": "0.60.0-vnext.105",
      "comments": {
        "none": [
          {
            "comment": "supports SDK installed in other folder",
            "author": "licanhua@live.com",
            "commit": "9499a1d3b2f07a984e1dea233623cb06d8a47e6f"
          }
        ]
      }
    },
    {
      "date": "Fri, 27 Dec 2019 17:01:20 GMT",
      "tag": "react-native-windows_v0.60.0-vnext.105",
      "version": "0.60.0-vnext.105",
      "comments": {
        "prerelease": [
          {
            "comment": "Changed Microsoft.ReactNative to be independent from ReactUWP project",
            "author": "vmorozov@microsoft.com",
            "commit": "a2053e778b68834fb64e18382dbc5328ce66b269"
          }
        ]
      }
    },
    {
      "date": "Sat, 21 Dec 2019 03:41:33 GMT",
      "tag": "react-native-windows_v0.60.0-vnext.104",
      "version": "0.60.0-vnext.104",
      "comments": {
        "prerelease": [
          {
            "comment": "Export ability to query native module names",
            "author": "ngerlem@microsoft.com",
            "commit": "5ff50e103744a589228c020ef0fad45d699458cd"
          }
        ]
      }
    },
    {
      "date": "Sat, 21 Dec 2019 00:18:22 GMT",
      "tag": "react-native-windows_v0.60.0-vnext.103",
      "version": "0.60.0-vnext.103",
      "comments": {
        "prerelease": [
          {
            "comment": "Fix RNTester bundle (#2728)",
            "author": "acoates@microsoft.com",
            "commit": "65167fb5e52f042879d00891e89ed951bdda84bc"
          }
        ]
      }
    },
    {
      "date": "Fri, 20 Dec 2019 19:01:50 GMT",
      "tag": "react-native-windows_v0.60.0-vnext.102",
      "version": "0.60.0-vnext.102",
      "comments": {
        "prerelease": [
          {
            "comment": "Provide source uri in SourceCode module when using livereload",
            "author": "acoates@microsoft.com",
            "commit": "ee0de45b4e776cd6d110b6e5fdb94bfbae1c7133"
          }
        ]
      }
    },
    {
      "date": "Fri, 20 Dec 2019 18:19:02 GMT",
      "tag": "react-native-windows_v0.60.0-vnext.101",
      "version": "0.60.0-vnext.101",
      "comments": {
        "prerelease": [
          {
            "comment": "Get flow clean, and turn on flow check during build",
            "author": "acoates@microsoft.com",
            "commit": "52941d364d05f4608f9b0266c287e53cd904522f"
          }
        ]
      }
    },
    {
      "date": "Thu, 14 Nov 2019 01:13:19 GMT",
      "tag": "react-native-windows_v0.60.0-vnext.70",
      "version": "0.60.0-vnext.70",
      "comments": {
        "none": [
          {
            "comment": "fix TextInput and Switch component colors",
            "author": "robmeyer@microsoft.com",
            "commit": "ab50b2508092d9faa2b796821dfbbf0f0847ed"
          }
        ]
      }
    },
    {
      "date": "Tue, 12 Nov 2019 19:25:32 GMT",
      "tag": "react-native-windows_v0.60.0-vnext.70",
      "version": "0.60.0-vnext.70",
      "comments": {
        "none": [
          {
            "comment": "Do not eat exceptions in DevSupportManager::GetJavaScriptFromServer",
            "author": "ngerlem@microsoft.com",
            "commit": "3a2b9ba1261a52af4bd192a2d1121cd5962c2077"
          }
        ]
      }
    },
    {
      "date": "Tue, 12 Nov 2019 04:50:06 GMT",
      "tag": "react-native-windows_v0.60.0-vnext.70",
      "version": "0.60.0-vnext.70",
      "comments": {
        "prerelease": [
          {
            "comment": "Updating react-native to version: 0.60.0-microsoft.20",
            "author": "53619745+rnbot@users.noreply.github.com",
            "commit": "1799d42f737fc5fb31978c60a22a8dfd8c390719"
          }
        ]
      }
    },
    {
      "date": "Tue, 12 Nov 2019 01:59:08 GMT",
      "tag": "react-native-windows_v0.60.0-vnext.69",
      "version": "0.60.0-vnext.69",
      "comments": {
        "none": [
          {
            "comment": "Native Mdoule documentation fixes",
            "author": "jthysell@microsoft.com",
            "commit": "35bfb6ede4d63b326b5b754642ac924217705327"
          }
        ]
      }
    },
    {
      "date": "Mon, 11 Nov 2019 22:01:18 GMT",
      "tag": "react-native-windows_v0.60.0-vnext.69",
      "version": "0.60.0-vnext.69",
      "comments": {
        "prerelease": [
          {
            "comment": "Workaround for flyout centering problem",
            "author": "kenander@microsoft.com",
            "commit": "b0defe86c05d88310fb66663be45dd925d3b3207"
          }
        ]
      }
    },
    {
      "date": "Sat, 09 Nov 2019 01:27:15 GMT",
      "tag": "react-native-windows_v0.60.0-vnext.68",
      "version": "0.60.0-vnext.68",
      "comments": {
        "prerelease": [
          {
            "comment": "Native Module Setup Guide * Added NativeModuleSetup.md, #3623 * Added link to new guide in NativeModules.md, ViewManagers.md * Updated ProjectStructure.md with Microsoft.ReactNative projects * Removed PropertySheets in SampleApps and CLI solutions",
            "author": "jthysell@microsoft.com",
            "commit": "91fc720c9220848107206d8a881ea269d444021f"
          }
        ]
      }
    },
    {
      "date": "Fri, 08 Nov 2019 00:30:50 GMT",
      "tag": "react-native-windows_v0.60.0-vnext.67",
      "version": "0.60.0-vnext.67",
      "comments": {
        "prerelease": [
          {
            "comment": "ViewManager Command Updates * Added command to CustomUserControlViewManagerCPP, #3600 * Added support for simpler C# view manager commands signatures * Added support for object properties for view managers, #3613 * Added documentation for C++ view manager * Added documentation for ViewManager commands, #3599",
            "author": "jthysell@microsoft.com",
            "commit": "529a95bf145b1f25511874776724082ab8032caa"
          }
        ]
      }
    },
    {
      "date": "Thu, 07 Nov 2019 17:37:11 GMT",
      "tag": "react-native-windows_v0.60.0-vnext.66",
      "version": "0.60.0-vnext.66",
      "comments": {
        "prerelease": [
          {
            "comment": "Support refreshControl",
            "author": "dida@ntdev.microsoft.com",
            "commit": "7f7144f6708042a8e4983a143ef2733ac81abea5"
          }
        ]
      }
    },
    {
      "date": "Wed, 06 Nov 2019 23:32:18 GMT",
      "tag": "react-native-windows_v0.60.0-vnext.65",
      "version": "0.60.0-vnext.65",
      "comments": {
        "none": [
          {
            "comment": "use  Microsoft.Windows.CppWinRT",
            "author": "licanhua@live.com",
            "commit": "1a49fbedd193735f47b6b6ad8359c901bd91a2bd"
          }
        ]
      }
    },
    {
      "date": "Wed, 06 Nov 2019 13:58:14 GMT",
      "tag": "react-native-windows_v0.60.0-vnext.65",
      "version": "0.60.0-vnext.65",
      "comments": {
        "prerelease": [
          {
            "comment": "Merging upstream changes",
            "author": "anandrag@microsoft.com",
            "commit": "4cc4f7fb88247740a117adcc4b3a0e094089e7a6"
          }
        ]
      }
    },
    {
      "date": "Wed, 06 Nov 2019 06:59:22 GMT",
      "tag": "react-native-windows_v0.60.0-vnext.64",
      "version": "0.60.0-vnext.64",
      "comments": {
        "prerelease": [
          {
            "comment": "Updating react-native to version: 0.60.0-microsoft.16",
            "author": "53619745+rnbot@users.noreply.github.com",
            "commit": "706fd405d978414e4c31ea3886412b2c74ecb526"
          }
        ]
      }
    },
    {
      "date": "Wed, 06 Nov 2019 01:56:47 GMT",
      "tag": "react-native-windows_v0.60.0-vnext.63",
      "version": "0.60.0-vnext.63",
      "comments": {
        "prerelease": [
          {
            "comment": "Native Modules: Updated samples and docs to show how to use events",
            "author": "jthysell@microsoft.com",
            "commit": "59da9ac5a77c1b25463093602b4f283d16f0f787"
          }
        ]
      }
    },
    {
      "date": "Tue, 05 Nov 2019 23:11:52 GMT",
      "tag": "react-native-windows_v0.60.0-vnext.62",
      "version": "0.60.0-vnext.62",
      "comments": {
        "prerelease": [
          {
            "comment": "VM: Split up IViewManager into optional interfaces #3565",
            "author": "jthysell@microsoft.com",
            "commit": "e83fc2a2902ac5656667c720c8cbf90cea331cb6"
          }
        ]
      }
    },
    {
      "date": "Fri, 01 Nov 2019 23:40:12 GMT",
      "tag": "react-native-windows_v0.60.0-vnext.61",
      "version": "0.60.0-vnext.61",
      "comments": {
        "none": [
          {
            "comment": "Move ScriptStore and RuntimeHolder to RNW.",
            "author": "yicyao@microsoft.com",
            "commit": "6a2c28a3e05f5026ef7c07f756a6393102cbd169"
          }
        ],
        "prerelease": [
          {
            "comment": "Updating react-native to version: 0.60.0-microsoft.15",
            "author": "53619745+rnbot@users.noreply.github.com",
            "commit": "4988e4a8effa4b9d760410f6bead68e9f3f7555a"
          }
        ]
      }
    },
    {
      "date": "Fri, 01 Nov 2019 21:25:27 GMT",
      "tag": "react-native-windows_v0.60.0-vnext.60",
      "version": "0.60.0-vnext.60",
      "comments": {
        "none": [
          {
            "comment": "Fix some nit suggestions from PR #3568.",
            "author": "yicyao@microsoft.com",
            "commit": "09b426a5bbf575ad23a721c50d0b374c84364b72"
          }
        ],
        "prerelease": [
          {
            "comment": "Support snapToStart and snapToEnd for ScrollView",
            "author": "dida@ntdev.microsoft.com",
            "commit": "37662c94ca8556f3e63aeafbd474fabab71e40b4"
          }
        ]
      }
    },
    {
      "date": "Fri, 01 Nov 2019 18:09:07 GMT",
      "tag": "react-native-windows_v0.60.0-vnext.59",
      "version": "0.60.0-vnext.59",
      "comments": {
        "none": [
          {
            "comment": "Implement ChakraRuntime::getPropertyNames() properly in native.",
            "author": "yicyao@microsoft.com",
            "commit": "7c96aa9beae65248b1b4c4c668b08ea56e4b4392"
          }
        ],
        "prerelease": [
          {
            "comment": "Call native animation callbacks only once",
            "author": "asklar@microsoft.com",
            "commit": "141e2654c5b5ed958591c4933a82d85213b56e40"
          }
        ]
      }
    },
    {
      "date": "Thu, 31 Oct 2019 18:11:20 GMT",
      "tag": "react-native-windows_v0.60.0-vnext.58",
      "version": "0.60.0-vnext.58",
      "comments": {
        "prerelease": [
          {
            "comment": "Updating react-native to version: 0.60.0-microsoft.14",
            "author": "53619745+rnbot@users.noreply.github.com",
            "commit": "2ed89834a468e9c4cb1643e497661e7b70317c98"
          }
        ]
      }
    },
    {
      "date": "Thu, 31 Oct 2019 16:59:45 GMT",
      "tag": "react-native-windows_v0.60.0-vnext.57",
      "version": "0.60.0-vnext.57",
      "comments": {
        "prerelease": [
          {
            "comment": "Add todo stub for FacadeType::Progress in AnimatedNode",
            "author": "adamgor@microsoft.com",
            "commit": "ce0f4a3a91e31207d2aa1691cfb55d159457e5d0"
          }
        ]
      }
    },
    {
      "date": "Wed, 30 Oct 2019 22:56:11 GMT",
      "tag": "react-native-windows_v0.60.0-vnext.56",
      "version": "0.60.0-vnext.56",
      "comments": {
        "prerelease": [
          {
            "comment": "Set a default 3D perspective",
            "author": "asklar@microsoft.com",
            "commit": "8090b808b6696fe6d2323b260c88ec90ceedf2c8"
          }
        ]
      }
    },
    {
      "date": "Wed, 30 Oct 2019 17:12:12 GMT",
      "tag": "react-native-windows_v0.60.0-vnext.55",
      "version": "0.60.0-vnext.55",
      "comments": {
        "prerelease": [
          {
            "comment": "fix build error",
            "author": "enm10k@gmail.com",
            "commit": "5d1b3c19e41fddac081dfa33d70785d80f20ddbc"
          }
        ],
        "none": [
          {
            "comment": "Implement accessibilityAction",
            "author": "licanhua@live.com",
            "commit": "e931062bbaef57538e8e7ea06c6f1fb929f7b024"
          },
          {
            "comment": "Enable IntegrationTestHarness",
            "author": "licanhua@live.com",
            "commit": "33e3543d4a36785b14a855fe748f4577e41dc0ad"
          },
          {
            "comment": "Rename back to Build.ArtifactStagingDirectory.",
            "author": "julio.rocha@microsoft.com",
            "commit": "71aa1961c0c19d6b1bd6aade54011f5d9224a9d4"
          },
          {
            "comment": "Removed boost_date_time from remaining projects.",
            "author": "julio@rochsquadron.net",
            "commit": "bedf8c8b9df6fb749a56bbb03968e7f92794bab7"
          }
        ]
      }
    },
    {
      "date": "Tue, 29 Oct 2019 23:29:07 GMT",
      "tag": "react-native-windows_v0.60.0-vnext.54",
      "version": "0.60.0-vnext.54",
      "comments": {
        "prerelease": [
          {
            "comment": "Fix crash in RS5 due to missing facade property",
            "author": "asklar@winse.microsoft.com",
            "commit": "1cd1d5fe48d2f304c5b1b4597c7a9930c76183ff"
          }
        ]
      }
    },
    {
      "date": "Tue, 29 Oct 2019 19:36:34 GMT",
      "tag": "react-native-windows_v0.60.0-vnext.53",
      "version": "0.60.0-vnext.53",
      "comments": {
        "prerelease": [
          {
            "comment": "Support Keyboard events",
            "author": "dida@ntdev.microsoft.com",
            "commit": "45a2fb84e8cbe53ad7ea190efab3919124ffb90b"
          }
        ]
      }
    },
    {
      "date": "Tue, 29 Oct 2019 01:31:27 GMT",
      "tag": "react-native-windows_v0.60.0-vnext.52",
      "version": "0.60.0-vnext.52",
      "comments": {
        "prerelease": [
          {
            "comment": "Update the CLI templates to use Microsoft.ReactNative",
            "author": "jthysell@microsoft.com",
            "commit": "45ae039458bf81794bd0b4d80fff18ffec4e347c"
          }
        ]
      }
    },
    {
      "date": "Mon, 28 Oct 2019 23:51:07 GMT",
      "tag": "react-native-windows_v0.60.0-vnext.51",
      "version": "0.60.0-vnext.51",
      "comments": {
        "prerelease": [
          {
            "comment": "Move closer to allowing JSI with OSS RN",
            "author": "acoates@microsoft.com",
            "commit": "80801ec6ff3272320e1d150483d3422ec9690b8f"
          }
        ]
      }
    },
    {
      "date": "Sat, 26 Oct 2019 21:50:14 GMT",
      "tag": "react-native-windows_v0.60.0-vnext.50",
      "version": "0.60.0-vnext.50",
      "comments": {
        "prerelease": [
          {
            "comment": "Fix remote debugger for Playground app. Now you can pass  the hostname:port of a running metro bundler instance and it will connect correctly",
            "author": "asklar@winse.microsoft.com",
            "commit": "3c510d99cb0db6b1fc371c589b6e97f94d85c8b5"
          }
        ]
      }
    },
    {
      "date": "Sat, 26 Oct 2019 02:55:31 GMT",
      "tag": "react-native-windows_v0.60.0-vnext.49",
      "version": "0.60.0-vnext.49",
      "comments": {
        "none": [
          {
            "comment": "Upgrade to ChakraCore.Debugger 0.0.0.42.",
            "author": "julio.rocha@microsoft.com",
            "commit": "fe65a1039840af846610bbc174a9772f3d4ca8e5"
          }
        ],
        "prerelease": [
          {
            "comment": "Updating react-native to version: 0.60.0-microsoft.13",
            "author": "53619745+rnbot@users.noreply.github.com",
            "commit": "d4b0d7291715673659e8490ef5ba8c1d65f26e56"
          }
        ]
      }
    },
    {
      "date": "Fri, 25 Oct 2019 23:07:25 GMT",
      "tag": "react-native-windows_v0.60.0-vnext.48",
      "version": "0.60.0-vnext.48",
      "comments": {
        "prerelease": [
          {
            "comment": "Custom View Managers E2E",
            "author": "jthysell@microsoft.com",
            "commit": "88cb2dc26682d9448ef07b15c94124ba07153594"
          }
        ]
      }
    },
    {
      "date": "Fri, 25 Oct 2019 21:43:48 GMT",
      "tag": "react-native-windows_v0.60.0-vnext.47",
      "version": "0.60.0-vnext.47",
      "comments": {
        "prerelease": [
          {
            "comment": "go back to native implementation for getPropertyNames",
            "author": "stecrain@microsoft.com",
            "commit": "b3e7a4d358874e8a6f693c8dc84c3022c7d4d087"
          }
        ]
      }
    },
    {
      "date": "Fri, 25 Oct 2019 20:56:10 GMT",
      "tag": "react-native-windows_v0.60.0-vnext.46",
      "version": "0.60.0-vnext.46",
      "comments": {
        "prerelease": [
          {
            "comment": "Updating react-native to version: 0.60.0-microsoft.12",
            "author": "53619745+rnbot@users.noreply.github.com",
            "commit": "44da446020182a3f5ab3d0a499a909e61d11c52d"
          }
        ]
      }
    },
    {
      "date": "Fri, 25 Oct 2019 01:44:45 GMT",
      "tag": "react-native-windows_v0.60.0-vnext.45",
      "version": "0.60.0-vnext.45",
      "comments": {
        "none": [
          {
            "comment": "Update Docs with VS Code launch config",
            "author": "brkeyonz@microsoft.com",
            "commit": "1df519266ddf300e9f8fd8948d2fb96e4d068546"
          },
          {
            "comment": "Upgrade to ChakraCore.Debugger 0.0.0.41.",
            "author": "julio@rochsquadron.net",
            "commit": "c6427453fb5ef753ad38b872f04990c4d4cca679"
          },
          {
            "comment": "Fix remaining JSI unit tests and some code clean up.",
            "author": "yicyao@microsoft.com",
            "commit": "1413e2f189dd7d59511c6220823c37c251b5de89"
          }
        ],
        "prerelease": [
          {
            "comment": "make run-windows work on x86 machines",
            "author": "asklar@winse.microsoft.com",
            "commit": "280c71dbe5b34e13bb5012d35446324e1df1b039"
          }
        ]
      }
    },
    {
      "date": "Thu, 24 Oct 2019 18:04:40 GMT",
      "tag": "react-native-windows_v0.60.0-vnext.44",
      "version": "0.60.0-vnext.44",
      "comments": {
        "prerelease": [
          {
            "comment": "fix assert/missing else when setting alignSelf to null",
            "author": "adamgor@microsoft.com",
            "commit": "8c9afe38a4c5b6e39fb42a5f0af7e3fbc1cfcbae"
          }
        ]
      }
    },
    {
      "date": "Thu, 24 Oct 2019 09:06:03 GMT",
      "tag": "react-native-windows_v0.60.0-vnext.43",
      "version": "0.60.0-vnext.43",
      "comments": {
        "none": [
          {
            "comment": "change clang format column count to 120",
            "author": "asklar@winse.microsoft.com",
            "commit": "a1e10087ad39b3c4f26a806a50acdcf719056ba6"
          }
        ],
        "prerelease": [
          {
            "comment": "Register 2x NYI stubs for NativeAnimatedModule",
            "author": "adamgor@microsoft.com",
            "commit": "7fe94c3453054779d8004da83f3e7efd1c433caa"
          }
        ]
      }
    },
    {
      "date": "Wed, 23 Oct 2019 20:38:22 GMT",
      "tag": "react-native-windows_v0.60.0-vnext.42",
      "version": "0.60.0-vnext.42",
      "comments": {
        "none": [
          {
            "comment": "Create Calculated Animation which allows for animations that don't follow Bezier curves",
            "author": "asklar@winse.microsoft.com",
            "commit": "3785eabdd6fad1417602b4ad78f4f46ab6b4a985"
          },
          {
            "comment": "Add more logs to troubleshoot undefinedBuild and Pack NuGet randomly fails",
            "author": "licanhua@live.com",
            "commit": "b9f8626afe67dc7c9a006f4f44b3a1aa51fb0891"
          },
          {
            "comment": "Removed MainReactNativeHost from samples and use ReactApplication properties instead.",
            "author": "vmorozov@microsoft.com",
            "commit": "4562d6f570094dd439e7d5be225ffc11141c14c0"
          }
        ],
        "prerelease": [
          {
            "comment": "Updating react-native to version: 0.60.0-microsoft.11",
            "author": "53619745+rnbot@users.noreply.github.com",
            "commit": "34944a2fcc931369ea3b5524b2c2cb3e6ba58691"
          }
        ]
      }
    },
    {
      "date": "Tue, 22 Oct 2019 03:28:58 GMT",
      "tag": "react-native-windows_v0.60.0-vnext.41",
      "version": "0.60.0-vnext.41",
      "comments": {
        "prerelease": [
          {
            "comment": "Updating react-native to version: 0.60.0-microsoft.9",
            "author": "53619745+rnbot@users.noreply.github.com",
            "commit": "399ac7d57bb75dc49a4a9c8acba14301d8cb7dfc"
          }
        ]
      }
    },
    {
      "date": "Tue, 22 Oct 2019 01:01:42 GMT",
      "tag": "react-native-windows_v0.60.0-vnext.40",
      "version": "0.60.0-vnext.40",
      "comments": {
        "prerelease": [
          {
            "comment": "Fix build issue with react-native run-windows",
            "author": "kmelmon@microsoft.com",
            "commit": "0faddb46f52a6409b802afa54df7ac33b6159681"
          }
        ],
        "none": [
          {
            "comment": "Introduce ChakraPointerValue and reimplement many Runtime functions with it.",
            "author": "yicyao@microsoft.com",
            "commit": "af2be74461b33fa6fdcafbb53d4f4388b16a98d6"
          }
        ]
      }
    },
    {
      "date": "Fri, 18 Oct 2019 21:22:01 GMT",
      "tag": "react-native-windows_v0.60.0-vnext.39",
      "version": "0.60.0-vnext.39",
      "comments": {
        "prerelease": [
          {
            "comment": "Fix run-windows app installation hang",
            "author": "dida@ntdev.microsoft.com",
            "commit": "6c1f607816162e9beb50f942a0babe9229ac7d68"
          }
        ]
      }
    },
    {
      "date": "Fri, 18 Oct 2019 20:36:35 GMT",
      "tag": "react-native-windows_v0.60.0-vnext.38",
      "version": "0.60.0-vnext.38",
      "comments": {
        "none": [
          {
            "comment": "Don't hardcode the path to v141 platform toolset",
            "author": "asklar@winse.microsoft.com",
            "commit": "5259e65b49ff7d0131cc7d731ca7bd3438b03776"
          }
        ],
        "prerelease": [
          {
            "comment": "add developer menu property",
            "author": "kmelmon@microsoft.com",
            "commit": "5d42737bfacccb3f90dcde8af3b4a104d26f840d"
          }
        ]
      }
    },
    {
      "date": "Thu, 17 Oct 2019 23:10:13 GMT",
      "tag": "react-native-windows_v0.60.0-vnext.37",
      "version": "0.60.0-vnext.37",
      "comments": {
        "prerelease": [
          {
            "comment": "Updating react-native to version: 0.60.0-microsoft.8",
            "author": "53619745+rnbot@users.noreply.github.com",
            "commit": "35f748784744598ebea97c6b039a14a008547f50"
          }
        ]
      }
    },
    {
      "date": "Thu, 17 Oct 2019 20:58:22 GMT",
      "tag": "react-native-windows_v0.60.0-vnext.36",
      "version": "0.60.0-vnext.36",
      "comments": {
        "prerelease": [
          {
            "comment": "Fix two issues: 1) you cannot animated 2 subchannels of the same property with different animations. to fix this we animated yet another property set for translation and scale owned by the props nodes and use one animation to animate all of the subchannels for the uiElement. 2) Reference parameter names which started with a multi digit number are unsupported so i added an n to the start of each name, which was previously just the node's tag.",
            "author": "stpete@microsoft.com",
            "commit": "62049fdbd667fc71ae09b09f074446d8593d826d"
          }
        ]
      }
    },
    {
      "date": "Thu, 17 Oct 2019 16:18:52 GMT",
      "tag": "react-native-windows_v0.60.0-vnext.35",
      "version": "0.60.0-vnext.35",
      "comments": {
        "prerelease": [
          {
            "comment": "Support autoCapitalize Characters",
            "author": "dida@ntdev.microsoft.com",
            "commit": "ba8d6abb2b955bb89428fc717033cdb2af792837"
          }
        ]
      }
    },
    {
      "date": "Thu, 17 Oct 2019 02:48:28 GMT",
      "tag": "react-native-windows_v0.60.0-vnext.34",
      "version": "0.60.0-vnext.34",
      "comments": {
        "prerelease": [
          {
            "comment": "Support onSubmitEditing event",
            "author": "dida@ntdev.microsoft.com",
            "commit": "02aa39cf03c6b1b9e0d40e4b50fe463d864b8831"
          }
        ]
      }
    },
    {
      "date": "Thu, 17 Oct 2019 00:14:32 GMT",
      "tag": "react-native-windows_v0.60.0-vnext.33",
      "version": "0.60.0-vnext.33",
      "comments": {
        "prerelease": [
          {
            "comment": "exclude Generated Files",
            "author": "kmelmon@microsoft.com",
            "commit": "fc6d271706cbf6e4d58baef7dab2b1c02cd0fc1c"
          }
        ]
      }
    },
    {
      "date": "Wed, 16 Oct 2019 02:19:39 GMT",
      "tag": "react-native-windows_v0.60.0-vnext.32",
      "version": "0.60.0-vnext.32",
      "comments": {
        "prerelease": [
          {
            "comment": "Extend flyout shadow fix to Popups",
            "author": "kenander@microsoft.com",
            "commit": "2e896420694fe6b89d3a0a46450b9ea6c887b058"
          }
        ]
      }
    },
    {
      "date": "Tue, 15 Oct 2019 23:45:52 GMT",
      "tag": "react-native-windows_v0.60.0-vnext.31",
      "version": "0.60.0-vnext.31",
      "comments": {
        "prerelease": [
          {
            "comment": "Reduced and simplified sample native modules",
            "author": "jthysell@microsoft.com",
            "commit": "59f5a4c1dcc8b084d2e6082425501d192011ae91"
          }
        ]
      }
    },
    {
      "date": "Tue, 15 Oct 2019 22:35:30 GMT",
      "tag": "react-native-windows_v0.60.0-vnext.30",
      "version": "0.60.0-vnext.30",
      "comments": {
        "none": [
          {
            "comment": "supports measureInWindow",
            "author": "licanhua@live.com",
            "commit": "137abefe6aaf33513000e3775b343f218ca8171d"
          }
        ],
        "prerelease": [
          {
            "comment": "Updating react-native to version: 0.60.0-microsoft.7",
            "author": "53619745+rnbot@users.noreply.github.com",
            "commit": "4908a69f0b290e4292864c994bc72d24aebfd376"
          }
        ]
      }
    },
    {
      "date": "Tue, 15 Oct 2019 13:17:22 GMT",
      "tag": "react-native-windows_v0.60.0-vnext.29",
      "version": "0.60.0-vnext.29",
      "comments": {
        "prerelease": [
          {
            "comment": "dont new up exceptions",
            "author": "adamgor@microsoft.com",
            "commit": "c0e33187035ab6a2a9eebd43228333f2664f74aa"
          }
        ]
      }
    },
    {
      "date": "Mon, 14 Oct 2019 23:02:23 GMT",
      "tag": "react-native-windows_v0.60.0-vnext.28",
      "version": "0.60.0-vnext.28",
      "comments": {
        "prerelease": [
          {
            "comment": "Microsoft.ReactNative attribute-based NativeModules",
            "author": "jthysell@microsoft.com",
            "commit": "8e6b7fd614f601c4bc4e53c9c7ca6522f93c02bd"
          }
        ]
      }
    },
    {
      "date": "Sat, 12 Oct 2019 16:49:47 GMT",
      "tag": "react-native-windows_v0.60.0-vnext.27",
      "version": "0.60.0-vnext.27",
      "comments": {
        "prerelease": [
          {
            "comment": "add tests",
            "author": "kmelmon@microsoft.com",
            "commit": "ddbcd81828492210de11f95bfd04017a45102248"
          }
        ]
      }
    },
    {
      "date": "Fri, 11 Oct 2019 22:15:37 GMT",
      "tag": "react-native-windows_v0.60.0-vnext.26",
      "version": "0.60.0-vnext.26",
      "comments": {
        "prerelease": [
          {
            "comment": "add Common.vcxproj to CLI solutions",
            "author": "kmelmon@microsoft.com",
            "commit": "8311e49738c94a9682c8e4ecb054e870ff2f2b40"
          }
        ]
      }
    },
    {
      "date": "Fri, 11 Oct 2019 20:47:08 GMT",
      "tag": "react-native-windows_v0.60.0-vnext.25",
      "version": "0.60.0-vnext.25",
      "comments": {
        "none": [
          {
            "comment": "Fix Narrator for Text when accessibilityLabel is not set",
            "author": "licanhua@live.com",
            "commit": "e8a9f2d6a75d812552ee5c0cb38d29341f261023"
          }
        ],
        "prerelease": [
          {
            "comment": "Support caretHidden",
            "author": "dida@ntdev.microsoft.com",
            "commit": "b6255479abbc300ec48d125038bdfe1fc688b77e"
          }
        ]
      }
    },
    {
      "date": "Fri, 11 Oct 2019 10:21:12 GMT",
      "tag": "react-native-windows_v0.60.0-vnext.24",
      "version": "0.60.0-vnext.24",
      "comments": {
        "prerelease": [
          {
            "comment": "add support for offline bundles",
            "author": "kmelmon@microsoft.com",
            "commit": "2bd8d285f148ffc11843902735ac66ce1b2d4a8c"
          }
        ],
        "none": [
          {
            "comment": "Enforce VCTargetsPath for v141.",
            "author": "julio@rochsquadron.net",
            "commit": "e2dd0fbb2c3a9f5c3c7f9cde0c17dfef9c92213b"
          },
          {
            "comment": "Added 'Connecting to remote debugger' page",
            "author": "brkeyonz@microsoft.com",
            "commit": "686b612e151a2dea2fecaaab4c994a379f343cdb"
          },
          {
            "comment": "Add Common.vcxproj and move unicode.* and utilities.h into it.",
            "author": "yicyao@microsoft.com",
            "commit": "43ef742af7e981826609529e755f734f1c8e3f68"
          },
          {
            "comment": "Move things in Common into the Microsoft namespace.",
            "author": "yicyao@microsoft.com",
            "commit": "17ffb067ea1ef05a9acae20548e32dd22ac25eef"
          },
          {
            "comment": "Add missing ; to msbuild arg statement.",
            "author": "julio@rochsquadron.net",
            "commit": "eaa62948ede5c1658c5ec0c6bec3424fea401cbc"
          }
        ]
      }
    },
    {
      "date": "Wed, 09 Oct 2019 18:17:42 GMT",
      "tag": "react-native-windows_v0.60.0-vnext.23",
      "version": "0.60.0-vnext.23",
      "comments": {
        "prerelease": [
          {
            "comment": "Add support for forever animations.",
            "author": "stpete@microsoft.com",
            "commit": "395ad50941a8d5bdaa1fd5dd38715acbf3d3eb06"
          }
        ]
      }
    },
    {
      "date": "Wed, 09 Oct 2019 15:13:21 GMT",
      "tag": "react-native-windows_v0.60.0-vnext.22",
      "version": "0.60.0-vnext.22",
      "comments": {
        "none": [
          {
            "comment": "minor adjustments to enable building react-native-win32.dll with the Office compiler",
            "author": "aeulitz@microsoft.com",
            "commit": "d2b46a701bb3f6a0fd0c069a78635da5d065455c"
          },
          {
            "comment": "Reorganize ChakraRuntime functions for better readability.",
            "author": "yicyao@microsoft.com",
            "commit": "5490fa52aa94ea059d92a50ab828d05d1a4388b5"
          }
        ],
        "prerelease": [
          {
            "comment": "Updating react-native to version: 0.60.0-microsoft.5",
            "author": "53619745+rnbot@users.noreply.github.com",
            "commit": "574a2f3a55ae93514d2b362d3a1eaa68c46dabb4"
          }
        ]
      }
    },
    {
      "date": "Tue, 08 Oct 2019 18:33:16 GMT",
      "tag": "react-native-windows_v0.60.0-vnext.21",
      "version": "0.60.0-vnext.21",
      "comments": {
        "none": [
          {
            "comment": "Fix UT script assemblies defaults.",
            "author": "julio@rochsquadron.net",
            "commit": "39c8a70f7db96c6e17345a40c8ca9faba420be1d"
          }
        ],
        "prerelease": [
          {
            "comment": "re-enable Chakra Core on UWP",
            "author": "stecrain@microsoft.com",
            "commit": "45d2336aa91e4842713b73ddd788fc1ad3b278ae"
          }
        ]
      }
    },
    {
      "date": "Mon, 07 Oct 2019 21:46:39 GMT",
      "tag": "react-native-windows_v0.60.0-vnext.20",
      "version": "0.60.0-vnext.20",
      "comments": {
        "none": [
          {
            "comment": "Rename ChakraJsiRuntime* to ChakraRuntime* and move them into Microsoft::JSI namespace.",
            "author": "yicyao@microsoft.com",
            "commit": "01197c0d210ec8fc1e740bfa87891bf3114c1967"
          }
        ],
        "prerelease": [
          {
            "comment": "Bump V8 and Hermes JSI package versions",
            "author": "tudorm@microsoft.com",
            "commit": "03687c736e10aa54998572a706c7718ca8342f34"
          }
        ]
      }
    },
    {
      "date": "Fri, 04 Oct 2019 19:04:20 GMT",
      "tag": "react-native-windows_v0.60.0-vnext.19",
      "version": "0.60.0-vnext.19",
      "comments": {
        "prerelease": [
          {
            "comment": "Update ChakraCore to v1.11.13",
            "author": "acoates@microsoft.com",
            "commit": "965bf2e14e281623a8d54413b24467505ccbcd16"
          }
        ]
      }
    },
    {
      "date": "Fri, 04 Oct 2019 16:32:45 GMT",
      "tag": "react-native-windows_v0.60.0-vnext.18",
      "version": "0.60.0-vnext.18",
      "comments": {
        "prerelease": [
          {
            "comment": "Update to react-native@0.60.0-microsoft.3",
            "author": "acoates@microsoft.com",
            "commit": "378ecaa3ff2eeb2a86263b2e1a3f4742002c3a77"
          }
        ]
      }
    },
    {
      "date": "Thu, 03 Oct 2019 22:17:13 GMT",
      "tag": "react-native-windows_v0.60.0-vnext.17",
      "version": "0.60.0-vnext.17",
      "comments": {
        "prerelease": [
          {
            "comment": "change file",
            "author": "randyfl@microsoft.com",
            "commit": "c8d5ae604e177fc6c119d2b1abd0448c09edfee7"
          },
          {
            "comment": "Support contextMenuHidden",
            "author": "dida@ntdev.microsoft.com",
            "commit": "18b68810d1f1687889909782e47750afe6f06b24"
          },
          {
            "comment": "Remove react-native as a haste root, as all the files should be in react-native-windows",
            "author": "acoates@microsoft.com",
            "commit": "4c4387cd6198eb3ec61d6cfed60b88f775148db8"
          },
          {
            "comment": "Connect DeviceInfo dimensions with root element",
            "author": "dida@ntdev.microsoft.com",
            "commit": "aab2b80b68fb5a98822013729cd38cb72b473d91"
          }
        ],
        "none": [
          {
            "comment": "Move JSI files into their own projects.",
            "author": "yicyao@microsoft.com",
            "commit": "53dba4bf45777df9d979f4fa5b001cb02e1577c5"
          }
        ]
      }
    },
    {
      "date": "Tue, 01 Oct 2019 18:17:42 GMT",
      "tag": "react-native-windows_v0.60.0-vnext.16",
      "version": "0.60.0-vnext.16",
      "comments": {
        "prerelease": [
          {
            "comment": "Turn ControlFlowGuard on by default",
            "author": "acoates@microsoft.com",
            "commit": "9249e5aeddb86c8d7f5d3e21fea8979a9c2dd5a5"
          },
          {
            "comment": "The customer provided examples revealed a few of issues.  One, we were dubble counding the starting value of animatiosn in some cases. Two we were incorrectly relying on JS to tell us to flatten our animated values. Three we were detaching the expression animations that tied the property to the UIElement and in certain cases the JS thread does not inform us that we need to rebuild this cuppling.  There is an open issue with this final part #3280",
            "author": "stpete@microsoft.com",
            "commit": "87e54197b92a06e15acc0d3da7c4016eb3c95448"
          }
        ],
        "none": [
          {
            "comment": "fix webview",
            "author": "ngbu@microsoft.com",
            "commit": "12bceff146ddff6f07655833bbbc0f784be76bfc"
          }
        ]
      }
    },
    {
      "date": "Mon, 30 Sep 2019 18:28:23 GMT",
      "tag": "react-native-windows_v0.60.0-vnext.11",
      "version": "0.60.0-vnext.11",
      "comments": {
        "prerelease": [
          {
            "comment": "Update to folly 2019.09.30.00",
            "author": "acoates@microsoft.com",
            "commit": "412556d92d4b300745cfee502eea46bc4e26b853"
          }
        ]
      }
    },
    {
      "date": "Mon, 30 Sep 2019 16:21:08 GMT",
      "tag": "react-native-windows_v0.60.0-vnext.10",
      "version": "0.60.0-vnext.10",
      "comments": {
        "prerelease": [
          {
            "comment": "Bump up to latest published version. (#3275)",
            "author": "julio.rocha@microsoft.com",
            "commit": "a72208e39a88f9d3b732d5679a5c77cbc7750560"
          }
        ]
      }
    },
    {
      "date": "Sat, 28 Sep 2019 01:21:33 GMT",
      "tag": "react-native-windows_v0.60.0-vnext.9",
      "version": "0.60.0-vnext.9",
      "comments": {
        "prerelease": [
          {
            "comment": "add support for cpp template app",
            "author": "email not defined",
            "commit": "10233b95839d33eb57d32eaa6b67462f643884c4"
          }
        ]
      }
    },
    {
      "date": "Sat, 28 Sep 2019 00:21:32 GMT",
      "tag": "react-native-windows_v0.60.0-vnext.8",
      "version": "0.60.0-vnext.8",
      "comments": {
        "prerelease": [
          {
            "comment": "Fix build break when using latest Visual Studio compiler versions",
            "author": "acoates@microsoft.com",
            "commit": "1f1d803bd62b7f396c9e1978f05a43a915e38779"
          }
        ]
      }
    },
    {
      "date": "Fri, 27 Sep 2019 17:40:33 GMT",
      "tag": "react-native-windows_v0.60.0-vnext.7",
      "version": "0.60.0-vnext.7",
      "comments": {
        "prerelease": [
          {
            "comment": "Allow focus transfer to Flyout on Open",
            "author": "kenander@microsoft.com",
            "commit": "0d9bdd9d2c7ebfca96b2f2cdc871e0ea0555f908"
          }
        ]
      }
    },
    {
      "date": "Fri, 27 Sep 2019 17:34:59 GMT",
      "tag": "react-native-windows_v0.60.0-vnext.6",
      "version": "0.60.0-vnext.6",
      "comments": {
        "prerelease": [
          {
            "comment": "change file",
            "author": "randyfl@microsoft.com",
            "commit": "c8d5ae604e177fc6c119d2b1abd0448c09edfee7"
          }
        ]
      }
    },
    {
      "date": "Fri, 27 Sep 2019 00:08:28 GMT",
      "tag": "react-native-windows_v0.60.0-vnext.5",
      "version": "0.60.0-vnext.5",
      "comments": {
        "none": [
          {
            "comment": "update E2E doc",
            "author": "licanhua@live.com",
            "commit": "08a536aad65ec6a1440489218c31243ee210988b"
          },
          {
            "comment": "Remove v8 related files from ReactCommon.vcxproj.",
            "author": "yicyao@microsoft.com",
            "commit": "0d0de897ea568ffa189941d3680e4f3d89e544cc"
          },
          {
            "comment": "Only publish react-native-windows using vnext tag",
            "author": "acoates@microsoft.com",
            "commit": "a5f8ac0327970f73404ddc2599655497f6a404e2"
          }
        ],
        "prerelease": [
          {
            "comment": "Allow focus transfer to Flyout on Open",
            "author": "kenander@microsoft.com",
            "commit": "0d9bdd9d2c7ebfca96b2f2cdc871e0ea0555f908"
          }
        ]
      }
    },
    {
      "date": "Wed, 25 Sep 2019 18:32:05 GMT",
      "tag": "react-native-windows_v0.60.0-vnext.4",
      "version": "0.60.0-vnext.4",
      "comments": {
        "none": [
          {
            "comment": "Install v141 on demand.",
            "author": "julio.rocha@microsoft.com",
            "commit": "7cdd36bf66c8e6bd06a19e25a4ff4b9da921e087"
          }
        ],
        "prerelease": [
          {
            "comment": "Enabling Systrace/ETW plumbing by default. The tracing will be controlled by whether the provider is enabled or not",
            "author": "anandrag@microsoft.com",
            "commit": "3af742122b2ba22052f1ad0bef55662ae2af223a"
          }
        ]
      }
    },
    {
      "date": "Tue, 24 Sep 2019 23:29:18 GMT",
      "tag": "react-native-windows_v0.60.0-vnext.3",
      "version": "0.60.0-vnext.3",
      "comments": {
        "prerelease": [
          {
            "comment": "Create stub StatusBarManager to avoid crash when using <StatusBar>",
            "author": "acoates@microsoft.com",
            "commit": "8f10f575517dcc7a3b5de86bc58748b47513dd35"
          }
        ]
      }
    },
    {
      "date": "Tue, 24 Sep 2019 19:11:20 GMT",
      "tag": "react-native-windows_v0.60.0-vnext.2",
      "version": "0.60.0-vnext.2",
      "comments": {
        "prerelease": [
          {
            "comment": "Update to react-native 0.60",
            "author": "acoates@microsoft.com",
            "commit": "def1019f7463ed407d4fc9e4c0c59d7c43703176"
          }
        ],
        "none": [
          {
            "comment": "Remove Universal projects from Desktop solution.",
            "author": "julio@rochsquadron.net",
            "commit": "c2d6941c53444b98f2ec078b7d8f7b19f83fe5fe"
          },
          {
            "comment": "CLI has error exit code",
            "author": "licanhua@live.com",
            "commit": "6fa8a6916c6074df421bd085f298e736b50af540"
          }
        ]
      }
    },
    {
      "date": "Thu, 19 Sep 2019 17:02:46 GMT",
      "tag": "react-native-windows_v0.59.0-vnext.190",
      "version": "0.59.0-vnext.190",
      "comments": {
        "prerelease": [
          {
            "comment": "Support keyboardType for TextInput",
            "author": "dida@ntdev.microsoft.com",
            "commit": "50a6c2367b4dd144376360362f625a19784be123"
          }
        ],
        "none": [
          {
            "comment": "Upgrade to ChakraCore.Debugger 0.0.0.39",
            "author": "julio@rochsquadron.net",
            "commit": "49a6ca938956298ee3cb92b998a1a093a633e8f5"
          },
          {
            "comment": "Refreshing the V8 binary to include bug fixes and perf optimizations. V8 consumption is under a conditional compilation flag. ",
            "author": "anandrag@microsoft.com",
            "commit": "921ffde513c85848017f8f55be4fd712b5eb5f0a"
          }
        ]
      }
    },
    {
      "date": "Wed, 18 Sep 2019 18:18:37 GMT",
      "tag": "react-native-windows_v0.59.0-vnext.189",
      "version": "0.59.0-vnext.189",
      "comments": {
        "prerelease": [
          {
            "comment": "Add the SpringAnimationDriver",
            "author": "stpete@microsoft.com",
            "commit": "53a7154608ace55e9ad8802ba964bb604914711b"
          }
        ],
        "none": [
          {
            "comment": "Increase sleep for setting up test servers in hope of reducing itermittency",
            "author": "acoates@microsoft.com",
            "commit": "8f961c1b9a6fd4708bd9fb83edc5418a60ceb52d"
          }
        ]
      }
    },
    {
      "date": "Tue, 17 Sep 2019 17:42:42 GMT",
      "tag": "react-native-windows_v0.59.0-vnext.188",
      "version": "0.59.0-vnext.188",
      "comments": {
        "prerelease": [
          {
            "comment": "Refined logic for handling Flyout shadows",
            "author": "kenander@microsoft.com",
            "commit": "2cfeb8701abbf97377a585932e1859a4af4b276c"
          }
        ]
      }
    },
    {
      "date": "Tue, 17 Sep 2019 11:32:39 GMT",
      "tag": "react-native-windows_v0.59.0-vnext.187",
      "version": "0.59.0-vnext.187",
      "comments": {
        "prerelease": [
          {
            "comment": "Simplify NuGet packing YAML.",
            "author": "julio@rochsquadron.net",
            "commit": "8eb363fac03a49080cb9fcd5004f4da287d4ef34"
          }
        ]
      }
    },
    {
      "date": "Tue, 17 Sep 2019 05:17:28 GMT",
      "tag": "react-native-windows_v0.59.0-vnext.186",
      "version": "0.59.0-vnext.186",
      "comments": {
        "prerelease": [
          {
            "comment": "Updating react-native to version: 0.59.0-microsoft.82",
            "author": "53619745+rnbot@users.noreply.github.com",
            "commit": "7dbbfd3638a577c19c096b9baf2b1ff83bbba82c"
          }
        ]
      }
    },
    {
      "date": "Sat, 14 Sep 2019 14:09:03 GMT",
      "tag": "react-native-windows_v0.59.0-vnext.185",
      "version": "0.59.0-vnext.185",
      "comments": {
        "none": [
          {
            "comment": "add e2e test doc",
            "author": "canli@microsoft.com",
            "commit": "ce081d0718660f4cfbf3a9db9e6d4d3c67c70bab"
          }
        ],
        "prerelease": [
          {
            "comment": "Add PackageCertificatePassword attribute to MyApp.csproj to solve the build issue in VS2019 due to temp pfx certificate issue",
            "author": "dida@ntdev.microsoft.com",
            "commit": "e2729f1ed7e384e3c446aaa3a90da650fef1e5d9"
          }
        ]
      }
    },
    {
      "date": "Fri, 13 Sep 2019 21:56:22 GMT",
      "tag": "react-native-windows_v0.59.0-vnext.184",
      "version": "0.59.0-vnext.184",
      "comments": {
        "prerelease": [
          {
            "comment": "Support live reload for developer menu",
            "author": "dida@ntdev.microsoft.com",
            "commit": "0321a9ba4cc3ad28797c8453f78c7d8575e9f6bc"
          }
        ],
        "none": [
          {
            "comment": "add more scripts to package.json in e2e",
            "author": "canli@microsoft.com",
            "commit": "53149fddb5c13244606e5e6dec6d72607f30aa35"
          },
          {
            "comment": "Remove LegacyWebSocket.",
            "author": "julio@rochsquadron.net",
            "commit": "b07546abd175f6b9aca8c279f7b33d84ba536496"
          }
        ]
      }
    },
    {
      "date": "Fri, 13 Sep 2019 15:59:25 GMT",
      "tag": "react-native-windows_v0.59.0-vnext.183",
      "version": "0.59.0-vnext.183",
      "comments": {
        "prerelease": [
          {
            "comment": "MultiLine TextInput should accepts Enter key",
            "author": "dida@ntdev.microsoft.com",
            "commit": "b887c98125ffd25a73889c1bab466cff7aaf1a6a"
          }
        ],
        "none": [
          {
            "comment": "Enable all non-Chrome integration tests",
            "author": "julio@rochsquadron.net",
            "commit": "e34895c8d6bf637304a8950388527540522f81ee"
          }
        ]
      }
    },
    {
      "date": "Thu, 12 Sep 2019 23:51:35 GMT",
      "tag": "react-native-windows_v0.59.0-vnext.182",
      "version": "0.59.0-vnext.182",
      "comments": {
        "prerelease": [
          {
            "comment": "Updating react-native to version: 0.59.0-microsoft.79",
            "author": "53619745+rnbot@users.noreply.github.com",
            "commit": "7bb96f44ef561a437af7229ebd0a6d3d3d22d38f"
          },
          {
            "comment": "Updating react-native to version: 0.59.0-microsoft.80",
            "author": "53619745+rnbot@users.noreply.github.com",
            "commit": "2771632d1c5cbc9920a0b886f99e5bd895d8e832"
          }
        ]
      }
    },
    {
      "date": "Wed, 11 Sep 2019 18:44:17 GMT",
      "tag": "react-native-windows_v0.59.0-vnext.179",
      "version": "0.59.0-vnext.179",
      "comments": {
        "none": [
          {
            "comment": "Prepare yml and CLI for pipeline",
            "author": "canli@microsoft.com",
            "commit": "3c67f95626beabdf4fcc0ba6d85b8ff223751194"
          }
        ],
        "prerelease": [
          {
            "comment": "Updating react-native to version: 0.59.0-microsoft.77",
            "author": "53619745+rnbot@users.noreply.github.com",
            "commit": "fc6c0e7e4155b2602ec7bc07baf9ba3dc1cb41cd"
          }
        ]
      }
    },
    {
      "date": "Tue, 10 Sep 2019 23:25:37 GMT",
      "tag": "react-native-windows_v0.59.0-vnext.178",
      "version": "0.59.0-vnext.178",
      "comments": {
        "prerelease": [
          {
            "comment": "Fix onPress not firing for Touchable* keyboard events",
            "author": "thshea@microsoft.com",
            "commit": "c434599726f09784d09dc10eed239a806de0a627"
          }
        ]
      }
    },
    {
      "date": "Tue, 10 Sep 2019 19:16:08 GMT",
      "tag": "react-native-windows_v0.59.0-vnext.177",
      "version": "0.59.0-vnext.177",
      "comments": {
        "prerelease": [
          {
            "comment": "Fix Login E2E test failure",
            "author": "dida@ntdev.microsoft.com",
            "commit": "a2e2a331820e7b5e61dba3d82807c5f36cbd6b3e"
          }
        ]
      }
    },
    {
      "date": "Tue, 10 Sep 2019 00:44:04 GMT",
      "tag": "react-native-windows_v0.59.0-vnext.176",
      "version": "0.59.0-vnext.176",
      "comments": {
        "prerelease": [
          {
            "comment": "Updating react-native to version: 0.59.0-microsoft.74",
            "author": "53619745+rnbot@users.noreply.github.com",
            "commit": "fc361686e49b24b7d75c0155fa3e8b0c912ee357"
          }
        ],
        "none": [
          {
            "comment": "Change the CLI bundle name index.bundle (vnext)",
            "author": "brkeyonz@microsoft.com",
            "commit": "f8a82c11e642baaf36a9c3889810b3e98ee61fa4"
          }
        ]
      }
    },
    {
      "date": "Mon, 09 Sep 2019 21:39:46 GMT",
      "tag": "react-native-windows_v0.59.0-vnext.175",
      "version": "0.59.0-vnext.175",
      "comments": {
        "prerelease": [
          {
            "comment": "Alphabetize def files.",
            "author": "yicyao@microsoft.com",
            "commit": "5c988739053f19a1c1ecf15c80ea8569cacd67dd"
          }
        ]
      }
    },
    {
      "date": "Mon, 09 Sep 2019 19:22:09 GMT",
      "tag": "react-native-windows_v0.59.0-vnext.174",
      "version": "0.59.0-vnext.174",
      "comments": {
        "prerelease": [
          {
            "comment": "Put desktop unit tests into namespaces.",
            "author": "yicyao@microsoft.com",
            "commit": "376450bff685ade93b719d1ba5cd0d8d290eefb2"
          }
        ]
      }
    },
    {
      "date": "Sat, 07 Sep 2019 20:17:19 GMT",
      "tag": "react-native-windows_v0.59.0-vnext.173",
      "version": "0.59.0-vnext.173",
      "comments": {
        "none": [
          {
            "comment": "Add MemoryMappedBuffer.",
            "author": "yicyao@microsoft.com",
            "commit": "f0a4515025926438c1f86cb232196aac4f483d08"
          }
        ],
        "prerelease": [
          {
            "comment": "Support dynamic swapping TextBox/PasswordBox view for SecureTextEntry property",
            "author": "dida@ntdev.microsoft.com",
            "commit": "d432cbe4b3ab20ab69b5723f5356f53ed1c7d832"
          }
        ]
      }
    },
    {
      "date": "Fri, 06 Sep 2019 18:03:18 GMT",
      "tag": "react-native-windows_v0.59.0-vnext.172",
      "version": "0.59.0-vnext.172",
      "comments": {
        "none": [
          {
            "comment": "CLI and bundle change to support test",
            "author": "canli@microsoft.com",
            "commit": "75a6e7f24abb466ae7ff1871bfc59312349c20c8"
          }
        ],
        "prerelease": [
          {
            "comment": "Fix issue with using getInt instead of asDouble for JSI",
            "author": "jthysell@microsoft.com",
            "commit": "dccdb9de931860f8152e4480ceff6dddc82f91c5"
          }
        ]
      }
    },
    {
      "date": "Thu, 05 Sep 2019 17:37:33 GMT",
      "tag": "react-native-windows_v0.59.0-vnext.171",
      "version": "0.59.0-vnext.171",
      "comments": {
        "none": [
          {
            "comment": "Changed deploy output to use StdOut",
            "author": "brkeyonz@microsoft.com",
            "commit": "605b956702639c1bc26998549a708a43334fe139"
          },
          {
            "comment": "Change `_this` to `that` to match ESList consistent-this rules.",
            "author": "hpratt@microsoft.com",
            "commit": "baef6558878a0f71a0d764373b412cb6e4bbbdeb"
          },
          {
            "comment": "Update CreateStringResponseBody symbol in test DLL.",
            "author": "julio@rochsquadron.net",
            "commit": "8f3abfb5959005c841eef1420043f79e8bcc9d62"
          }
        ],
        "prerelease": [
          {
            "comment": "ReactUWP def cleanup and unit test fixes",
            "author": "jthysell@microsoft.com",
            "commit": "14866ed13e3d4d0e390d3012fac7bdda1da9ab74"
          }
        ]
      }
    },
    {
      "date": "Tue, 03 Sep 2019 21:49:49 GMT",
      "tag": "react-native-windows_v0.59.0-vnext.170",
      "version": "0.59.0-vnext.170",
      "comments": {
        "prerelease": [
          {
            "comment": "Updating react-native to version: 0.59.0-microsoft.73",
            "author": "53619745+rnbot@users.noreply.github.com",
            "commit": "6f5d7a37381b7006602c7accb3bc384886be1689"
          }
        ]
      }
    },
    {
      "date": "Tue, 03 Sep 2019 20:24:37 GMT",
      "tag": "react-native-windows_v0.59.0-vnext.169",
      "version": "0.59.0-vnext.169",
      "comments": {
        "none": [
          {
            "comment": "Ported HttpServer.",
            "author": "julio@rochsquadron.net",
            "commit": "e076e2024975cdd9fe14d8cd0d168a415e1addf1"
          }
        ],
        "prerelease": [
          {
            "comment": "Updating react-native to version: 0.59.0-microsoft.72",
            "author": "53619745+rnbot@users.noreply.github.com",
            "commit": "ecff6489449ca142e78dd9a03b587109d088c029"
          }
        ]
      }
    },
    {
      "date": "Fri, 30 Aug 2019 23:08:02 GMT",
      "tag": "react-native-windows_v0.59.0-vnext.168",
      "version": "0.59.0-vnext.168",
      "comments": {
        "prerelease": [
          {
            "comment": "set IsTabStop = false for SnapPointManagingContentControl",
            "author": "stecrain@microsoft.com",
            "commit": "5f41be48b33e46a650877325618f77fb634ac620"
          }
        ]
      }
    },
    {
      "date": "Fri, 30 Aug 2019 20:30:25 GMT",
      "tag": "react-native-windows_v0.59.0-vnext.167",
      "version": "0.59.0-vnext.167",
      "comments": {
        "prerelease": [
          {
            "comment": "fix double-apply TransformMatrix bug",
            "author": "email not defined",
            "commit": "4f1cfdd19e87b767192562028ef2de406952dc6e"
          }
        ]
      }
    },
    {
      "date": "Fri, 30 Aug 2019 20:17:20 GMT",
      "tag": "react-native-windows_v0.59.0-vnext.166",
      "version": "0.59.0-vnext.166",
      "comments": {
        "prerelease": [
          {
            "comment": "changed alert export",
            "author": "email not defined",
            "commit": "822bf1b6f925f940199d0625c8d17208f2cd8e96"
          }
        ]
      }
    },
    {
      "date": "Fri, 30 Aug 2019 19:46:18 GMT",
      "tag": "react-native-windows_v0.59.0-vnext.165",
      "version": "0.59.0-vnext.165",
      "comments": {
        "prerelease": [
          {
            "comment": "Fixed sampleapps build and updated CI",
            "author": "jthysell@microsoft.com",
            "commit": "6c3463e5f85c02866f22195d4b65437228153158"
          }
        ],
        "none": [
          {
            "comment": "Introducing an ETW provider and routing react-native Systrace event to it",
            "author": "anandrag@microsoft.com",
            "commit": "508a8473eb379ab78b904b2c3e8477ac9018fbda"
          },
          {
            "comment": "updating status doc",
            "author": "yulikl@microsoft.com",
            "commit": "965fc40267837813138f73543ad20a03ebe11268"
          },
          {
            "comment": "fix double onpress issue",
            "author": "ngbu@microsoft.com",
            "commit": "af7dcea1b513568858c546682870fdce3ac0c67b"
          },
          {
            "comment": "Fix double onPress issue in touchableOpacity (#3042)",
            "author": "ngbu@microsoft.com",
            "commit": "ba368131fb6bccfe02092cbe4cc90f9abf99d214"
          }
        ]
      }
    },
    {
      "date": "Thu, 29 Aug 2019 22:14:06 GMT",
      "tag": "react-native-windows_v0.59.0-vnext.164",
      "version": "0.59.0-vnext.164",
      "comments": {
        "prerelease": [
          {
            "comment": "changed alert export",
            "author": "email not defined",
            "commit": "822bf1b6f925f940199d0625c8d17208f2cd8e96"
          }
        ]
      }
    },
    {
      "date": "Thu, 29 Aug 2019 20:21:10 GMT",
      "tag": "react-native-windows_v0.59.0-vnext.163",
      "version": "0.59.0-vnext.163",
      "comments": {
        "prerelease": [
          {
            "comment": "Updating react-native to version: 0.59.0-microsoft.71",
            "author": "53619745+rnbot@users.noreply.github.com",
            "commit": "355971b39494c1a614b0db3f2de7c30b28788b4a"
          },
          {
            "comment": "change file",
            "author": "randyfl@microsoft.com",
            "commit": "c8d5ae604e177fc6c119d2b1abd0448c09edfee7"
          }
        ]
      }
    },
    {
      "date": "Thu, 29 Aug 2019 19:38:17 GMT",
      "tag": "react-native-windows_v0.59.0-vnext.162",
      "version": "0.59.0-vnext.162",
      "comments": {
        "prerelease": [
          {
            "comment": "Allow windowsbrush: color syntax to use non-SolidColor brushes",
            "author": "thshea@microsoft.com",
            "commit": "1f35ddd032b48531ee572ca9d56850d46ce6025f"
          }
        ]
      }
    },
    {
      "date": "Thu, 29 Aug 2019 01:41:01 GMT",
      "tag": "react-native-windows_v0.59.0-vnext.161",
      "version": "0.59.0-vnext.161",
      "comments": {
        "prerelease": [
          {
            "comment": "Use PreparedScriptStore for V8 in win32",
            "author": "tudorm@microsoft.com",
            "commit": "6e156a0cc14cfb9e88071fbb17f985d63df4e68c"
          }
        ]
      }
    },
    {
      "date": "Thu, 29 Aug 2019 01:33:54 GMT",
      "tag": "react-native-windows_v0.59.0-vnext.160",
      "version": "0.59.0-vnext.160",
      "comments": {
        "none": [
          {
            "comment": "Use package Microsoft.googletest.v140.windesktop.msvcstl.static.rt-dyn.",
            "author": "julio@rochsquadron.net",
            "commit": "3f487af09becd81eeda686897f928e3f5d61ae46"
          }
        ],
        "prerelease": [
          {
            "comment": "Updating react-native to version: 0.59.0-microsoft.70",
            "author": "53619745+rnbot@users.noreply.github.com",
            "commit": "dac10f703bd6d597ed5effcbb4dd61bc42d7cc81"
          }
        ]
      }
    },
    {
      "date": "Wed, 28 Aug 2019 19:55:48 GMT",
      "tag": "react-native-windows_v0.59.0-vnext.159",
      "version": "0.59.0-vnext.159",
      "comments": {
        "prerelease": [
          {
            "comment": "Added React.Windows.Desktop.Test project.",
            "author": "julio@rochsquadron.net",
            "commit": "9c2625344704a467dc310e8ad9441b92eec40a2c"
          },
          {
            "comment": "Add isOverlayEnabled",
            "author": "cknestri@microsoft.com",
            "commit": "f37c74721d658c855ddd618a1677a271e2ab832a"
          }
        ]
      }
    },
    {
      "date": "Wed, 28 Aug 2019 18:34:51 GMT",
      "tag": "react-native-windows_v0.59.0-vnext.158",
      "version": "0.59.0-vnext.158",
      "comments": {
        "prerelease": [
          {
            "comment": "Updating react-native to version: 0.59.0-microsoft.69",
            "author": "53619745+rnbot@users.noreply.github.com",
            "commit": "3275a72b08ca0f567b5d64253cac79ce53f3fe0e"
          }
        ]
      }
    },
    {
      "date": "Wed, 28 Aug 2019 02:44:14 GMT",
      "tag": "react-native-windows_v0.59.0-vnext.157",
      "version": "0.59.0-vnext.157",
      "comments": {
        "prerelease": [
          {
            "comment": "Let View process color objects",
            "author": "email not defined",
            "commit": "7cf39b710a34011c6be3b94a5f0a8eb9627e5c3c"
          }
        ]
      }
    },
    {
      "date": "Tue, 27 Aug 2019 04:41:01 GMT",
      "tag": "react-native-windows_v0.59.0-vnext.156",
      "version": "0.59.0-vnext.156",
      "comments": {
        "prerelease": [
          {
            "comment": "Updating react-native to version: 0.59.0-microsoft.68",
            "author": "53619745+rnbot@users.noreply.github.com",
            "commit": "7bb24475b6a2594ba8f61598b13276a9f20b0fd6"
          }
        ]
      }
    },
    {
      "date": "Mon, 26 Aug 2019 21:10:00 GMT",
      "tag": "react-native-windows_v0.59.0-vnext.155",
      "version": "0.59.0-vnext.155",
      "comments": {
        "prerelease": [
          {
            "comment": "Enable experimental V8 JSI Executor support (off by default)",
            "author": "tudorm@microsoft.com",
            "commit": "4798503947087341f2efb87470aa2f7ececd0aba"
          }
        ]
      }
    },
    {
      "date": "Sat, 24 Aug 2019 15:32:08 GMT",
      "tag": "react-native-windows_v0.59.0-vnext.154",
      "version": "0.59.0-vnext.154",
      "comments": {
        "prerelease": [
          {
            "comment": "Updating react-native to version: 0.59.0-microsoft.67",
            "author": "53619745+rnbot@users.noreply.github.com",
            "commit": "3ca3a9d46a6aa0cd4c088373641b0a20bd30a0b5"
          }
        ]
      }
    },
    {
      "date": "Sat, 24 Aug 2019 04:24:35 GMT",
      "tag": "react-native-windows_v0.59.0-vnext.153",
      "version": "0.59.0-vnext.153",
      "comments": {
        "prerelease": [
          {
            "comment": "Fix change log formatting",
            "author": "acoates@microsoft.com",
            "commit": "ab4c0542d84c69f7de0a6643f18a3777e3223f01"
          }
        ]
      }
    },
    {
      "date": "Sat, 24 Aug 2019 04:09:20 GMT",
      "tag": "react-native-windows_v0.59.0-vnext.152",
      "version": "0.59.0-vnext.152",
      "comments": {
        "prerelease": [
          {
            "comment": "move cppwinrt less exception helper, use in DevSupportManager",
            "author": "andrewh@microsoft.com",
            "commit": "5df0fd5e75089b6639308d76fd60cacf33e3be5e"
          }
        ]
      }
    },
    {
      "date": "Fri, 23 Aug 2019 01:27:19 GMT",
      "tag": "react-native-windows_v0.59.0-vnext.151",
      "version": "0.59.0-vnext.151",
      "comments": {
        "prerelease": [
          {
            "comment": "turn off RTTI",
            "author": "email not defined",
            "commit": "04c67ee201b29f72b321a978b25d961d8b7c7ca2"
          }
        ]
      }
    },
    {
      "date": "Thu, 22 Aug 2019 21:17:45 GMT",
      "tag": "react-native-windows_v0.59.0-vnext.150",
      "version": "0.59.0-vnext.150",
      "comments": {
        "prerelease": [
          {
            "comment": "Updating react-native to version: 0.59.0-microsoft.49",
            "author": "53619745+rnbot@users.noreply.github.com",
            "commit": "54f7e93c4ac24028d8fa192574d4017ded52b7cc"
          }
        ]
      }
    },
    {
      "date": "Thu, 22 Aug 2019 15:43:48 GMT",
      "tag": "react-native-windows_v0.59.0-vnext.149",
      "version": "0.59.0-vnext.149",
      "comments": {
        "prerelease": [
          {
            "comment": "Improve Networking error reporting",
            "author": "andrewh@microsoft.com",
            "commit": "507a55b4f67a37870b2b1f02e48d30e1c0db883a"
          }
        ]
      }
    },
    {
      "date": "Wed, 21 Aug 2019 23:36:09 GMT",
      "tag": "react-native-windows_v0.59.0-vnext.148",
      "version": "0.59.0-vnext.148",
      "comments": {
        "none": [
          {
            "comment": "Disable BatchingMessageQueueThread on win32.",
            "author": "yicyao@microsoft.com",
            "commit": "ce46ec516491f57991e3e7791a1a7fa0ca1e4735"
          }
        ]
      }
    },
    {
      "date": "Wed, 21 Aug 2019 21:34:46 GMT",
      "tag": "react-native-windows_v0.59.0-vnext.148",
      "version": "0.59.0-vnext.148",
      "comments": {
        "none": [
          {
            "comment": "Barebone V8 Integration",
            "author": "anandrag@microsoft.com",
            "commit": "fb4aece6002fac7ca0478ad6f94bc4093242a34f"
          }
        ]
      }
    },
    {
      "date": "Wed, 21 Aug 2019 20:44:12 GMT",
      "tag": "react-native-windows_v0.59.0-vnext.148",
      "version": "0.59.0-vnext.148",
      "comments": {
        "prerelease": [
          {
            "comment": "Only send focus/blur from OriginalSource, remove Click event for enter/space",
            "author": "andrewh@microsoft.com",
            "commit": "bb3ed51419101c4de0d51016cad3fd8703a0bb0e"
          }
        ]
      }
    },
    {
      "date": "Wed, 21 Aug 2019 18:17:53 GMT",
      "tag": "react-native-windows_v0.59.0-vnext.147",
      "version": "0.59.0-vnext.147",
      "comments": {
        "none": [
          {
            "comment": "Fix VS2019 build for Desktop.ABITests.",
            "author": "yicyao@microsoft.com",
            "commit": "5b296935b88eb24fac55688e234a9ae548a61e7a"
          }
        ]
      }
    },
    {
      "date": "Wed, 21 Aug 2019 06:12:54 GMT",
      "tag": "react-native-windows_v0.59.0-vnext.147",
      "version": "0.59.0-vnext.147",
      "comments": {
        "prerelease": [
          {
            "comment": "add default message queue that uses CoreDispatcher",
            "author": "email not defined",
            "commit": "39964628a16497bb525fd3fffdd93e32ff9298d8"
          }
        ]
      }
    },
    {
      "date": "Wed, 21 Aug 2019 00:42:37 GMT",
      "tag": "react-native-windows_v0.59.0-vnext.146",
      "version": "0.59.0-vnext.146",
      "comments": {
        "prerelease": [
          {
            "comment": "revert fix, not quite working",
            "author": "email not defined",
            "commit": "70cfc1a7ebb44aad77a8410d73e27ab8a5e41e87"
          }
        ]
      }
    },
    {
      "date": "Tue, 20 Aug 2019 23:40:14 GMT",
      "tag": "react-native-windows_v0.59.0-vnext.145",
      "version": "0.59.0-vnext.145",
      "comments": {
        "prerelease": [
          {
            "comment": "Light up Inspector debugging tool.",
            "author": "kinhln@microsoft.com",
            "commit": "e848576428aea2112b46ed8e9205fc386c387305"
          },
          {
            "comment": "Remove old playground app",
            "author": "acoates@microsoft.com",
            "commit": "5bf9e186a2956530be7386520a4489674f31f530"
          }
        ]
      }
    },
    {
      "date": "Tue, 20 Aug 2019 21:54:07 GMT",
      "tag": "react-native-windows_v0.59.0-vnext.144",
      "version": "0.59.0-vnext.144",
      "comments": {
        "prerelease": [
          {
            "comment": "Minor fixes made in RN60 update that can be brought right to master",
            "author": "acoates@microsoft.com",
            "commit": "a8071bd1692c9f1bc15eaeaa2043eab90cf6dfe0"
          }
        ]
      }
    },
    {
      "date": "Tue, 20 Aug 2019 07:26:49 GMT",
      "tag": "react-native-windows_v0.59.0-vnext.143",
      "version": "0.59.0-vnext.143",
      "comments": {
        "prerelease": [
          {
            "comment": "Don't use DefaultNativeMessageQueueThread in live reload",
            "author": "andrewh@microsoft.com",
            "commit": "89ddedf6f1b193bfea345981e7312f8468382055"
          }
        ]
      }
    },
    {
      "date": "Tue, 20 Aug 2019 03:02:53 GMT",
      "tag": "react-native-windows_v0.59.0-vnext.142",
      "version": "0.59.0-vnext.142",
      "comments": {
        "prerelease": [
          {
            "comment": "add additional new warning disable to MsoFolly.h",
            "author": "andrewh@microsoft.com",
            "commit": "98bbfb459f85f02f1c5fa5a270eb55e16cea6b2c"
          }
        ]
      }
    },
    {
      "date": "Mon, 19 Aug 2019 23:00:04 GMT",
      "tag": "react-native-windows_v0.59.0-vnext.141",
      "version": "0.59.0-vnext.141",
      "comments": {
        "none": [
          {
            "comment": "Fixed Picker Export",
            "author": "askhetan@microsoft.com",
            "commit": "253178c2b9d72500f70a0b957bca20dc0fcbdb16"
          }
        ]
      }
    },
    {
      "date": "Mon, 19 Aug 2019 22:09:54 GMT",
      "tag": "react-native-windows_v0.59.0-vnext.141",
      "version": "0.59.0-vnext.141",
      "comments": {
        "none": [
          {
            "comment": "Add ChakraCore to JSIEngineOverride.",
            "author": "yicyao@microsoft.com",
            "commit": "f136c3e3ee4557df3fe8fe3b203e02f13b971a5e"
          }
        ]
      }
    },
    {
      "date": "Mon, 19 Aug 2019 20:59:57 GMT",
      "tag": "react-native-windows_v0.59.0-vnext.141",
      "version": "0.59.0-vnext.141",
      "comments": {
        "prerelease": [
          {
            "comment": "fix flyout full placement mode",
            "author": "kmelmon@microsoft.com",
            "commit": "1b2aa741fbf54409ca278ab51ef6d3ea5f6ea469"
          }
        ]
      }
    },
    {
      "date": "Mon, 19 Aug 2019 16:43:43 GMT",
      "tag": "react-native-windows_v0.59.0-vnext.140",
      "version": "0.59.0-vnext.140",
      "comments": {
        "prerelease": [
          {
            "comment": "Update placement mapping",
            "author": "cknestri@microsoft.com",
            "commit": "bb7d84a80d835eb96c3e107836ef748648e9f717"
          },
          {
            "comment": "Start API documentation",
            "author": "acoates@microsoft.com",
            "commit": "7f82c81c53a99f76887407104a382c334445e74d"
          },
          {
            "comment": "Always use unforked version of folly + Update folly to v2019.08.12.00",
            "author": "acoates@microsoft.com",
            "commit": "e7555cae73f86d0b67c378eada98129726b4fe33"
          },
          {
            "comment": "resolved build error",
            "author": "email not defined",
            "commit": "7f55f7e84013c47faf4c4ddfbaaf28665cb12d20"
          },
          {
            "comment": "Improved fix for overlapping XAML theme shadows on Flyouts",
            "author": "kenander@microsoft.com",
            "commit": "98aea907b03f8b75d57924352a0e015a24a97d79"
          },
          {
            "comment": "add batching queue",
            "author": "kmelmon@microsoft.com",
            "commit": "6e932b57e348b1ade2f6c0a72af6886ebccddb45"
          },
          {
            "comment": "restore accidental deletion",
            "author": "kmelmon@microsoft.com",
            "commit": "3b9f508518f7a3ea39c379c6ab8c4b31e571b499"
          },
          {
            "comment": "Microsoft.ReactNative SampleApps",
            "author": "jthysell@microsoft.com",
            "commit": "2496b0086fd07744a2315b5491ec05d7d4e3fe67"
          }
        ],
        "none": [
          {
            "comment": "Add jsiEngineOverride option to devsettings",
            "author": "tudorm@microsoft.com",
            "commit": "086aba4eb8a1e1ab0b80c212290a541bf63c2ba9"
          },
          {
            "comment": "Add dist folder to gitignore",
            "author": "acoates@microsoft.com",
            "commit": "8e90e7508fdfdd7cd27dada1d2f9413d24e28637"
          }
        ]
      }
    },
    {
      "date": "Wed, 14 Aug 2019 14:23:33 GMT",
      "tag": "react-native-windows_v0.59.0-vnext.139",
      "version": "0.59.0-vnext.139",
      "comments": {
        "none": [
          {
            "comment": "Run clang-format across all packages in the repo",
            "author": "acoates@microsoft.com",
            "commit": "a3a5776a4a59571d72459846ae199f10fe173177"
          }
        ]
      }
    },
    {
      "date": "Tue, 13 Aug 2019 19:56:52 GMT",
      "tag": "react-native-windows_v0.59.0-vnext.139",
      "version": "0.59.0-vnext.139",
      "comments": {
        "prerelease": [
          {
            "comment": "Updating react-native to version: 0.59.0-microsoft.43",
            "author": "53619745+rnbot@users.noreply.github.com",
            "commit": "de0e7ae1f8bf55738f01daeea2eb6e490b2fcbbd"
          },
          {
            "comment": "Change windows template to not use cli wrapper",
            "author": "acoates@microsoft.com",
            "commit": "6c3e9c7990947949d7b9bdcfa11c76833c3cc6c3"
          }
        ]
      }
    },
    {
      "date": "Mon, 12 Aug 2019 23:13:59 GMT",
      "tag": "react-native-windows_v0.59.0-vnext.138",
      "version": "0.59.0-vnext.138",
      "comments": {
        "prerelease": [
          {
            "comment": "Rename platform uwp->windows",
            "author": "acoates@microsoft.com",
            "commit": "ba23aa45d9286f9e1b4449c1a3c54ab4bfabd0b1"
          }
        ]
      }
    },
    {
      "date": "Mon, 12 Aug 2019 21:06:24 GMT",
      "tag": "react-native-windows_v0.59.0-vnext.137",
      "version": "0.59.0-vnext.137",
      "comments": {
        "prerelease": [
          {
            "comment": "Improve output of run-windows command",
            "author": "acoates@microsoft.com",
            "commit": "647f554a28d747bfa410f3e8b5e70fbce48ff38f"
          }
        ]
      }
    },
    {
      "date": "Mon, 12 Aug 2019 20:02:04 GMT",
      "tag": "react-native-windows_v0.59.0-vnext.136",
      "version": "0.59.0-vnext.136",
      "comments": {
        "prerelease": [
          {
            "comment": "Updating react-native to version: 0.59.0-microsoft.42",
            "author": "53619745+rnbot@users.noreply.github.com",
            "commit": "273785b7bacea929236c77210ad102455b8d17b5"
          }
        ]
      }
    },
    {
      "date": "Sun, 11 Aug 2019 04:57:41 GMT",
      "tag": "react-native-windows_v0.59.0-vnext.135",
      "version": "0.59.0-vnext.135",
      "comments": {
        "prerelease": [
          {
            "comment": "Updating react-native to version: 0.59.0-microsoft.41",
            "author": "53619745+rnbot@users.noreply.github.com",
            "commit": "0a2407117ab0b7f28ad90d23ce1b498f0e5a47cd"
          }
        ]
      }
    },
    {
      "date": "Sat, 10 Aug 2019 19:21:55 GMT",
      "tag": "react-native-windows_v0.59.0-vnext.134",
      "version": "0.59.0-vnext.134",
      "comments": {
        "prerelease": [
          {
            "comment": "Fix switch shimmy issue",
            "author": "ruaraki@microsoft.com",
            "commit": "693b2ed5fdeb73cfae4b558bf804544227d149fb"
          }
        ]
      }
    },
    {
      "date": "Fri, 09 Aug 2019 22:37:48 GMT",
      "tag": "react-native-windows_v0.59.0-vnext.133",
      "version": "0.59.0-vnext.133",
      "comments": {
        "prerelease": [
          {
            "comment": "use more specific typing for currentTheme, improve examples",
            "author": "andrewh@microsoft.com",
            "commit": "042f72c1a9c89dcd47a639be33bc08ab55379ba3"
          }
        ]
      }
    },
    {
      "date": "Fri, 09 Aug 2019 19:20:03 GMT",
      "tag": "react-native-windows_v0.59.0-vnext.132",
      "version": "0.59.0-vnext.132",
      "comments": {
        "prerelease": [
          {
            "comment": "Update UwpPreparedScriptStore to use shared_ptrs",
            "author": "jthysell@microsoft.com",
            "commit": "3e295a75c08380a6ce80a9672f14b98da3b68078"
          }
        ]
      }
    },
    {
      "date": "Fri, 09 Aug 2019 06:07:04 GMT",
      "tag": "react-native-windows_v0.59.0-vnext.131",
      "version": "0.59.0-vnext.131",
      "comments": {
        "prerelease": [
          {
            "comment": "Updating react-native to version: 0.59.0-microsoft.40",
            "author": "53619745+rnbot@users.noreply.github.com",
            "commit": "3b4a0f3fb87bf853a28904f98f934f0f68d6ed2a"
          }
        ]
      }
    },
    {
      "date": "Fri, 09 Aug 2019 04:18:45 GMT",
      "tag": "react-native-windows_v0.59.0-vnext.130",
      "version": "0.59.0-vnext.130",
      "comments": {
        "prerelease": [
          {
            "comment": "Added list, listitem roles to ViewAccessibility.uwp.js",
            "author": "jthysell@microsoft.com",
            "commit": "892d0d0cdeec88c705e9c4c2f62cc2372c3e065e"
          }
        ]
      }
    },
    {
      "date": "Fri, 09 Aug 2019 03:27:03 GMT",
      "tag": "react-native-windows_v0.59.0-vnext.129",
      "version": "0.59.0-vnext.129",
      "comments": {
        "prerelease": [
          {
            "comment": "Fix Sample/index.tsx layout, set Tag as Name in debug",
            "author": "andrewh@microsoft.com",
            "commit": "2b96e796ca606187775291a81d3f922466e69a04"
          }
        ]
      }
    },
    {
      "date": "Thu, 08 Aug 2019 23:35:13 GMT",
      "tag": "react-native-windows_v0.59.0-vnext.128",
      "version": "0.59.0-vnext.128",
      "comments": {
        "prerelease": [
          {
            "comment": "fix hit-testing bug",
            "author": "kmelmon@microsoft.com",
            "commit": "c29be1a6030585716c40280d10f963f3c3acd8b0"
          }
        ]
      }
    },
    {
      "date": "Thu, 08 Aug 2019 22:19:50 GMT",
      "tag": "react-native-windows_v0.59.0-vnext.127",
      "version": "0.59.0-vnext.127",
      "comments": {
        "prerelease": [
          {
            "comment": "Add textDecoration support to Nested Text",
            "author": "dida@ntdev.microsoft.com",
            "commit": "60bfc5c026ca83fefef229d44908b2eef088ef1b"
          }
        ]
      }
    },
    {
      "date": "Thu, 08 Aug 2019 20:57:44 GMT",
      "tag": "react-native-windows_v0.59.0-vnext.126",
      "version": "0.59.0-vnext.126",
      "comments": {
        "prerelease": [
          {
            "comment": "Moving picker fix",
            "author": "decrowle@microsoft.com",
            "commit": "8455d973a19be1d5e9bfee6329099d5657c64826"
          }
        ]
      }
    },
    {
      "date": "Thu, 08 Aug 2019 19:59:38 GMT",
      "tag": "react-native-windows_v0.59.0-vnext.125",
      "version": "0.59.0-vnext.125",
      "comments": {
        "none": [
          {
            "comment": "Minor documentation update",
            "author": "email not defined",
            "commit": "fc5669b454531d630ad69dbe6fc2cb27706ffe43"
          }
        ]
      }
    },
    {
      "date": "Thu, 08 Aug 2019 05:33:20 GMT",
      "tag": "react-native-windows_v0.59.0-vnext.125",
      "version": "0.59.0-vnext.125",
      "comments": {
        "none": [
          {
            "comment": "Initial commit of Microsoft.ReactNative",
            "author": "micahl@microsoft.com",
            "commit": "bc4d343d873b14a6c93ea20b6948099c184d8269"
          }
        ]
      }
    },
    {
      "date": "Thu, 08 Aug 2019 03:25:36 GMT",
      "tag": "react-native-windows_v0.59.0-vnext.125",
      "version": "0.59.0-vnext.125",
      "comments": {
        "none": [
          {
            "comment": "Bareborn integration of Hermes Javascript engine",
            "author": "anandrag@microsoft.com",
            "commit": "01ff3b60161ff00ff00c85762fa238433e61809b"
          }
        ]
      }
    },
    {
      "date": "Wed, 07 Aug 2019 20:23:35 GMT",
      "tag": "react-native-windows_v0.59.0-vnext.125",
      "version": "0.59.0-vnext.125",
      "comments": {
        "none": [
          {
            "comment": "Change workspace to hoist react-native",
            "author": "acoates@microsoft.com",
            "commit": "836b61b23f29867982545d7463a1ddecefb14ae8"
          }
        ]
      }
    },
    {
      "date": "Wed, 07 Aug 2019 17:07:35 GMT",
      "tag": "react-native-windows_v0.59.0-vnext.125",
      "version": "0.59.0-vnext.125",
      "comments": {
        "prerelease": [
          {
            "comment": "Adding accessibilityPosInSet and accessibilitySizeOfSet props to ViewWindows, #2894",
            "author": "jthysell@microsoft.com",
            "commit": "ea705d4d7b9bdd0a9ac618d1db273b17f1c47536"
          }
        ]
      }
    },
    {
      "date": "Wed, 07 Aug 2019 16:00:25 GMT",
      "tag": "react-native-windows_v0.59.0-vnext.124",
      "version": "0.59.0-vnext.124",
      "comments": {
        "prerelease": [
          {
            "comment": "Updating react-native to version: 0.59.0-microsoft.38",
            "author": "53619745+rnbot@users.noreply.github.com",
            "commit": "e0790b61ebbd68578b7ffaa971f4b5b3ea0a58e8"
          }
        ]
      }
    },
    {
      "date": "Tue, 06 Aug 2019 21:09:10 GMT",
      "tag": "react-native-windows_v0.59.0-vnext.123",
      "version": "0.59.0-vnext.123",
      "comments": {
        "prerelease": [
          {
            "comment": "Updating react-native to version: 0.59.0-microsoft.37",
            "author": "53619745+rnbot@users.noreply.github.com",
            "commit": "220e4e5d6549a1a240fb9ffb87b6e468280f661b"
          }
        ]
      }
    },
    {
      "date": "Tue, 06 Aug 2019 18:30:23 GMT",
      "tag": "react-native-windows_v0.59.0-vnext.122",
      "version": "0.59.0-vnext.122",
      "comments": {
        "prerelease": [
          {
            "comment": "Updating react-native to version: 0.59.0-microsoft.36",
            "author": "53619745+rnbot@users.noreply.github.com",
            "commit": "e73598301418d1d5b09070862b70fe9f8acc3729"
          }
        ]
      }
    },
    {
      "date": "Tue, 06 Aug 2019 15:46:10 GMT",
      "tag": "react-native-windows_v0.59.0-vnext.121",
      "version": "0.59.0-vnext.121",
      "comments": {
        "prerelease": [
          {
            "comment": "Modify how we setup build directories to better support monorepos",
            "author": "acoates@microsoft.com",
            "commit": "aa937aaa1c78b0e8e910a52155b30cb288c914fc"
          }
        ]
      }
    },
    {
      "date": "Tue, 06 Aug 2019 00:59:54 GMT",
      "tag": "react-native-windows_v0.59.0-vnext.120",
      "version": "0.59.0-vnext.120",
      "comments": {
        "prerelease": [
          {
            "comment": "Updating react-native to version: 0.59.0-microsoft.35",
            "author": "53619745+rnbot@users.noreply.github.com",
            "commit": "d0a4a3560dfecf5804cc41f76c136836e263c96f"
          }
        ]
      }
    },
    {
      "date": "Mon, 05 Aug 2019 17:37:47 GMT",
      "tag": "react-native-windows_v0.59.0-vnext.119",
      "version": "0.59.0-vnext.119",
      "comments": {
        "prerelease": [
          {
            "comment": "Put back a couple of win32 dll exports",
            "author": "acoates@microsoft.com",
            "commit": "2bb4ecdd5a57770e9063ee34d9dd2bcad7746c47"
          },
          {
            "comment": "Updating react-native to version: 0.59.0-microsoft.34",
            "author": "53619745+rnbot@users.noreply.github.com",
            "commit": "fbe67a429145e08afb446b9fb901e13f22a0cc0f"
          }
        ]
      }
    },
    {
      "date": "Mon, 05 Aug 2019 16:01:04 GMT",
      "tag": "react-native-windows_v0.59.0-vnext.118",
      "version": "0.59.0-vnext.118",
      "comments": {
        "none": [
          {
            "comment": "Fix single line text trimming issue",
            "author": "dida@ntdev.microsoft.com",
            "commit": "3dada0ce2e01c1455eb2f786b097429202c311b1"
          }
        ]
      }
    },
    {
      "date": "Mon, 05 Aug 2019 06:09:37 GMT",
      "tag": "react-native-windows_v0.59.0-vnext.118",
      "version": "0.59.0-vnext.118",
      "comments": {
        "prerelease": [
          {
            "comment": "Include additional jsi headers in nuget",
            "author": "acoates@microsoft.com",
            "commit": "cb05d87a6468b75ef9a356a18408ab5f54d43671"
          }
        ]
      }
    },
    {
      "date": "Mon, 05 Aug 2019 00:09:47 GMT",
      "tag": "react-native-windows_v0.59.0-vnext.117",
      "version": "0.59.0-vnext.117",
      "comments": {
        "prerelease": [
          {
            "comment": "Updating react-native to version: 0.59.0-microsoft.33",
            "author": "53619745+rnbot@users.noreply.github.com",
            "commit": "bea00b2ccb8e6f0506474805b026fb78e5fe9187"
          }
        ]
      }
    },
    {
      "date": "Sat, 03 Aug 2019 17:26:50 GMT",
      "tag": "react-native-windows_v0.59.0-vnext.116",
      "version": "0.59.0-vnext.116",
      "comments": {
        "prerelease": [
          {
            "comment": "change dev menu shortcut to ctrl+shift+D",
            "author": "kmelmon@microsoft.com",
            "commit": "e6d894573c2ac8e4678038c866a7ff1e7d00508a"
          }
        ]
      }
    },
    {
      "date": "Sat, 03 Aug 2019 04:30:38 GMT",
      "tag": "react-native-windows_v0.59.0-vnext.115",
      "version": "0.59.0-vnext.115",
      "comments": {
        "prerelease": [
          {
            "comment": "change process.env.TEMP to os.tmpdir()",
            "author": "email not defined",
            "commit": "d00df17e45a8142c5581a4174f600eeef42fdee2"
          },
          {
            "comment": "fix onFocus/onBlur events for Touchables",
            "author": "andrewh@microsoft.com",
            "commit": "a23c9ae02f95d7088ff1f50778127d2ab7593d0a"
          },
          {
            "comment": "New switch props (thumbColor and trackColor), and fix few bugs found in TextInputViewManager",
            "author": "dida@ntdev.microsoft.com",
            "commit": "1ecf51ddf43de87c8a9d090bc39ceeda563aceb7"
          },
          {
            "comment": "addedundefined developer menu",
            "author": "kmelmon@microsoft.com",
            "commit": "93b975ab7a4e56d28adc204cdd3a03c228bf7955"
          },
          {
            "comment": "fix image not firing on load.",
            "author": "stecrain@microsoft.com",
            "commit": "d394cb68a28a8595935188f222c837a9f7c8d6a5"
          },
          {
            "comment": "Delay-load dependencies absent on Win7",
            "author": "acoates@microsoft.com",
            "commit": "cf3f5017c2cd26c36067fde73da9606e851b9474"
          },
          {
            "comment": "Add the SpringAnimationDriver",
            "author": "stpete@microsoft.com",
            "commit": "53a7154608ace55e9ad8802ba964bb604914711b"
          }
        ],
        "none": [
          {
            "comment": "Update flyout container background color to transparent",
            "author": "askhetan@microsoft.com",
            "commit": "b27d7ef1eeb5c66abac0f6d5a6b9edcc5639d361"
          },
          {
            "comment": "Remove unneeded exports from react-native-win32",
            "author": "aeulitz@microsoft.com",
            "commit": "6733f93b1217941a1c1103d13ba364dd096e516e"
          },
          {
            "comment": "Refreshing the JSI headers and incorporating the supporting changes in the JSI implementations",
            "author": "anandrag@microsoft.com",
            "commit": "3719f5c1148ebc30edcbbd8541344f5837ec6d71"
          }
        ]
      }
    },
    {
      "date": "Sun, 28 Jul 2019 12:44:00 GMT",
      "tag": "react-native-windows_v0.59.0-vnext.110",
      "version": "0.59.0-vnext.110",
      "comments": {
        "prerelease": [
          {
            "comment": "Allow run-windows to be more flexible about project layout to support default c++ layouts",
            "author": "acoates@microsoft.com",
            "commit": "b32f883ea9281b4bff5be7a9318be44cd4cc9e74"
          }
        ]
      }
    },
    {
      "date": "Fri, 26 Jul 2019 08:32:04 GMT",
      "tag": "react-native-windows_v0.59.0-vnext.109",
      "version": "0.59.0-vnext.109",
      "comments": {
        "prerelease": [
          {
            "comment": "add null checks to fix crashes with reload / shutdown with pending text updates",
            "author": "andrewh@microsoft.com",
            "commit": "65e7555091669243138b490a111a79b72d7879e0"
          }
        ]
      }
    },
    {
      "date": "Fri, 26 Jul 2019 07:23:20 GMT",
      "tag": "react-native-windows_v0.59.0-vnext.108",
      "version": "0.59.0-vnext.108",
      "comments": {
        "prerelease": [
          {
            "comment": "Fix for flyouts unexpectedly dismissing when opening picker",
            "author": "ruaraki@microsoft.com",
            "commit": "9986ed1f6ddab24d1839d6ebde652f063e3c3679"
          }
        ]
      }
    },
    {
      "date": "Fri, 26 Jul 2019 05:43:01 GMT",
      "tag": "react-native-windows_v0.59.0-vnext.107",
      "version": "0.59.0-vnext.107",
      "comments": {
        "prerelease": [
          {
            "comment": "use win32 file api to avoid runtime broker slowing us down",
            "author": "stecrain@microsoft.com",
            "commit": "6a9d6e7e6112f6b963b9a5c0079defbad4272f06"
          }
        ]
      }
    },
    {
      "date": "Thu, 25 Jul 2019 00:29:50 GMT",
      "tag": "react-native-windows_v0.59.0-vnext.106",
      "version": "0.59.0-vnext.106",
      "comments": {
        "prerelease": [
          {
            "comment": "Fixes to ReactImage lifetime with downloading Images",
            "author": "acoates@microsoft.com",
            "commit": "7c3709fb706341455fcf66aedb184530742253c6"
          }
        ]
      }
    },
    {
      "date": "Wed, 24 Jul 2019 21:03:23 GMT",
      "tag": "react-native-windows_v0.59.0-vnext.105",
      "version": "0.59.0-vnext.105",
      "comments": {
        "prerelease": [
          {
            "comment": "Hookup beachball for publishing",
            "author": "acoates@microsoft.com",
            "commit": "a0e9f6710d762a92d67a40c939dffa52914130b2"
          }
        ]
      }
    }
  ]
}<|MERGE_RESOLUTION|>--- conflicted
+++ resolved
@@ -2,8 +2,6 @@
   "name": "react-native-windows",
   "entries": [
     {
-<<<<<<< HEAD
-=======
       "date": "Sat, 23 May 2020 00:04:45 GMT",
       "tag": "react-native-windows_v0.0.0-master.74",
       "version": "0.0.0-master.74",
@@ -43,7 +41,6 @@
       }
     },
     {
->>>>>>> 1a96ee77
       "date": "Fri, 22 May 2020 00:05:31 GMT",
       "tag": "react-native-windows_v0.0.0-master.73",
       "version": "0.0.0-master.73",
