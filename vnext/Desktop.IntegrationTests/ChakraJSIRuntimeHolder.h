--- conflicted
+++ resolved
@@ -9,8 +9,7 @@
 
 #include <Logging.h>
 
-namespace Microsoft::React::Test
-{
+namespace Microsoft::React::Test {
 
 class ChakraJSIRuntimeHolder : public facebook::jsi::RuntimeHolderLazyInit {
  public:
@@ -43,10 +42,4 @@
   std::thread::id own_thread_id_;
 };
 
-<<<<<<< HEAD
-} // namespace test
-} // namespace react
-} // namespace facebook
-=======
-} //namespace Microsoft::React::Test
->>>>>>> 52b2dbe7
+} // namespace Microsoft::React::Test