--- conflicted
+++ resolved
@@ -6,8 +6,7 @@
 #include <TestInstance.h>
 #include <TestRootView.h>
 
-namespace Microsoft::React::Test
-{
+namespace Microsoft::React::Test {
 
 class DesktopTestInstance : public ITestInstance {
   std::shared_ptr<facebook::react::InstanceWrapper> m_instanceWrapper;
@@ -27,10 +26,4 @@
 #pragma endregion ITestInstance members
 };
 
-<<<<<<< HEAD
-} // namespace test
-} // namespace react
-} // namespace facebook
-=======
-} // namespace Microsoft::React::Test
->>>>>>> 52b2dbe7
+} // namespace Microsoft::React::Test