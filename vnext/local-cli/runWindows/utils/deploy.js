'use strict';

const child_process = require('child_process');
const spawn = child_process.spawn, execSync = child_process.execSync;
const fs = require('fs');
const http = require('http');
const path = require('path');
const chalk = require('chalk');
const glob = require('glob');
const parse = require('xml-parser');
const WinAppDeployTool = require('./winappdeploytool');
<<<<<<< HEAD
=======
const {
  newInfo,
  newSuccess,
  newError,
  newWarn,
  newSpinner,
  commandWithProgress,
} = require('./commandWithProgress');
>>>>>>> 4399a1d7

function pushd(pathArg) {
  const cwd = process.cwd();
  process.chdir(pathArg);
  return () => process.chdir(cwd);
}

function getBuildConfiguration(options) {
  return (
    (options.release ? 'Release' : 'Debug') + (options.bundle ? 'Bundle' : '')
  );
}

function shouldLaunchApp(options) {
  return options.launch;
}

function getAppPackage(options) {
<<<<<<< HEAD
  const configuration = options.release ? 'Release' : 'Debug';
  return glob.sync(`windows/*/AppPackages/*_${options.arch}_${configuration}_*`)[0];
=======
  const configuration = getBuildConfiguration(options);
  const packageFolder =
    options.arch === 'x86'
      ? `{*_x86_${configuration}_*,*_Win32_${configuration}_*}`
      : `*_${options.arch}_${configuration}_*`;
  const appPackageGlob = `windows/{*/AppPackages,AppPackages/*}/${packageFolder}`;
  const appPackage = glob.sync(appPackageGlob)[0];
  if (!appPackage) {
    throw new Error(
      `Unable to find app package using search path: "${appPackageGlob}"`,
    );
  }
  return appPackage;
>>>>>>> 4399a1d7
}

function getWindowsStoreAppUtils(options) {
  const popd = pushd(options.root);
  const windowsStoreAppUtilsPath = './node_modules/react-native-windows/local-cli/runWindows/utils/WindowsStoreAppUtils.ps1';
  execSync(`powershell Unblock-File "${windowsStoreAppUtilsPath}"`);
  popd();
  return windowsStoreAppUtilsPath;
}

function getAppxManifest(options) {
<<<<<<< HEAD
  const configuration = options.release ? 'Release' : 'Debug';
  const appxPath = glob.sync(path.join(options.root, `windows/*/bin/${options.arch}/${configuration}/AppxManifest.xml`))[0];
=======
  const configuration = getBuildConfiguration(options);
  const appxManifestGlob = `windows/{*/bin/${
    options.arch
  }/${configuration},${configuration}/*}/AppxManifest.xml`;
  const appxPath = glob.sync(path.join(options.root, appxManifestGlob))[0];

  if (!appxPath) {
    throw new Error(
      `Unable to find AppxManifest from "${
        options.root
      }", using search path: "${appxManifestGlob}" `,
    );
  }
>>>>>>> 4399a1d7
  return parse(fs.readFileSync(appxPath, 'utf8'));
}

function handleResponseError(e) {
  if (e.message.indexOf('Error code -2146233088')) {
    throw new Error(`No Windows Mobile device was detected: ${e.message}`);
  } else {
    throw new Error(`Unexpected error deploying app: ${e.message}`);
  }
}

// Errors: 0x80073d10 - bad architecture
function deployToDevice(options) {
  const appPackageFolder = getAppPackage(options);

  const deployTarget = options.target ? options.target : (options.emulator ? 'emulator' : 'device');
  const deployTool = new WinAppDeployTool();
  const appxManifest = getAppxManifest(options);
<<<<<<< HEAD
  const identity = appxManifest.root.children.filter(function (x) { return x.name === 'mp:PhoneIdentity'; })[0];
=======
  const shouldLaunch = shouldLaunchApp(options);
  const identity = appxManifest.root.children.filter(function(x) {
    return x.name === 'mp:PhoneIdentity';
  })[0];
>>>>>>> 4399a1d7
  const appName = identity.attributes.PhoneProductId;

  return new Promise(resolve => {
    const device = deployTool.findDevice(deployTarget);

    try {
      deployTool.uninstallAppPackage(appName, device, options.verbose);
    } catch (e) {
      console.log(chalk.yellow('Failed to uninstall app from ' + device.name));
    }

<<<<<<< HEAD
    const appxFile = glob.sync(path.join(appPackageFolder, '*.appx'))[0];
    try {
      console.log(chalk.white(deployTool.installAppPackage(appxFile, device, true, false, options.verbose)));
      resolve();
    } catch (e) {
      if (e.message.indexOf('Error code 2148734208 for command') !== -1) {
        console.log(chalk.white(deployTool.installAppPackage(appxFile, device, true, true, options.verbose)));
        resolve();
      } else {
        handleResponseError(e);
      }
=======
  const appxFile = glob.sync(path.join(appPackageFolder, '*.appx'))[0];
  try {
    await deployTool.installAppPackage(
      appxFile,
      device,
      shouldLaunch,
      false,
      verbose,
    );
  } catch (e) {
    if (e.message.indexOf('Error code 2148734208 for command') !== -1) {
      await deployTool.installAppPackage(
        appxFile,
        device,
        shouldLaunch,
        true,
        verbose,
      );
    } else {
      handleResponseError(e);
>>>>>>> 4399a1d7
    }
  });
}

function deployToDesktop(options) {
  const appPackageFolder = getAppPackage(options);
  const windowsStoreAppUtils = getWindowsStoreAppUtils(options);
  const appxManifest = getAppxManifest(options);
  const identity = appxManifest.root.children.filter(function (x) { return x.name === 'Identity'; })[0];
  const appName = identity.attributes.Name;
<<<<<<< HEAD
  const script = glob.sync(path.join(appPackageFolder, 'Add-AppDevPackage.ps1'))[0];
=======
  const script = glob.sync(
    path.join(appPackageFolder, 'Add-AppDevPackage.ps1'),
  )[0];

>>>>>>> 4399a1d7
  const args = ['remoteDebugging', options.proxy ? 'true' : 'false'];
  const execOptions = options.verbose ? { stdio: 'inherit' } : {};

  return new Promise(resolve => {
    const popd = pushd(options.root);

<<<<<<< HEAD
    console.log(chalk.green('Removing old version of the app'));
    execSync(`powershell -ExecutionPolicy RemoteSigned Import-Module "${windowsStoreAppUtils}" ; Uninstall-App ${appName}`, execOptions);
=======
  const removingText = 'Removing old version of the app';
  await commandWithProgress(
    newSpinner(removingText),
    removingText,
    'powershell',
    `-ExecutionPolicy RemoteSigned Import-Module "${windowsStoreAppUtils}" ; Uninstall-App ${appName}`.split(
      ' ',
    ),
    verbose,
  );

  const installingText = 'Installing new version of the app';
  const installApp = `-ExecutionPolicy RemoteSigned Import-Module "${windowsStoreAppUtils}"; Install-App "${script}"`;
  const installAppCmd = options.force ? installApp + ' -Force' : installApp;

  await commandWithProgress(
    newSpinner(installingText),
    installingText,
    'powershell',
    installAppCmd.split(' '),
    verbose,
  );

  const appFamilyName = execSync(
    `powershell -c $(Get-AppxPackage -Name ${appName}).PackageFamilyName`,
  )
    .toString()
    .trim();

  if (!appFamilyName) {
    throw new Error(
      'Fail to check the installed app, maybe developer mode is off on Windows',
    );
  }

  const loopbackText = 'Verifying loopbackExempt';
  const loopbackSpinner = newSpinner(loopbackText);

  await commandWithProgress(
    loopbackSpinner,
    loopbackText,
    'CheckNetIsolation',
    `LoopbackExempt -a -n=${appFamilyName}`.split(' '),
    verbose,
  );

  if (shouldLaunchApp(options)) {
    const startingText = 'Starting the app';
    await commandWithProgress(
      newSpinner(startingText),
      startingText,
      'powershell',
      `-ExecutionPolicy RemoteSigned Import-Module "${windowsStoreAppUtils}"; Start-Locally ${appName} ${args}`.split(
        ' ',
      ),
      verbose,
    );
  } else {
    newInfo('Skip the step to start the app');
  }
>>>>>>> 4399a1d7

    console.log(chalk.green('Installing new version of the app'));
    execSync(`powershell -ExecutionPolicy RemoteSigned Import-Module "${windowsStoreAppUtils}"; Install-App "${script}"`, execOptions);

    const appFamilyName = execSync(`powershell -c $(Get-AppxPackage -Name ${appName}).PackageFamilyName`).toString().trim();
    execSync(`CheckNetIsolation LoopbackExempt -a -n=${appFamilyName}`, execOptions);

    console.log(chalk.green('Starting the app'));
    execSync(`powershell -ExecutionPolicy RemoteSigned Import-Module "${windowsStoreAppUtils}"; Start-Locally ${appName} ${args}`, execOptions);

    popd();

    resolve();
  });
}

function startServerInNewWindow(options) {
  return new Promise(resolve => {
    if (options.packager) {
      http.get('http://localhost:8081/status', res => {
        if (res.statusCode === 200) {
          console.log(chalk.green('React-Native Server already started'));
        } else {
          console.log(chalk.red('React-Native Server not responding'));
        }
        resolve();
      }).on('error', () => resolve(launchServer(options)));
    } else {
      resolve();
    }
  });
}

function launchServer(options) {
  console.log(chalk.green('Starting the React-Native Server'));
  const launchPackagerScript = path.join('node_modules/react-native-windows/Scripts/launchPackager.bat');
  const opts = {
    cwd: options.root,
    detached: true,
    stdio: options.verbose ? 'inherit' : 'ignore',
  };

  return Promise.resolve(spawn('cmd.exe', ['/C', 'start', launchPackagerScript], opts));
}

module.exports = {
  getBuildConfiguration,
  deployToDesktop,
  deployToDevice,
  startServerInNewWindow,
};<|MERGE_RESOLUTION|>--- conflicted
+++ resolved
@@ -1,16 +1,18 @@
+/**
+ * Copyright (c) Microsoft Corporation. All rights reserved.
+ * Licensed under the MIT License.
+ * @format
+ */
+// @ts-check
 'use strict';
 
-const child_process = require('child_process');
-const spawn = child_process.spawn, execSync = child_process.execSync;
+const {spawn, execSync} = require('child_process');
 const fs = require('fs');
 const http = require('http');
 const path = require('path');
-const chalk = require('chalk');
 const glob = require('glob');
 const parse = require('xml-parser');
 const WinAppDeployTool = require('./winappdeploytool');
-<<<<<<< HEAD
-=======
 const {
   newInfo,
   newSuccess,
@@ -19,7 +21,6 @@
   newSpinner,
   commandWithProgress,
 } = require('./commandWithProgress');
->>>>>>> 4399a1d7
 
 function pushd(pathArg) {
   const cwd = process.cwd();
@@ -38,10 +39,6 @@
 }
 
 function getAppPackage(options) {
-<<<<<<< HEAD
-  const configuration = options.release ? 'Release' : 'Debug';
-  return glob.sync(`windows/*/AppPackages/*_${options.arch}_${configuration}_*`)[0];
-=======
   const configuration = getBuildConfiguration(options);
   const packageFolder =
     options.arch === 'x86'
@@ -55,22 +52,18 @@
     );
   }
   return appPackage;
->>>>>>> 4399a1d7
 }
 
 function getWindowsStoreAppUtils(options) {
   const popd = pushd(options.root);
-  const windowsStoreAppUtilsPath = './node_modules/react-native-windows/local-cli/runWindows/utils/WindowsStoreAppUtils.ps1';
+  const windowsStoreAppUtilsPath =
+    './node_modules/react-native-windows/local-cli/runWindows/utils/WindowsStoreAppUtils.ps1';
   execSync(`powershell Unblock-File "${windowsStoreAppUtilsPath}"`);
   popd();
   return windowsStoreAppUtilsPath;
 }
 
 function getAppxManifest(options) {
-<<<<<<< HEAD
-  const configuration = options.release ? 'Release' : 'Debug';
-  const appxPath = glob.sync(path.join(options.root, `windows/*/bin/${options.arch}/${configuration}/AppxManifest.xml`))[0];
-=======
   const configuration = getBuildConfiguration(options);
   const appxManifestGlob = `windows/{*/bin/${
     options.arch
@@ -84,7 +77,6 @@
       }", using search path: "${appxManifestGlob}" `,
     );
   }
->>>>>>> 4399a1d7
   return parse(fs.readFileSync(appxPath, 'utf8'));
 }
 
@@ -97,44 +89,30 @@
 }
 
 // Errors: 0x80073d10 - bad architecture
-function deployToDevice(options) {
+async function deployToDevice(options, verbose) {
   const appPackageFolder = getAppPackage(options);
 
-  const deployTarget = options.target ? options.target : (options.emulator ? 'emulator' : 'device');
+  const deployTarget = options.target
+    ? options.target
+    : options.emulator
+      ? 'emulator'
+      : 'device';
   const deployTool = new WinAppDeployTool();
   const appxManifest = getAppxManifest(options);
-<<<<<<< HEAD
-  const identity = appxManifest.root.children.filter(function (x) { return x.name === 'mp:PhoneIdentity'; })[0];
-=======
   const shouldLaunch = shouldLaunchApp(options);
   const identity = appxManifest.root.children.filter(function(x) {
     return x.name === 'mp:PhoneIdentity';
   })[0];
->>>>>>> 4399a1d7
   const appName = identity.attributes.PhoneProductId;
 
-  return new Promise(resolve => {
-    const device = deployTool.findDevice(deployTarget);
-
-    try {
-      deployTool.uninstallAppPackage(appName, device, options.verbose);
-    } catch (e) {
-      console.log(chalk.yellow('Failed to uninstall app from ' + device.name));
-    }
-
-<<<<<<< HEAD
-    const appxFile = glob.sync(path.join(appPackageFolder, '*.appx'))[0];
-    try {
-      console.log(chalk.white(deployTool.installAppPackage(appxFile, device, true, false, options.verbose)));
-      resolve();
-    } catch (e) {
-      if (e.message.indexOf('Error code 2148734208 for command') !== -1) {
-        console.log(chalk.white(deployTool.installAppPackage(appxFile, device, true, true, options.verbose)));
-        resolve();
-      } else {
-        handleResponseError(e);
-      }
-=======
+  const device = deployTool.findDevice(deployTarget);
+
+  try {
+    await deployTool.uninstallAppPackage(appName, device, verbose);
+  } catch (e) {
+    newWarn('Failed to uninstall app from ' + device.name);
+  }
+
   const appxFile = glob.sync(path.join(appPackageFolder, '*.appx'))[0];
   try {
     await deployTool.installAppPackage(
@@ -155,35 +133,26 @@
       );
     } else {
       handleResponseError(e);
->>>>>>> 4399a1d7
     }
-  });
-}
-
-function deployToDesktop(options) {
+  }
+}
+
+async function deployToDesktop(options, verbose) {
   const appPackageFolder = getAppPackage(options);
   const windowsStoreAppUtils = getWindowsStoreAppUtils(options);
   const appxManifest = getAppxManifest(options);
-  const identity = appxManifest.root.children.filter(function (x) { return x.name === 'Identity'; })[0];
+  const identity = appxManifest.root.children.filter(function(x) {
+    return x.name === 'Identity';
+  })[0];
   const appName = identity.attributes.Name;
-<<<<<<< HEAD
-  const script = glob.sync(path.join(appPackageFolder, 'Add-AppDevPackage.ps1'))[0];
-=======
   const script = glob.sync(
     path.join(appPackageFolder, 'Add-AppDevPackage.ps1'),
   )[0];
 
->>>>>>> 4399a1d7
   const args = ['remoteDebugging', options.proxy ? 'true' : 'false'];
-  const execOptions = options.verbose ? { stdio: 'inherit' } : {};
-
-  return new Promise(resolve => {
-    const popd = pushd(options.root);
-
-<<<<<<< HEAD
-    console.log(chalk.green('Removing old version of the app'));
-    execSync(`powershell -ExecutionPolicy RemoteSigned Import-Module "${windowsStoreAppUtils}" ; Uninstall-App ${appName}`, execOptions);
-=======
+
+  const popd = pushd(options.root);
+
   const removingText = 'Removing old version of the app';
   await commandWithProgress(
     newSpinner(removingText),
@@ -244,50 +213,43 @@
   } else {
     newInfo('Skip the step to start the app');
   }
->>>>>>> 4399a1d7
-
-    console.log(chalk.green('Installing new version of the app'));
-    execSync(`powershell -ExecutionPolicy RemoteSigned Import-Module "${windowsStoreAppUtils}"; Install-App "${script}"`, execOptions);
-
-    const appFamilyName = execSync(`powershell -c $(Get-AppxPackage -Name ${appName}).PackageFamilyName`).toString().trim();
-    execSync(`CheckNetIsolation LoopbackExempt -a -n=${appFamilyName}`, execOptions);
-
-    console.log(chalk.green('Starting the app'));
-    execSync(`powershell -ExecutionPolicy RemoteSigned Import-Module "${windowsStoreAppUtils}"; Start-Locally ${appName} ${args}`, execOptions);
-
-    popd();
-
-    resolve();
-  });
-}
-
-function startServerInNewWindow(options) {
+
+  popd();
+}
+
+function startServerInNewWindow(options, verbose) {
   return new Promise(resolve => {
     if (options.packager) {
-      http.get('http://localhost:8081/status', res => {
-        if (res.statusCode === 200) {
-          console.log(chalk.green('React-Native Server already started'));
-        } else {
-          console.log(chalk.red('React-Native Server not responding'));
-        }
-        resolve();
-      }).on('error', () => resolve(launchServer(options)));
+      http
+        .get('http://localhost:8081/status', res => {
+          if (res.statusCode === 200) {
+            newSuccess('React-Native Server already started');
+          } else {
+            newError('React-Native Server not responding');
+          }
+          resolve();
+        })
+        .on('error', () => resolve(launchServer(options, verbose)));
     } else {
       resolve();
     }
   });
 }
 
-function launchServer(options) {
-  console.log(chalk.green('Starting the React-Native Server'));
-  const launchPackagerScript = path.join('node_modules/react-native-windows/Scripts/launchPackager.bat');
+function launchServer(options, verbose) {
+  newSuccess('Starting the React-Native Server');
+  const launchPackagerScript = path.join(
+    'node_modules/react-native-windows/Scripts/launchPackager.bat',
+  );
   const opts = {
     cwd: options.root,
     detached: true,
-    stdio: options.verbose ? 'inherit' : 'ignore',
+    stdio: verbose ? 'inherit' : 'ignore',
   };
 
-  return Promise.resolve(spawn('cmd.exe', ['/C', 'start', launchPackagerScript], opts));
+  return Promise.resolve(
+    spawn('cmd.exe', ['/C', 'start', launchPackagerScript], opts),
+  );
 }
 
 module.exports = {
