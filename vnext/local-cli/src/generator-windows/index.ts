--- conflicted
+++ resolved
@@ -29,7 +29,7 @@
   destPath: string,
   newProjectName: string,
   currentUser: string,
-): string | null {
+): Promise<string | null> {
   console.log('Generating self-signed certificate...');
   let toCopyTempKey = false;
   if (os.platform() === 'win32') {
@@ -124,13 +124,8 @@
   const projectGuid = uuid.v4();
   const rnwVersion = require('react-native-windows/package.json').version;
   const packageGuid = uuid.v4();
-<<<<<<< HEAD
-  const currentUser = username.sync(); // Gets the current username depending on the platform.
+  const currentUser = username.sync()!; // Gets the current username depending on the platform.
   const certificateThumbprint = await generateCertificate(
-=======
-  const currentUser = username.sync()!; // Gets the current username depending on the platform.
-  const certificateThumbprint = generateCertificate(
->>>>>>> 228e0bc5
     srcPath,
     destPath,
     newProjectName,
