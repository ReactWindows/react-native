--- conflicted
+++ resolved
@@ -6,8 +6,7 @@
 #include <IHttpResource.h>
 #include <cxxreact/CxxModule.h>
 
-namespace Microsoft::React
-{
+namespace Microsoft::React {
 // NetworkingModule
 // provides the 'Networking' native module backing RCTNetworking.js
 class NetworkingModule : public facebook::xplat::module::CxxModule {
@@ -42,9 +41,4 @@
   static const char *name;
 };
 
-<<<<<<< HEAD
-} // namespace react
-} // namespace facebook
-=======
-} // namespace Microsoft::React
->>>>>>> 52b2dbe7
+} // namespace Microsoft::React