--- conflicted
+++ resolved
@@ -56,67 +56,36 @@
   auto bundleUrl =
       DevServerHelper::get_BundleUrl(debugHost, jsBundleName, platform /*platform*/, "true" /*dev*/, "false" /*hot*/);
 
-<<<<<<< HEAD
-  try {
-    Url url(bundleUrl);
-    auto const resolveResult = m_resolver.resolve(url.host, url.port);
-    tcp_stream stream{m_context};
-
-    stream.connect(resolveResult);
-
-    http::request<http::string_body> request{http::verb::get, url.Target(), 11};
-    request.set(http::field::host, url.host);
-    request.set(http::field::user_agent, BOOST_BEAST_VERSION_STRING);
-
-    http::write(stream, request);
-
-    flat_buffer buffer;
-    http::response<http::string_body> response;
-
-    http::parser<false, http::string_body> p{std::move(response)};
-    p.body_limit(25 * 1024 * 1024); // 25MB (boost default of 1MB is too small for dev bundles)
-
-    http::read(stream, buffer, p);
-    response = p.release();
-    std::stringstream jsStringStream;
-    jsStringStream << response.body();
-    // TODO: Check if UTF-8 processing is required.
-
-    error_code ec;
-    stream.socket().shutdown(tcp::socket::shutdown_both, ec);
-    if (ec && ec != errc::not_connected)
-      throw system_error(ec);
-
-    return jsStringStream.str();
-  } catch (const std::exception &e) {
-    return e.what();
-  }
-=======
   Url url(bundleUrl);
   auto const resolveResult = m_resolver.resolve(url.host, url.port);
-  tcp::socket socket{m_context};
-  connect(socket, resolveResult);
+  tcp_stream stream{m_context};
 
-  request<string_body> request{verb::get, url.Target(), 11};
-  request.set(field::host, url.host);
-  request.set(field::user_agent, BOOST_BEAST_VERSION_STRING);
+  stream.connect(resolveResult);
 
-  write(socket, request);
+  http::request<http::string_body> request{http::verb::get, url.Target(), 11};
+  request.set(http::field::host, url.host);
+  request.set(http::field::user_agent, BOOST_BEAST_VERSION_STRING);
+
+  http::write(stream, request);
 
   flat_buffer buffer;
-  response<string_body> response;
+  http::response<http::string_body> response;
 
-  parser<false, string_body> p{std::move(response)};
+  http::parser<false, http::string_body> p{std::move(response)};
   p.body_limit(25 * 1024 * 1024); // 25MB (boost default of 1MB is too small for dev bundles)
 
-  read(socket, buffer, p.base());
+  http::read(stream, buffer, p);
   response = p.release();
   std::stringstream jsStringStream;
   jsStringStream << response.body();
   // TODO: Check if UTF-8 processing is required.
 
+  error_code ec;
+  stream.socket().shutdown(tcp::socket::shutdown_both, ec);
+  if (ec && ec != errc::not_connected)
+    throw system_error(ec);
+
   return jsStringStream.str();
->>>>>>> 901fcd9f
 }
 
 void DevSupportManager::StartPollingLiveReload(const string &debugHost, std::function<void()> onChangeCallback) {
