﻿<?xml version="1.0" encoding="utf-8"?>
<Project ToolsVersion="4.0" xmlns="http://schemas.microsoft.com/developer/msbuild/2003">
  <ItemGroup>
    <Filter Include="ABI">
      <UniqueIdentifier>{b7a226dc-4029-4213-b426-37eb7d0907a4}</UniqueIdentifier>
    </Filter>
    <Filter Include="Generated Files">
      <UniqueIdentifier>{3f37028f-20c7-4c5c-8504-11059529ab2f}</UniqueIdentifier>
    </Filter>
    <Filter Include="Header Files">
      <UniqueIdentifier>{63472e53-239b-4816-af09-ed2789b8fa95}</UniqueIdentifier>
    </Filter>
    <Filter Include="Header Files\Executors">
      <UniqueIdentifier>{57577307-7ee7-4a55-8d17-c142b3f6f9cb}</UniqueIdentifier>
    </Filter>
    <Filter Include="Header Files\Modules">
      <UniqueIdentifier>{ae049213-3bdf-4cbe-83f4-39625a414539}</UniqueIdentifier>
    </Filter>
    <Filter Include="Source Files">
      <UniqueIdentifier>{76b82321-affb-4c4c-bfb4-39630e8574b4}</UniqueIdentifier>
    </Filter>
    <Filter Include="Source Files\CxxReactWin32">
      <UniqueIdentifier>{13b0d9c2-9c50-4245-b23f-e120dc6442cf}</UniqueIdentifier>
    </Filter>
    <Filter Include="Source Files\Executors">
      <UniqueIdentifier>{fe8806a2-f72f-4dc3-9996-3a0ee66101ef}</UniqueIdentifier>
    </Filter>
    <Filter Include="Source Files\Modules">
      <UniqueIdentifier>{56988676-220f-43a7-b8b1-8ecc51158498}</UniqueIdentifier>
    </Filter>
  </ItemGroup>
  <ItemGroup>
    <Midl Include="..\Microsoft.ReactNative\IJSValueReader.idl">
      <Filter>ABI</Filter>
    </Midl>
    <Midl Include="..\Microsoft.ReactNative\IJSValueWriter.idl">
      <Filter>ABI</Filter>
    </Midl>
    <Midl Include="..\Microsoft.ReactNative\IReactContext.idl">
      <Filter>ABI</Filter>
    </Midl>
    <Midl Include="..\Microsoft.ReactNative\IReactDispatcher.idl">
      <Filter>ABI</Filter>
    </Midl>
    <Midl Include="..\Microsoft.ReactNative\IReactModuleBuilder.idl">
      <Filter>ABI</Filter>
    </Midl>
    <Midl Include="..\Microsoft.ReactNative\IReactNotificationService.idl">
      <Filter>ABI</Filter>
    </Midl>
    <Midl Include="..\Microsoft.ReactNative\IReactPackageBuilder.idl">
      <Filter>ABI</Filter>
    </Midl>
    <Midl Include="..\Microsoft.ReactNative\IReactPackageProvider.idl">
      <Filter>ABI</Filter>
    </Midl>
    <Midl Include="..\Microsoft.ReactNative\IReactPropertyBag.idl">
      <Filter>ABI</Filter>
    </Midl>
    <Midl Include="..\Microsoft.ReactNative\ReactInstanceSettings.idl">
      <Filter>ABI</Filter>
    </Midl>
    <Midl Include="..\Microsoft.ReactNative\ReactNativeHost.idl">
      <Filter>ABI</Filter>
    </Midl>
    <Midl Include="..\Microsoft.ReactNative\RedBoxHandler.idl">
      <Filter>ABI</Filter>
    </Midl>
    <Midl Include="ABI\MemoryTracker.idl">
      <Filter>ABI</Filter>
    </Midl>
    <Midl Include="ABI\MessageQueue.idl">
      <Filter>ABI</Filter>
    </Midl>
    <Midl Include="ABI\NativeLogging.idl">
      <Filter>ABI</Filter>
    </Midl>
    <Midl Include="ABI\NativeTracing.idl">
      <Filter>ABI</Filter>
    </Midl>
    <Midl Include="ABI\TestController.idl">
      <Filter>ABI</Filter>
    </Midl>
    <Midl Include="..\Microsoft.ReactNative\IReactNonAbiValue.idl">
      <Filter>ABI</Filter>
    </Midl>
<<<<<<< HEAD
    <Midl Include="..\Microsoft.ReactNative\JsiApi.idl">
=======
    <Midl Include="..\Microsoft.ReactNative\IViewManagerCore.idl">
>>>>>>> c5196d19
      <Filter>ABI</Filter>
    </Midl>
  </ItemGroup>
  <ItemGroup>
    <ClCompile Include="..\Microsoft.ReactNative\IReactDispatcher.cpp" />
    <ClCompile Include="..\Microsoft.ReactNative\IReactNotificationService.cpp" />
    <ClCompile Include="..\Microsoft.ReactNative\IReactPropertyBag.cpp" />
    <ClCompile Include="..\Microsoft.ReactNative\ReactHost\AsyncActionQueue.cpp" />
    <ClCompile Include="..\Microsoft.ReactNative\ReactHost\JSBundle.cpp" />
    <ClCompile Include="..\Microsoft.ReactNative\ReactHost\JSBundle_Win32.cpp" />
    <ClCompile Include="..\Microsoft.ReactNative\ReactHost\MsoUtils.cpp" />
    <ClCompile Include="..\Microsoft.ReactNative\ReactHost\ReactContext.cpp" />
    <ClCompile Include="..\Microsoft.ReactNative\ReactHost\ReactHost.cpp" />
    <ClCompile Include="..\Microsoft.ReactNative\ReactInstanceSettings.cpp" />
    <ClCompile Include="ABI\MemoryTracker.cpp">
      <Filter>ABI</Filter>
    </ClCompile>
    <ClCompile Include="ABI\MessageQueueShim.cpp">
      <Filter>ABI</Filter>
    </ClCompile>
    <ClCompile Include="ABI\NativeLogEventSource.cpp">
      <Filter>ABI</Filter>
    </ClCompile>
    <ClCompile Include="ABI\NativeTraceEventSource.cpp">
      <Filter>ABI</Filter>
    </ClCompile>
    <ClCompile Include="ABI\TestController.cpp">
      <Filter>ABI</Filter>
    </ClCompile>
    <ClCompile Include="BeastWebSocketResource.cpp">
      <Filter>Source Files</Filter>
    </ClCompile>
    <ClCompile Include="CxxReactWin32\JSBigString.cpp">
      <Filter>Source Files\CxxReactWin32</Filter>
    </ClCompile>
    <ClCompile Include="HttpResource.cpp">
      <Filter>Source Files</Filter>
    </ClCompile>
    <ClCompile Include="JSBigStringResourceDll.cpp">
      <Filter>Source Files</Filter>
    </ClCompile>
    <ClCompile Include="module.g.cpp">
      <Filter>Generated Files</Filter>
    </ClCompile>
    <ClCompile Include="Modules\TimingModule.cpp">
      <Filter>Source Files\Modules</Filter>
    </ClCompile>
    <ClCompile Include="Modules\WebSocketModule.cpp">
      <Filter>Source Files\Modules</Filter>
    </ClCompile>
    <ClCompile Include="WebSocketResourceFactory.cpp">
      <Filter>Source Files</Filter>
    </ClCompile>
    <ClCompile Include="..\Microsoft.ReactNative\NativeModulesProvider.cpp" />
    <ClCompile Include="..\Microsoft.ReactNative\TurboModulesProvider.cpp" />
    <ClCompile Include="..\Microsoft.ReactNative\ABICxxModule.cpp" />
    <ClCompile Include="..\Microsoft.ReactNative\DynamicReader.cpp" />
    <ClCompile Include="..\Microsoft.ReactNative\DynamicWriter.cpp" />
    <ClCompile Include="..\Microsoft.ReactNative\IReactContext.cpp" />
    <ClCompile Include="..\Microsoft.ReactNative\IReactModuleBuilder.cpp" />
    <ClCompile Include="..\Microsoft.ReactNative\JsiReader.cpp" />
    <ClCompile Include="..\Microsoft.ReactNative\JsiWriter.cpp" />
    <ClCompile Include="..\Microsoft.ReactNative\ReactPackageBuilder.cpp" />
    <ClCompile Include="..\Microsoft.ReactNative\RedBox.cpp" />
    <ClCompile Include="..\Microsoft.ReactNative\RedBoxErrorFrameInfo.cpp">
      <Filter>ABI</Filter>
    </ClCompile>
    <ClCompile Include="..\Microsoft.ReactNative\RedBoxErrorInfo.cpp">
      <Filter>ABI</Filter>
    </ClCompile>
    <ClCompile Include="RuntimeOptions.cpp">
      <Filter>Source Files</Filter>
    </ClCompile>
    <ClCompile Include="pch.cpp">
      <Filter>Source Files</Filter>
    </ClCompile>
  </ItemGroup>
  <ItemGroup>
    <ClInclude Include="ABI\MemoryTracker.h">
      <Filter>ABI</Filter>
    </ClInclude>
    <ClInclude Include="ABI\MessageQueueShim.h">
      <Filter>ABI</Filter>
    </ClInclude>
    <ClInclude Include="ABI\NativeLogEventSource.h">
      <Filter>ABI</Filter>
    </ClInclude>
    <ClInclude Include="ABI\NativeTraceEventSource.h">
      <Filter>ABI</Filter>
    </ClInclude>
    <ClInclude Include="ABI\TestController.h">
      <Filter>ABI</Filter>
    </ClInclude>
    <ClInclude Include="pch.h">
      <Filter>Header Files</Filter>
    </ClInclude>
  </ItemGroup>
  <ItemGroup>
    <ClInclude Include="BeastWebSocketResource.h">
      <Filter>Header Files</Filter>
    </ClInclude>
    <ClInclude Include="HttpResource.h">
      <Filter>Header Files</Filter>
    </ClInclude>
    <ClInclude Include="JSBigStringResourceDll.h">
      <Filter>Header Files</Filter>
    </ClInclude>
    <ClInclude Include="Modules\TimingModule.h">
      <Filter>Header Files\Modules</Filter>
    </ClInclude>
    <ClInclude Include="NativeModuleFactories.h">
      <Filter>Header Files</Filter>
    </ClInclude>
    <ClInclude Include="..\Microsoft.ReactNative\RedBoxErrorFrameInfo.h">
      <Filter>ABI</Filter>
    </ClInclude>
    <ClInclude Include="..\Microsoft.ReactNative\RedBoxErrorInfo.h">
      <Filter>ABI</Filter>
    </ClInclude>
  </ItemGroup>
  <ItemGroup>
    <None Include="packages.config" />
  </ItemGroup>
</Project><|MERGE_RESOLUTION|>--- conflicted
+++ resolved
@@ -84,11 +84,10 @@
     <Midl Include="..\Microsoft.ReactNative\IReactNonAbiValue.idl">
       <Filter>ABI</Filter>
     </Midl>
-<<<<<<< HEAD
     <Midl Include="..\Microsoft.ReactNative\JsiApi.idl">
-=======
+      <Filter>ABI</Filter>
+    </Midl>
     <Midl Include="..\Microsoft.ReactNative\IViewManagerCore.idl">
->>>>>>> c5196d19
       <Filter>ABI</Filter>
     </Midl>
   </ItemGroup>
