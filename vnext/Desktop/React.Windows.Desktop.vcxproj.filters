--- conflicted
+++ resolved
@@ -81,15 +81,12 @@
     <Midl Include="ABI\NativeTracing.idl">
       <Filter>ABI</Filter>
     </Midl>
-<<<<<<< HEAD
-=======
     <Midl Include="ABI\TestController.idl">
       <Filter>ABI</Filter>
     </Midl>
     <Midl Include="..\Microsoft.ReactNative\ReactInstance.idl">
       <Filter>ABI</Filter>
     </Midl>
->>>>>>> a3466aee
     <Midl Include="..\Microsoft.ReactNative\IReactNonAbiValue.idl">
       <Filter>ABI</Filter>
     </Midl>
