{
  "name": "react-native-windows",
  "version": "0.60.0-vnext.1",
  "license": "MIT",
  "repository": {
    "type": "git",
    "url": "git@github.com:microsoft/react-native-windows.git",
    "directory": "vnext"
  },
  "description": "ReactNative Windows implementation using react-native's c++ ReactCommon bridge",
  "types": "index.d.ts",
  "scripts": {
    "build": "just-scripts build",
    "clean": "just-scripts clean",
    "start": "react-native start",
    "lint": "just-scripts eslint",
    "lint:fix": "eslint ./**/*.js ./**/*.ts? --fix",
    "watch": "tsc -w"
  },
  "rnpm": {
    "haste": {
      "platforms": [
        "windows"
      ],
      "providesModuleNodeModules": [
        "react-native-windows"
      ]
    },
    "plugin": "./local-cli/index.js"
  },
  "dependencies": {
    "@babel/runtime": "^7.4.0",
    "@react-native-community/cli": "^2.6.0",
    "cli-spinners": "^2.2.0",
    "create-react-class": "^15.6.3",
    "fbjs": "^1.0.0",
    "glob": "^7.1.1",
    "ora": "^3.4.0",
    "prop-types": "^15.7.2",
    "regenerator-runtime": "^0.13.2",
    "shelljs": "^0.7.8",
    "username": "^5.1.0",
    "uuid": "^3.3.2",
    "xml-parser": "^1.2.1"
  },
  "devDependencies": {
    "@microsoft/api-documenter": "^7.3.8",
    "@microsoft/api-extractor": "^7.3.8",
    "@react-native-community/eslint-config": "^0.0.5",
    "@types/es6-collections": "^0.5.29",
    "@types/es6-promise": "0.0.32",
    "@types/ora": "^3.2.0",
    "@types/react-native": "~0.60.5",
    "@types/react": "16.8.15",
    "eslint-plugin-prettier": "2.6.2",
    "eslint": "5.1.0",
    "just-scripts": "^0.24.2",
<<<<<<< HEAD
    "prettier": "1.17.0",
    "react-native": "^0.60.0",
    "react": "16.8.6",
=======
    "prettier": "1.13.6",
    "react-native": "https://github.com/microsoft/react-native/archive/v0.59.0-microsoft.43.tar.gz",
    "react": "16.8.3",
>>>>>>> e5843c62
    "typescript": "3.5.3"
  },
  "peerDependencies": {
    "react": "16.8.6",
    "react-native": "^0.60.0 || 0.60.0-microsoft.1 || https://github.com/microsoft/react-native/archive/v0.60.0-microsoft.1.tar.gz"
  },
  "beachball": {
    "disallowedChangeTypes": [
      "major",
      "minor",
      "patch"
    ]
  }
}<|MERGE_RESOLUTION|>--- conflicted
+++ resolved
@@ -55,15 +55,9 @@
     "eslint-plugin-prettier": "2.6.2",
     "eslint": "5.1.0",
     "just-scripts": "^0.24.2",
-<<<<<<< HEAD
     "prettier": "1.17.0",
     "react-native": "^0.60.0",
     "react": "16.8.6",
-=======
-    "prettier": "1.13.6",
-    "react-native": "https://github.com/microsoft/react-native/archive/v0.59.0-microsoft.43.tar.gz",
-    "react": "16.8.3",
->>>>>>> e5843c62
     "typescript": "3.5.3"
   },
   "peerDependencies": {
