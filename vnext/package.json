{
  "name": "react-native-windows",
  "version": "0.59.0-vnext.120",
  "license": "MIT",
  "repository": {
    "type": "git",
    "url": "git@github.com:microsoft/react-native-windows.git",
    "directory": "vnext"
  },
  "description": "ReactNative Windows implementation using react-native's c++ ReactCommon bridge",
  "types": "index.d.ts",
  "scripts": {
    "build": "just-scripts build",
    "clean": "just-scripts clean",
    "start": "react-native start",
    "format": "node Scripts/formatFiles.js -i -style=file -assume-filename=../.clang-format",
    "format:verify": "node Scripts/formatFiles.js -i -style=file -assume-filename=../.clang-format -verify",
    "lint": "just-scripts eslint",
    "lint:fix": "eslint ./**/*.js ./**/*.ts? --fix",
    "watch": "tsc -w"
  },
  "rnpm": {
    "haste": {
      "platforms": [
        "uwp"
      ],
      "providesModuleNodeModules": [
        "react-native-windows"
      ]
    },
    "plugin": "./local-cli/index.js"
  },
  "dependencies": {
    "@babel/runtime": "^7.4.0",
    "create-react-class": "^15.6.3",
    "fbjs": "^1.0.0",
    "prop-types": "^15.5.8",
    "react-native-local-cli": "^1.0.0-alpha.5",
    "react-timer-mixin": "^0.13.2",
    "regenerator-runtime": "^0.13.2",
    "shelljs": "^0.7.8",
    "username": "^3.0.0",
    "uuid": "^2.0.1",
    "xml-parser": "^1.2.1"
  },
  "devDependencies": {
    "@react-native-community/eslint-config": "^0.0.5",
    "@types/es6-collections": "^0.5.29",
    "@types/es6-promise": "0.0.32",
    "@types/react": "16.8.15",
    "@types/react-native": "~0.57.51",
    "clang-format": "1.2.4",
    "eslint": "5.1.0",
    "eslint-plugin-prettier": "2.6.0",
    "just-scripts": "^0.24.2",
    "prettier": "1.13.6",
    "react": "16.8.3",
<<<<<<< HEAD
    "react-native": "https://github.com/microsoft/react-native/archive/v0.59.0-microsoft.30.tar.gz",
=======
    "react-native": "https://github.com/microsoft/react-native/archive/v0.59.0-microsoft.35.tar.gz",
>>>>>>> e03a0924
    "typescript": "3.5.1"
  },
  "peerDependencies": {
    "react": "16.8.3",
<<<<<<< HEAD
    "react-native": "^0.59.0 || 0.59.0-microsoft.30 || https://github.com/microsoft/react-native/archive/v0.59.0-microsoft.30.tar.gz"
=======
    "react-native": "^0.59.0 || 0.59.0-microsoft.35 || https://github.com/microsoft/react-native/archive/v0.59.0-microsoft.35.tar.gz"
>>>>>>> e03a0924
  },
  "beachball": {
    "disallowedChangeTypes": [
      "major",
      "minor",
      "patch"
    ]
  }
}<|MERGE_RESOLUTION|>--- conflicted
+++ resolved
@@ -55,20 +55,12 @@
     "just-scripts": "^0.24.2",
     "prettier": "1.13.6",
     "react": "16.8.3",
-<<<<<<< HEAD
-    "react-native": "https://github.com/microsoft/react-native/archive/v0.59.0-microsoft.30.tar.gz",
-=======
     "react-native": "https://github.com/microsoft/react-native/archive/v0.59.0-microsoft.35.tar.gz",
->>>>>>> e03a0924
     "typescript": "3.5.1"
   },
   "peerDependencies": {
     "react": "16.8.3",
-<<<<<<< HEAD
-    "react-native": "^0.59.0 || 0.59.0-microsoft.30 || https://github.com/microsoft/react-native/archive/v0.59.0-microsoft.30.tar.gz"
-=======
     "react-native": "^0.59.0 || 0.59.0-microsoft.35 || https://github.com/microsoft/react-native/archive/v0.59.0-microsoft.35.tar.gz"
->>>>>>> e03a0924
   },
   "beachball": {
     "disallowedChangeTypes": [
