--- conflicted
+++ resolved
@@ -52,12 +52,8 @@
     "jscodeshift": "^0.6.2",
     "just-scripts": "^0.36.1",
     "prettier": "1.17.0",
-<<<<<<< HEAD
-    "react-native": "0.61.5",
+    "react": "16.9.0",
     "react-native-windows-override-tools": "^0.0.1",
-=======
->>>>>>> 690e2fb4
-    "react": "16.9.0",
     "react-native": "0.61.5",
     "typescript": "3.5.3"
   },
