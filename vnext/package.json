--- conflicted
+++ resolved
@@ -52,21 +52,13 @@
     "jscodeshift": "^0.6.2",
     "just-scripts": "^0.24.2",
     "prettier": "1.17.0",
-<<<<<<< HEAD
     "react-native": "^0.60.0",
-=======
-    "react-native": "https://github.com/microsoft/react-native/archive/v0.60.0-microsoft.40.tar.gz",
->>>>>>> 424f16c1
     "react": "16.8.6",
     "typescript": "3.5.3"
   },
   "peerDependencies": {
     "react": "16.8.6",
-<<<<<<< HEAD
     "react-native": "^0.60.0"
-=======
-    "react-native": "^0.60.0 || 0.60.0-microsoft.40 || https://github.com/microsoft/react-native/archive/v0.60.0-microsoft.40.tar.gz"
->>>>>>> 424f16c1
   },
   "beachball": {
     "defaultNpmTag": "vnext",
