--- conflicted
+++ resolved
@@ -1,10 +1,6 @@
 {
   "name": "react-native-windows",
-<<<<<<< HEAD
-  "version": "0.60.0-vnext.39",
-=======
   "version": "0.60.0-vnext.50",
->>>>>>> bfbc0178
   "license": "MIT",
   "repository": {
     "type": "git",
