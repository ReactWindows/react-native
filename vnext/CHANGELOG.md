# Change Log - react-native-windows

<<<<<<< HEAD
This log was last generated on Wed, 09 Oct 2019 18:17:42 GMT and should not be manually modified.

=======
This log was last generated on Fri, 11 Oct 2019 10:21:12 GMT and should not be manually modified.

## 0.60.0-vnext.24
Fri, 11 Oct 2019 10:21:12 GMT

### Changes

- add support for offline bundles (kmelmon@microsoft.com)
>>>>>>> 1921c98f
## 0.60.0-vnext.23
Wed, 09 Oct 2019 18:17:42 GMT

### Changes

- Add support for forever animations. (stpete@microsoft.com)
## 0.60.0-vnext.22
Wed, 09 Oct 2019 15:13:21 GMT

### Changes

- Updating react-native to version: 0.60.0-microsoft.5 (53619745+rnbot@users.noreply.github.com)
## 0.60.0-vnext.21
Tue, 08 Oct 2019 18:33:16 GMT

### Changes

- re-enable Chakra Core on UWP (stecrain@microsoft.com)
## 0.60.0-vnext.20
Mon, 07 Oct 2019 21:46:39 GMT

### Changes

- Bump V8 and Hermes JSI package versions (tudorm@microsoft.com)
## 0.60.0-vnext.19
Fri, 04 Oct 2019 19:04:20 GMT

### Changes

- Update ChakraCore to v1.11.13 (acoates@microsoft.com)
## 0.60.0-vnext.18
Fri, 04 Oct 2019 16:32:45 GMT

### Changes

- Update to react-native@0.60.0-microsoft.3 (acoates@microsoft.com)
## 0.60.0-vnext.17
Thu, 03 Oct 2019 22:17:13 GMT

### Changes

- change file (randyfl@microsoft.com)
- Support contextMenuHidden (dida@ntdev.microsoft.com)
- Remove react-native as a haste root, as all the files should be in react-native-windows (acoates@microsoft.com)
- Connect DeviceInfo dimensions with root element (dida@ntdev.microsoft.com)
## 0.60.0-vnext.16
Tue, 01 Oct 2019 18:17:42 GMT

### Changes

- Turn ControlFlowGuard on by default (acoates@microsoft.com)
- The customer provided examples revealed a few of issues.  One, we were dubble counding the starting value of animatiosn in some cases. Two we were incorrectly relying on JS to tell us to flatten our animated values. Three we were detaching the expression animations that tied the property to the UIElement and in certain cases the JS thread does not inform us that we need to rebuild this cuppling.  There is an open issue with this final part #3280 (stpete@microsoft.com)
## 0.60.0-vnext.11
Mon, 30 Sep 2019 18:28:23 GMT

### Changes

- Update to folly 2019.09.30.00 (acoates@microsoft.com)
## 0.60.0-vnext.10
Mon, 30 Sep 2019 16:21:08 GMT

### Changes

- Bump up to latest published version. (#3275) (julio.rocha@microsoft.com)
## 0.60.0-vnext.9
Sat, 28 Sep 2019 01:21:33 GMT

### Changes

- add support for cpp template app (email not defined)
## 0.60.0-vnext.8
Sat, 28 Sep 2019 00:21:32 GMT

### Changes

- Fix build break when using latest Visual Studio compiler versions (acoates@microsoft.com)
## 0.60.0-vnext.7
Fri, 27 Sep 2019 17:40:33 GMT

### Changes

- Allow focus transfer to Flyout on Open (kenander@microsoft.com)
## 0.60.0-vnext.6
Fri, 27 Sep 2019 17:34:59 GMT

### Changes

- change file (randyfl@microsoft.com)
## 0.60.0-vnext.5
Fri, 27 Sep 2019 00:08:28 GMT

### Changes

- Allow focus transfer to Flyout on Open (kenander@microsoft.com)
## 0.60.0-vnext.4
Wed, 25 Sep 2019 18:32:05 GMT

### Changes

- Enabling Systrace/ETW plumbing by default. The tracing will be controlled by whether the provider is enabled or not (anandrag@microsoft.com)
## 0.60.0-vnext.3
Tue, 24 Sep 2019 23:29:18 GMT

### Changes

- Create stub StatusBarManager to avoid crash when using <StatusBar> (acoates@microsoft.com)
## 0.60.0-vnext.2
Tue, 24 Sep 2019 19:11:20 GMT

### Changes

- Update to react-native 0.60 (acoates@microsoft.com)
## 0.59.0-vnext.190
Thu, 19 Sep 2019 17:02:46 GMT

### Changes

- Support keyboardType for TextInput (dida@ntdev.microsoft.com)
## 0.59.0-vnext.189
Wed, 18 Sep 2019 18:18:37 GMT

### Changes

- Add the SpringAnimationDriver (stpete@microsoft.com)
## 0.59.0-vnext.188
Tue, 17 Sep 2019 17:42:42 GMT

### Changes

- Refined logic for handling Flyout shadows (kenander@microsoft.com)
## 0.59.0-vnext.187
Tue, 17 Sep 2019 11:32:39 GMT

### Changes

- Simplify NuGet packing YAML. (julio@rochsquadron.net)
## 0.59.0-vnext.186
Tue, 17 Sep 2019 05:17:28 GMT

### Changes

- Updating react-native to version: 0.59.0-microsoft.82 (53619745+rnbot@users.noreply.github.com)
## 0.59.0-vnext.185
Sat, 14 Sep 2019 14:09:03 GMT

### Changes

- Add PackageCertificatePassword attribute to MyApp.csproj to solve the build issue in VS2019 due to temp pfx certificate issue (dida@ntdev.microsoft.com)
## 0.59.0-vnext.184
Fri, 13 Sep 2019 21:56:22 GMT

### Changes

- Support live reload for developer menu (dida@ntdev.microsoft.com)
## 0.59.0-vnext.183
Fri, 13 Sep 2019 15:59:25 GMT

### Changes

- MultiLine TextInput should accepts Enter key (dida@ntdev.microsoft.com)
## 0.59.0-vnext.182
Thu, 12 Sep 2019 23:51:35 GMT

### Changes

- Updating react-native to version: 0.59.0-microsoft.79 (53619745+rnbot@users.noreply.github.com)
- Updating react-native to version: 0.59.0-microsoft.80 (53619745+rnbot@users.noreply.github.com)
## 0.59.0-vnext.179
Wed, 11 Sep 2019 18:44:17 GMT

### Changes

- Updating react-native to version: 0.59.0-microsoft.77 (53619745+rnbot@users.noreply.github.com)
## 0.59.0-vnext.178
Tue, 10 Sep 2019 23:25:37 GMT

### Changes

- Fix onPress not firing for Touchable* keyboard events (thshea@microsoft.com)
## 0.59.0-vnext.177
Tue, 10 Sep 2019 19:16:08 GMT

### Changes

- Fix Login E2E test failure (dida@ntdev.microsoft.com)
## 0.59.0-vnext.176
Tue, 10 Sep 2019 00:44:04 GMT

### Changes

- Updating react-native to version: 0.59.0-microsoft.74 (53619745+rnbot@users.noreply.github.com)
## 0.59.0-vnext.175
Mon, 09 Sep 2019 21:39:46 GMT

### Changes

- Alphabetize def files. (yicyao@microsoft.com)
## 0.59.0-vnext.174
Mon, 09 Sep 2019 19:22:09 GMT

### Changes

- Put desktop unit tests into namespaces. (yicyao@microsoft.com)
## 0.59.0-vnext.173
Sat, 07 Sep 2019 20:17:19 GMT

### Changes

- Support dynamic swapping TextBox/PasswordBox view for SecureTextEntry property (dida@ntdev.microsoft.com)
## 0.59.0-vnext.172
Fri, 06 Sep 2019 18:03:18 GMT

### Changes

- Fix issue with using getInt instead of asDouble for JSI (jthysell@microsoft.com)
## 0.59.0-vnext.171
Thu, 05 Sep 2019 17:37:33 GMT

### Changes

- ReactUWP def cleanup and unit test fixes (jthysell@microsoft.com)
## 0.59.0-vnext.170
Tue, 03 Sep 2019 21:49:49 GMT

### Changes

- Updating react-native to version: 0.59.0-microsoft.73 (53619745+rnbot@users.noreply.github.com)
## 0.59.0-vnext.169
Tue, 03 Sep 2019 20:24:37 GMT

### Changes

- Updating react-native to version: 0.59.0-microsoft.72 (53619745+rnbot@users.noreply.github.com)
## 0.59.0-vnext.168
Fri, 30 Aug 2019 23:08:02 GMT

### Changes

- set IsTabStop = false for SnapPointManagingContentControl (stecrain@microsoft.com)
## 0.59.0-vnext.167
Fri, 30 Aug 2019 20:30:25 GMT

### Changes

- fix double-apply TransformMatrix bug (email not defined)
## 0.59.0-vnext.166
Fri, 30 Aug 2019 20:17:20 GMT

### Changes

- changed alert export (email not defined)
## 0.59.0-vnext.165
Fri, 30 Aug 2019 19:46:18 GMT

### Changes

- Fixed sampleapps build and updated CI (jthysell@microsoft.com)
## 0.59.0-vnext.164
Thu, 29 Aug 2019 22:14:06 GMT

### Changes

- changed alert export (email not defined)
## 0.59.0-vnext.163
Thu, 29 Aug 2019 20:21:10 GMT

### Changes

- Updating react-native to version: 0.59.0-microsoft.71 (53619745+rnbot@users.noreply.github.com)
- change file (randyfl@microsoft.com)
## 0.59.0-vnext.162
Thu, 29 Aug 2019 19:38:17 GMT

### Changes

- Allow windowsbrush: color syntax to use non-SolidColor brushes (thshea@microsoft.com)
## 0.59.0-vnext.161
Thu, 29 Aug 2019 01:41:01 GMT

### Changes

- Use PreparedScriptStore for V8 in win32 (tudorm@microsoft.com)
## 0.59.0-vnext.160
Thu, 29 Aug 2019 01:33:54 GMT

### Changes

- Updating react-native to version: 0.59.0-microsoft.70 (53619745+rnbot@users.noreply.github.com)
## 0.59.0-vnext.159
Wed, 28 Aug 2019 19:55:48 GMT

### Changes

- Added React.Windows.Desktop.Test project. (julio@rochsquadron.net)
- Add isOverlayEnabled (cknestri@microsoft.com)
## 0.59.0-vnext.158
Wed, 28 Aug 2019 18:34:51 GMT

### Changes

- Updating react-native to version: 0.59.0-microsoft.69 (53619745+rnbot@users.noreply.github.com)
## 0.59.0-vnext.157
Wed, 28 Aug 2019 02:44:14 GMT

### Changes

- Let View process color objects (email not defined)
## 0.59.0-vnext.156
Tue, 27 Aug 2019 04:41:01 GMT

### Changes

- Updating react-native to version: 0.59.0-microsoft.68 (53619745+rnbot@users.noreply.github.com)
## 0.59.0-vnext.155
Mon, 26 Aug 2019 21:10:00 GMT

### Changes

- Enable experimental V8 JSI Executor support (off by default) (tudorm@microsoft.com)
## 0.59.0-vnext.154
Sat, 24 Aug 2019 15:32:08 GMT

### Changes

- Updating react-native to version: 0.59.0-microsoft.67 (53619745+rnbot@users.noreply.github.com)
## 0.59.0-vnext.153
Sat, 24 Aug 2019 04:24:35 GMT

### Changes

- Fix change log formatting (acoates@microsoft.com)
## 0.59.0-vnext.152
Sat, 24 Aug 2019 04:09:20 GMT

### Changes

- move cppwinrt less exception helper, use in DevSupportManager (andrewh@microsoft.com)
## 0.59.0-vnext.151
Fri, 23 Aug 2019 01:27:19 GMT

### Changes

- turn off RTTI (email not defined)

## 0.59.0-vnext.150
Thu, 22 Aug 2019 21:17:45 GMT

### Changes

- Updating react-native to version: 0.59.0-microsoft.49 (53619745+rnbot@users.noreply.github.com)

## 0.59.0-vnext.149
Thu, 22 Aug 2019 15:43:48 GMT

### Changes

- Improve Networking error reporting (andrewh@microsoft.com)

## 0.59.0-vnext.148
Wed, 21 Aug 2019 20:44:12 GMT

### Changes

- Only send focus/blur from OriginalSource, remove Click event for enter/space (andrewh@microsoft.com)

## 0.59.0-vnext.147
Wed, 21 Aug 2019 06:12:54 GMT

### Changes

- add default message queue that uses CoreDispatcher (email not defined)

## 0.59.0-vnext.146
Wed, 21 Aug 2019 00:42:37 GMT

### Changes

- revert fix, not quite working (email not defined)

## 0.59.0-vnext.145
Tue, 20 Aug 2019 23:40:14 GMT

### Changes

- Light up Inspector debugging tool. (kinhln@microsoft.com)
- Remove old playground app (acoates@microsoft.com)

## 0.59.0-vnext.144
Tue, 20 Aug 2019 21:54:07 GMT

### Changes

- Minor fixes made in RN60 update that can be brought right to master (acoates@microsoft.com)

## 0.59.0-vnext.143
Tue, 20 Aug 2019 07:26:49 GMT

### Changes

- Don't use DefaultNativeMessageQueueThread in live reload (andrewh@microsoft.com)

## 0.59.0-vnext.142
Tue, 20 Aug 2019 03:02:53 GMT

### Changes

- add additional new warning disable to MsoFolly.h (andrewh@microsoft.com)

## 0.59.0-vnext.141
Mon, 19 Aug 2019 20:59:57 GMT

### Changes

- fix flyout full placement mode (kmelmon@microsoft.com)

## 0.59.0-vnext.140
Mon, 19 Aug 2019 16:43:43 GMT

### Changes

- Update placement mapping (cknestri@microsoft.com)
- Start API documentation (acoates@microsoft.com)
- Always use unforked version of folly + Update folly to v2019.08.12.00 (acoates@microsoft.com)
- resolved build error (email not defined)
- Improved fix for overlapping XAML theme shadows on Flyouts (kenander@microsoft.com)
- add batching queue (kmelmon@microsoft.com)
- restore accidental deletion (kmelmon@microsoft.com)
- Microsoft.ReactNative SampleApps (jthysell@microsoft.com)

## 0.59.0-vnext.139
Tue, 13 Aug 2019 19:56:52 GMT

### Changes

- Updating react-native to version: 0.59.0-microsoft.43 (53619745+rnbot@users.noreply.github.com)
- Change windows template to not use cli wrapper (acoates@microsoft.com)

## 0.59.0-vnext.138
Mon, 12 Aug 2019 23:13:59 GMT

### Changes

- Rename platform uwp->windows (acoates@microsoft.com)

## 0.59.0-vnext.137
Mon, 12 Aug 2019 21:06:24 GMT

### Changes

- Improve output of run-windows command (acoates@microsoft.com)

## 0.59.0-vnext.136
Mon, 12 Aug 2019 20:02:04 GMT

### Changes

- Updating react-native to version: 0.59.0-microsoft.42 (53619745+rnbot@users.noreply.github.com)

## 0.59.0-vnext.135
Sun, 11 Aug 2019 04:57:41 GMT

### Changes

- Updating react-native to version: 0.59.0-microsoft.41 (53619745+rnbot@users.noreply.github.com)

## 0.59.0-vnext.134
Sat, 10 Aug 2019 19:21:55 GMT

### Changes

- Fix switch shimmy issue (ruaraki@microsoft.com)

## 0.59.0-vnext.133
Fri, 09 Aug 2019 22:37:48 GMT

### Changes

- use more specific typing for currentTheme, improve examples (andrewh@microsoft.com)

## 0.59.0-vnext.132
Fri, 09 Aug 2019 19:20:03 GMT

### Changes

- Update UwpPreparedScriptStore to use shared_ptrs (jthysell@microsoft.com)

## 0.59.0-vnext.131
Fri, 09 Aug 2019 06:07:04 GMT

### Changes

- Updating react-native to version: 0.59.0-microsoft.40 (53619745+rnbot@users.noreply.github.com)

## 0.59.0-vnext.130
Fri, 09 Aug 2019 04:18:45 GMT

### Changes

- Added list, listitem roles to ViewAccessibility.uwp.js (jthysell@microsoft.com)

## 0.59.0-vnext.129
Fri, 09 Aug 2019 03:27:03 GMT

### Changes

- Fix Sample/index.tsx layout, set Tag as Name in debug (andrewh@microsoft.com)

## 0.59.0-vnext.128
Thu, 08 Aug 2019 23:35:13 GMT

### Changes

- fix hit-testing bug (kmelmon@microsoft.com)

## 0.59.0-vnext.127
Thu, 08 Aug 2019 22:19:50 GMT

### Changes

- Add textDecoration support to Nested Text (dida@ntdev.microsoft.com)

## 0.59.0-vnext.126
Thu, 08 Aug 2019 20:57:44 GMT

### Changes

- Moving picker fix (decrowle@microsoft.com)

## 0.59.0-vnext.125
Wed, 07 Aug 2019 17:07:35 GMT

### Changes

- Adding accessibilityPosInSet and accessibilitySizeOfSet props to ViewWindows, #2894 (jthysell@microsoft.com)

## 0.59.0-vnext.124
Wed, 07 Aug 2019 16:00:25 GMT

### Changes

- Updating react-native to version: 0.59.0-microsoft.38 (53619745+rnbot@users.noreply.github.com)

## 0.59.0-vnext.123
Tue, 06 Aug 2019 21:09:10 GMT

### Changes

- Updating react-native to version: 0.59.0-microsoft.37 (53619745+rnbot@users.noreply.github.com)

## 0.59.0-vnext.122
Tue, 06 Aug 2019 18:30:23 GMT

### Changes

- Updating react-native to version: 0.59.0-microsoft.36 (53619745+rnbot@users.noreply.github.com)

## 0.59.0-vnext.121
Tue, 06 Aug 2019 15:46:10 GMT

### Changes

- Modify how we setup build directories to better support monorepos (acoates@microsoft.com)

## 0.59.0-vnext.120
Tue, 06 Aug 2019 00:59:54 GMT

### Changes

- Updating react-native to version: 0.59.0-microsoft.35 (53619745+rnbot@users.noreply.github.com)

## 0.59.0-vnext.119
Mon, 05 Aug 2019 17:37:47 GMT

### Changes

- Put back a couple of win32 dll exports (acoates@microsoft.com)
- Updating react-native to version: 0.59.0-microsoft.34 (53619745+rnbot@users.noreply.github.com)

## 0.59.0-vnext.118
Mon, 05 Aug 2019 06:09:37 GMT

### Changes

- Include additional jsi headers in nuget (acoates@microsoft.com)

## 0.59.0-vnext.117
Mon, 05 Aug 2019 00:09:47 GMT

### Changes

- Updating react-native to version: 0.59.0-microsoft.33 (53619745+rnbot@users.noreply.github.com)

## 0.59.0-vnext.116
Sat, 03 Aug 2019 17:26:50 GMT

### Changes

- change dev menu shortcut to ctrl+shift+D (kmelmon@microsoft.com)

## 0.59.0-vnext.115
Sat, 03 Aug 2019 04:30:38 GMT

### Changes

- change process.env.TEMP to os.tmpdir() (email not defined)
- fix onFocus/onBlur events for Touchables (andrewh@microsoft.com)
- New switch props (thumbColor and trackColor), and fix few bugs found in TextInputViewManager (dida@ntdev.microsoft.com)
- addedundefined developer menu (kmelmon@microsoft.com)
- fix image not firing on load. (stecrain@microsoft.com)
- Delay-load dependencies absent on Win7 (acoates@microsoft.com)
- Add the SpringAnimationDriver (stpete@microsoft.com)

## 0.59.0-vnext.110
Sun, 28 Jul 2019 12:44:00 GMT

### Changes

- Allow run-windows to be more flexible about project layout to support default c++ layouts (acoates@microsoft.com)

## 0.59.0-vnext.109
Fri, 26 Jul 2019 08:32:04 GMT

### Changes

- add null checks to fix crashes with reload / shutdown with pending text updates (andrewh@microsoft.com)

## 0.59.0-vnext.108
Fri, 26 Jul 2019 07:23:20 GMT

### Changes

- Fix for flyouts unexpectedly dismissing when opening picker (ruaraki@microsoft.com)

## 0.59.0-vnext.107
Fri, 26 Jul 2019 05:43:01 GMT

### Changes

- use win32 file api to avoid runtime broker slowing us down (stecrain@microsoft.com)

## 0.59.0-vnext.106
Thu, 25 Jul 2019 00:29:50 GMT

### Changes

- Fixes to ReactImage lifetime with downloading Images (acoates@microsoft.com)

## 0.59.0-vnext.105
Wed, 24 Jul 2019 21:03:23 GMT

### Changes

- Hookup beachball for publishing (acoates@microsoft.com)<|MERGE_RESOLUTION|>--- conflicted
+++ resolved
@@ -1,9 +1,5 @@
 # Change Log - react-native-windows
 
-<<<<<<< HEAD
-This log was last generated on Wed, 09 Oct 2019 18:17:42 GMT and should not be manually modified.
-
-=======
 This log was last generated on Fri, 11 Oct 2019 10:21:12 GMT and should not be manually modified.
 
 ## 0.60.0-vnext.24
@@ -12,7 +8,6 @@
 ### Changes
 
 - add support for offline bundles (kmelmon@microsoft.com)
->>>>>>> 1921c98f
 ## 0.60.0-vnext.23
 Wed, 09 Oct 2019 18:17:42 GMT
 
