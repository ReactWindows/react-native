# Change Log - react-native-windows

<<<<<<< HEAD
This log was last generated on Fri, 22 May 2020 00:05:31 GMT and should not be manually modified.

<!-- Start content -->

=======
This log was last generated on Sat, 23 May 2020 00:04:45 GMT and should not be manually modified.

<!-- Start content -->

## 0.0.0-master.74

Sat, 23 May 2020 00:04:45 GMT

### Changes

- Implemented support for native module std::weak_ptr (vmorozov@microsoft.com)
- Fix deploy issue causing 2nd+ builds to break due to bug in appxrecipe which gets imported (asklar@microsoft.com)
- Drop LazySupportManager (julio.rocha@microsoft.com)
- Fix ReactInstance error state to avoid crashes (vmorozov@microsoft.com)
- Move DeviceInfo and AppState to new native module impl (acoates@microsoft.com)

>>>>>>> 1a96ee77
## 0.0.0-master.73

Fri, 22 May 2020 00:05:31 GMT

### Changes

- Work around regression in app packaging in VS 16.5-16.6 (asklar@microsoft.com)
- Do not emit click events for buttons other than left. (igklemen@microsoft.com)
- Fixed Microsoft.ReactNative build in VS 16.6.0 (vmorozov@microsoft.com)
- fix for animation bug (kmelmon@microsoft.com)
- dont overwrite msbuild log when deploying (asklar@microsoft.com)
- Fix spacing and extra dot in copyright of the property sheets (dannyvv@microsoft.com)
- Standardize version of Microsoft.NETCore.UniversalWindowsPlatform to 6.2.9 (dannyvv@microsoft.com)
- Remove unneeded reference form Microsoft.ReactNative.Managed (dannyvv@microsoft.com)

## 0.0.0-master.72

Thu, 21 May 2020 00:04:53 GMT

### Changes

- deploy from layout (asklar@microsoft.com)
- ReactNotificationService to allow communications between native modules (vmorozov@microsoft.com)

## 0.0.0-master.71

Wed, 20 May 2020 00:04:49 GMT

### Changes

- Implement Keybpoarding/Gamepad Activation for Pressability (ngerlem@microsoft.com)
- Reduce need for custom metro configs (acoates@microsoft.com)
- Update the react-native-windows-init template to use the managed library the default (instead of the shared csproj file). (dannyvv@microsoft.com)

## 0.0.0-master.70

Tue, 19 May 2020 00:05:07 GMT

### Changes

- Fixes for bundle loading and back handler crash using xaml islands (acoates@microsoft.com)
- Remove legacy ReactUWP (acoates@microsoft.com)
- Support 0..n args in native module callbacks (vmorozov@microsoft.com)
- Adapt ViewWin32, etc to "accessibilityState" (ngerlem@microsoft.com)

## 0.0.0-master.69

Sun, 17 May 2020 00:04:22 GMT

### Changes

- ReactNonAbiValue for IReactPropertyBag non-ABI values (vmorozov@microsoft.com)
- Prevent hard crash on invalid jsx (button inside text e.g.) (asklar@microsoft.com)
- Fixed ReactContext CallJSFunction and EmitJSEvent (vmorozov@microsoft.com)

## 0.0.0-master.68

Sat, 16 May 2020 00:04:28 GMT

### Changes

- some projects have target instead of bin folders (asklar@microsoft.com)
- .\JustMyXaml.ps1 (asklar@microsoft.com)

## 0.0.0-master.67

Fri, 15 May 2020 00:04:44 GMT

### Changes

- winui3 option for app project template (asklar@microsoft.com)
- Reduce PCH Sizes (ngerlem@microsoft.com)
- Remove unused lifecycle events in ReactNativeHost (kaigu@microsoft.com)
- Move pch files into a Pch subfolder. (vmorozov@microsoft.com)
- exact match of WinAppDriver required (asklar@microsoft.com)

## 0.0.0-master.66

Thu, 14 May 2020 00:04:37 GMT

### Changes

- add rnw-dependencies.ps1 (asklar@microsoft.com)
- Use DispatcherQueue instead of CoreDispatcher for Mso::DispatchQueue (vmorozov@microsoft.com)
- Allow storing non-WinRT types in ReactPropertyBag (vmorozov@microsoft.com)
- revert dfc57fcf2504f57baab20f550b36a618eaa99e56 (kmelmon@microsoft.com)
- don't exit the powershell session and pause for keyboard input if interactive (asklar@microsoft.com)

## 0.0.0-master.65

Wed, 13 May 2020 00:04:21 GMT

### Changes

- add ReactNativeHost to Win32 C++/WinRT ABI (aeulitz@microsoft.com)
- Fixed ReactContext copy/move semantic (vmorozov@microsoft.com)
- Use spec file for DevSettings NativeModule (acoates@microsoft.com)

## 0.0.0-master.64

Tue, 12 May 2020 00:04:39 GMT

### Changes

- Fire onLoad event when a bitmap image is opeed (lamdoan@microsoft.com)
- Expose ability for apps to provide their own RedBox implementation (acoates@microsoft.com)

## 0.0.0-master.63

Sun, 10 May 2020 00:05:02 GMT

### Changes

- Reenable V8 for desktop projects (tudorm@microsoft.com)

## 0.0.0-master.62

Sat, 09 May 2020 00:04:42 GMT

### Changes

- Autolinking (jthysell@microsoft.com)
- Implemented PropertyBag for ReactContext and ReactInstanceSettings (vmorozov@microsoft.com)
- Align local metro config with future CLI changes (acoates@microsoft.com)
- separate desktop from uwp ReactWindowsCore since desktop uses V8 (asklar@microsoft.com)
- Set C# langversion of templates back to 7.3 from 8.0 (dannyvv@microsoft.com)
- Correct binary message tagging (julio.rocha@microsoft.com)
- Added Microsoft.ReactNative.IntegrationTests project to Microsoft.ReactNative.sln (vmorozov@microsoft.com)

## 0.0.0-master.61

Fri, 08 May 2020 00:05:16 GMT

### Changes

- Promote awaitable DispatchQueue callback to member field (julio.rocha@microsoft.com)
- Upgrade the shared managed project to a proper csharp library. (dannyvv@microsoft.com)
- Ensure InitializeCore is run before app code (acoates@microsoft.com)

## 0.0.0-master.60

Thu, 07 May 2020 00:05:07 GMT

### Changes

- Don't delete nuget.exe if using locally-installed (e.g. chocolatey) (asklar@microsoft.com)
- Only bundle when not running Intellisense builds (asklar@microsoft.com)
- Disable CxxFrameHandler4 (ngerlem@microsoft.com)
- Switch package layout to use `files` in `pacakge.json` rather than `.npmignore` (dannyvv@microsoft.com)

## 0.0.0-master.59

Wed, 06 May 2020 00:05:03 GMT

### Changes

- WinUI 3 Alpha support in RNW (asklar@microsoft.com)
- Treat yes the same as y in template overwrite prompt (acoates@microsoft.com)

## 0.0.0-master.58

Tue, 05 May 2020 00:04:31 GMT

### Changes

- Make generated msbuild project compile in parralel (/m) (dannyvv@microsoft.com)
- fix appPackage path (kaigu@microsoft.com)

## 0.0.0-master.57

Sun, 03 May 2020 00:04:42 GMT

### Changes

- Implement WinRTWebSocketResource unit tests (julio.rocha@microsoft.com)

## 0.0.0-master.56

Sat, 02 May 2020 00:05:12 GMT

### Changes

- - Change MouseEnter/MouseLeave behavior to match web behavior - Improve performance of frequently-called mouse move handler (aschultz@microsoft.com)
- Delay load ChakraCore.dll (tudorm@microsoft.com)

## 0.0.0-master.55

Fri, 01 May 2020 00:04:15 GMT

### Changes

- Removed the ref count work around from classes derived from ReactApplications (vmorozov@microsoft.com)
- Minor cleanup: Remove unused namespace from C# files (dannyvv@microsoft.com)

## 0.0.0-master.54

Thu, 30 Apr 2020 18:40:40 GMT

### Changes

- Expose YellowBox functionality to native code (asklar@microsoft.com)
- .net projects need more work to build a package layout (asklar@microsoft.com)
- Package Fixes (ngerlem@microsoft.com)

## 0.0.0-master.53

Thu, 30 Apr 2020 00:04:27 GMT

### Changes

- auto-detect RTL and push into root view (kmelmon@microsoft.com)
- Refactor TestHook out of ViewManagerBase and special case layout properties (asklar@microsoft.com)
- Expose Debug macro for hresult_error. Start catching these... (asklar@microsoft.com)
- Try uninstalling without elevation in case since it is not needed for layout installs (debug) (asklar@microsoft.com)

## 0.0.0-master.52

Wed, 29 Apr 2020 00:04:54 GMT

### Changes

- Start forking namespace and includes for WUX->MUX move (asklar@microsoft.com)
- Update react version (kaigu@microsoft.com)
- Exclude unittests and proposals from being published in the npm package (dannyvv@microsoft.com)

## 0.0.0-master.51

Tue, 28 Apr 2020 00:04:13 GMT

### Changes

- Added C# ReactContext for Module Initialize method (vmorozov@microsoft.com)
- Use readme file from root of repo for react-native-windows (acoates@microsoft.com)

## 0.0.0-master.50

Mon, 27 Apr 2020 00:04:59 GMT

### Changes

- Added C++ ReactContext for Module Initialize method (vmorozov@microsoft.com)

## 0.0.0-master.49

Sun, 26 Apr 2020 00:04:59 GMT

### Changes

- Use separate brush for text control border (kaigu@microsoft.com)
- Fix typo causing activity indicators to be sad and colorless (asklar@microsoft.com)
- Disable copying V8 dll to target output; we need a clearer way to distinguish uwp vs. win32 in the build system but this will do for now to unblock #4475 (tudorm@microsoft.com)

## 0.0.0-master.48

Sat, 25 Apr 2020 00:05:26 GMT

### Changes

- Better error reporting and elevating if necessary in CLI (asklar@microsoft.com)
- Detect when we have more than one SLN as it may not be obvious to the user. Add --sln option to CLI. (asklar@microsoft.com)
- Install from layout in Debug builds (asklar@microsoft.com)

## 0.0.0-master.47

Fri, 24 Apr 2020 00:04:41 GMT

### Changes

- Pass XamlView's through ReactUwp View Managers by Const Ref (ngerlem@microsoft.com)
- fix RTL (kmelmon@microsoft.com)
- Use spec file for clipboard module (acoates@microsoft.com)
- Fix Missing Include in DevSupportManagerUwp (ngerlem@microsoft.com)
- Fixed .Net Native crash for custom struct deserialization (vmorozov@microsoft.com)

## 0.0.0-master.46

Thu, 23 Apr 2020 00:04:37 GMT

### Changes

- Hook up to packager websocket to allow 'r' to reload instance (acoates@microsoft.com)
- Handle syntax errors in RedBox (asklar@microsoft.com)
- Publish ship and debug bits in the nuget (acoates@microsoft.com)
- Implement String ViewManager Command IDs (ngerlem@microsoft.com)

## 0.0.0-master.45

Wed, 22 Apr 2020 00:04:29 GMT

### Changes

- Make default template build non-dev bundle when not using debug configuration (acoates@microsoft.com)
- Implemented C++ TurboModule compile time spec validation (vmorozov@microsoft.com)
- Fix devtools connection to match RN0.62 (acoates@microsoft.com)

## 0.0.0-master.44

Sun, 19 Apr 2020 00:04:29 GMT

### Changes

- fix include paths (kmelmon@microsoft.com)

## 0.0.0-master.43

Sat, 18 Apr 2020 00:04:34 GMT

### Changes

- Allow enabling of direct debugging through the CLI. (12337821+nasadigital@users.noreply.github.com)
- Implelent Shared StatusBarManagerModule and Do Module Cleanup (ngerlem@microsoft.com)
- Implement AppearanceModule (ngerlem@microsoft.com)
- Add support for React Native BackHandler API (jahiggin@microsoft.com)
- remove AccessibilityStates (kmelmon@microsoft.com)
- Fix issue with yoga layout in x64 release (acoates@microsoft.com)

## 0.0.0-master.42

Fri, 17 Apr 2020 00:04:27 GMT

### Changes

- run_wdio.js will run the tests but also set the exit code to zero/non-zero on success/failure respectively. This is important to break the CI/PR build on test failures, which we weren't doing until now. (asklar@winse.microsoft.com)
- Add msbuild.ProjectImports.zip to default blacklist to avoid metro error on run-windows (acoates@microsoft.com)
- implement accessibilityState (kmelmon@microsoft.com)

## 0.0.0-master.41

Wed, 15 Apr 2020 23:02:16 GMT

### Changes

- Fix PickerWindows (and DatePickerExample Page) (ngerlem@microsoft.com)

## 0.0.0-master.40

Wed, 15 Apr 2020 22:26:36 GMT

### Changes

- Use a custom resolver wrapper to allow metro to run for multiple platforms at once (acoates@microsoft.com)

## 0.0.0-master.39

Wed, 15 Apr 2020 19:18:34 GMT

### Changes

- Rename DeveloperSettings.SourceBundlePath -> SourceBundleName (rezha@microsoft.com)

## 0.0.0-master.38

Wed, 15 Apr 2020 07:53:39 GMT

### Changes

- fix bug where not specifying height on TextInput causes 0 height (kmelmon@microsoft.com)

## 0.0.0-master.37

Tue, 14 Apr 2020 19:34:42 GMT

### Changes

- [generator] Use `npx` for consistency (eloy.de.enige@gmail.com)

## 0.0.0-master.36

Tue, 14 Apr 2020 18:14:12 GMT

### Changes

- Elevate to install app certificate if necessary (asklar@microsoft.com)

## 0.0.0-master.35

Tue, 14 Apr 2020 14:59:17 GMT

### Changes

- Upgrade to React Native 0.62 (ngerlem@microsoft.com)

## 0.0.0-master.34

Tue, 14 Apr 2020 02:46:30 GMT

### Changes

- add missing headers to proj file (kmelmon@microsoft.com)

## 0.0.0-master.33

Mon, 13 Apr 2020 18:45:40 GMT

### Changes

- Remove Folly ContinueOnError (ngerlem@microsoft.com)

## 0.0.0-master.32

Mon, 13 Apr 2020 07:51:05 GMT

### Changes

- Refactor View managers to detect unimplemented props (asklar@microsoft.com)

## 0.0.0-master.31

Sat, 11 Apr 2020 02:36:32 GMT

### Changes

- Improve RedBox ux, and don't require elevation unless it's the first time running the build (and need to enable dev mode) (asklar@microsoft.com)

## 0.0.0-master.30

Fri, 10 Apr 2020 22:03:49 GMT

### Changes

- Simplified C++ macros and improved their comments (vmorozov@microsoft.com)

## 0.0.0-master.29

Fri, 10 Apr 2020 14:44:13 GMT

### Changes

- Don't set readyState on connection error (julio@rochsquadron.net)

## 0.0.0-master.28

Fri, 10 Apr 2020 06:15:31 GMT

### Changes

- Improve inner loop and error reporting (local CLI) (asklar@microsoft.com)

## 0.0.0-master.27

Thu, 09 Apr 2020 21:36:07 GMT

### Changes

- Enable managed unit tests (jthysell@microsoft.com)

## 0.0.0-master.26

Thu, 09 Apr 2020 17:16:44 GMT

### Changes

- Creating new Microsoft.ReactNative.sln without legacy ReactUWP (jthysell@microsoft.com)

## 0.0.0-master.25

Wed, 08 Apr 2020 19:59:18 GMT

### Changes

- Remove using namespace in ReactPackageProvider.h (kaigu@microsoft.com)

## 0.0.0-master.24

Wed, 08 Apr 2020 17:48:10 GMT

### Changes

- Rework more publish logic - produce nugets in PRs (acoates@microsoft.com)

## 0.0.0-master.23

Wed, 08 Apr 2020 13:58:29 GMT

### Changes

- Apply version numbers to Microsoft.ReactNative (acoates@microsoft.com)

## 0.0.0-master.22

Wed, 08 Apr 2020 00:50:14 GMT

### Changes

- Optimizing VS component installer to speed up CI builds (jthysell@microsoft.com)

## 0.0.0-master.21

Tue, 07 Apr 2020 21:11:39 GMT

### Changes

- placeholderTextColor for secureTextEntry on TextInput (dzndlhov@microsoft.com)

## 0.0.0-master.20

Tue, 07 Apr 2020 20:21:01 GMT

### Changes

- Fix issue adding react-native-windows to a package in a monorepo (acoates@microsoft.com)

## 0.0.0-master.19

Tue, 07 Apr 2020 18:46:38 GMT

### Patches

- Start of implementation for nuget template (acoates@microsoft.com)

## 0.0.0-master.18

Tue, 07 Apr 2020 07:15:14 GMT

### Changes

- Enabling arm64 where possible (jthysell@microsoft.com)

## 0.0.0-master.17

Tue, 07 Apr 2020 06:29:14 GMT

### Changes

- Clean up normalization (ngerlem@microsoft.com)

## 0.0.0-master.16

Tue, 07 Apr 2020 00:48:37 GMT

### Changes

- undefined (julio@rochsquadron.net)

## 0.0.0-master.15

Mon, 06 Apr 2020 21:15:49 GMT

### Changes

- Update V8 package version (tudorm@microsoft.com)

## 0.0.0-master.14

Sat, 04 Apr 2020 05:07:07 GMT

### Changes

- Clean Up Directory Logic to Fix Publish (ngerlem@microsoft.com)

## 0.0.0-master.13
Thu, 02 Apr 2020 23:27:21 GMT

### Changes

- Fix VS 2019 16.5 build errors (jthysell@microsoft.com)
## 0.0.0-master.12
Thu, 02 Apr 2020 22:39:22 GMT

### Changes

- Improve popups (aschultz@microsoft.com)
## 0.0.0-master.11
Thu, 02 Apr 2020 18:40:22 GMT

### Changes

- Switching to VS 2019 and v142 tools (jthysell@microsoft.com)
## 0.0.0-master.10
Wed, 01 Apr 2020 21:47:08 GMT

### Changes

- Fix crash when calling measure on non-framework element (acoates@microsoft.com)
## 0.0.0-master.9
Wed, 01 Apr 2020 14:24:03 GMT

### Changes

- Fixed Mso test crash (vmorozov@microsoft.com)
## 0.0.0-master.8
Wed, 01 Apr 2020 05:12:32 GMT

### Changes

- Set $(ReactNativeWindowsDir) before it is used (vmorozov@microsoft.com)
## 0.0.0-master.7
Tue, 31 Mar 2020 21:49:07 GMT

### Changes

- Update MSBuild Tasks to use MSBuild x64 (jthysell@microsoft.com)
## 0.0.0-master.6
Tue, 31 Mar 2020 20:21:56 GMT

### Changes

- 1. Make changes in response to Vladimir's feedback in the PR for bb8c00133... 2. Fix a dumb bug in multiRemove; the parameterized query variable was not being bound so nothing ever got deleted (hpratt@microsoft.com)
## 0.0.0-master.5
Tue, 31 Mar 2020 02:03:05 GMT

### Changes

- Allow user to specify direct debugging port (daseramo@microsoft.com)
## 0.0.0-master.4
Mon, 30 Mar 2020 22:21:02 GMT

### Changes

- Updated C++/WinRT to 2.0.200316.3 and Min Windows to RS3+ (10.0.16299.0) (vmorozov@microsoft.com)
## 0.0.0-master.3
Fri, 27 Mar 2020 20:29:40 GMT

### Changes

- Fix direct debugging (acoates@microsoft.com)
## 0.0.0-master.2
Thu, 26 Mar 2020 23:11:17 GMT

### Changes

- Tests for NativeModule registration without attributes (vmorozov@microsoft.com)
## 0.0.0-master.1
Thu, 26 Mar 2020 22:33:20 GMT

### Changes

- 0.0.0 Master Versioning Scheme (ngerlem@microsoft.com)
## 0.61.0-beta.75
Thu, 26 Mar 2020 19:54:26 GMT

### Changes

- Add a timeout to catch hangs during cert generation (acoates@microsoft.com)
## 0.61.0-beta.74
Thu, 26 Mar 2020 16:02:57 GMT

### Changes

- Allow NativeModules events to have 0..n arguments (vmorozov@microsoft.com)
## 0.61.0-beta.73
Thu, 26 Mar 2020 14:54:10 GMT

### Changes

- Enable basic V8 direct debugging (tudorm@microsoft.com)
## 0.61.0-beta.72
Thu, 26 Mar 2020 05:34:25 GMT

### Changes

- Fix hang on react-native-init when run from a non-elevated prompt (acoates@microsoft.com)
## 0.61.0-beta.71
Tue, 24 Mar 2020 07:05:57 GMT

### Changes

- Do not enter loaded state when an error occurs during web bundle loadJSBundles (acoates@microsoft.com)
## 0.61.0-beta.70
Mon, 23 Mar 2020 21:05:53 GMT

### Changes

- Fixed crash when trying to load invalid image uri (jthysell@microsoft.com)
## 0.61.0-beta.69
Mon, 23 Mar 2020 14:55:40 GMT

### Changes

- Implemented Linking module protocol activation (vmorozov@microsoft.com)
## 0.61.0-beta.68
Sat, 21 Mar 2020 00:52:27 GMT

### Changes

- Update V8 package (tudorm@microsoft.com)
## 0.61.0-beta.67
Thu, 19 Mar 2020 04:03:12 GMT

### Changes

- Add stub devStettingModule to react.uwp (acoates@microsoft.com)
## 0.61.0-beta.66
Wed, 18 Mar 2020 23:06:37 GMT

### Changes

- remove unused stubs (kmelmon@microsoft.com)
## 0.61.0-beta.65
Wed, 18 Mar 2020 22:00:44 GMT

### Changes

- Changed C# JSValue API to match C++ version (vmorozov@microsoft.com)
## 0.61.0-beta.64
Wed, 18 Mar 2020 20:19:18 GMT

### Changes

- Fix ReactInstanceWin::GetBundleRootPath (jthysell@microsoft.com)
## 0.61.0-beta.63
Wed, 18 Mar 2020 04:50:36 GMT

### Changes

- remove react-native-windows-extended (kmelmon@microsoft.com)
## 0.61.0-beta.62
Tue, 17 Mar 2020 23:28:32 GMT

### Changes

- Set TabIndex to 0 for Pickers (jagorrin@microsoft.com)
## 0.61.0-beta.61
Tue, 17 Mar 2020 22:54:20 GMT

### Changes

- Enable fast refresh (acoates@microsoft.com)
## 0.61.0-beta.60
Tue, 17 Mar 2020 01:55:59 GMT

### Changes

- Set TabIndex to 0 for ScrollViewers (jagorrin@microsoft.com)
## 0.61.0-beta.59
Mon, 16 Mar 2020 19:54:21 GMT

### Changes

- Remove cli.js (kaigu@microsoft.com)
## 0.61.0-beta.58
Sat, 14 Mar 2020 03:04:21 GMT

### Changes

- Add cli.js (kaigu@microsoft.com)
## 0.61.0-beta.57
Fri, 13 Mar 2020 17:37:53 GMT

### Changes

- Build unit tests in ReactWindows-Universal solution (jthysell@microsoft.com)
- Address PR comments (dida@ntdev.microsoft.com)
- Code-Gen nativeModules.g.h for auto-linking (dida@ntdev.microsoft.com)
## 0.61.0-beta.56
Thu, 12 Mar 2020 19:18:01 GMT

### Changes

- Use redbox for native errors (acoates@microsoft.com)
## 0.61.0-beta.55
Thu, 12 Mar 2020 00:01:14 GMT

### Changes

- Fix JSValueObject operator[] (vmorozov@microsoft.com)
## 0.61.0-beta.54
Wed, 11 Mar 2020 19:32:20 GMT

### Changes

- Fully implement ExceptionsManagerModule (acoates@microsoft.com)
## 0.61.0-beta.53
Wed, 11 Mar 2020 18:14:12 GMT

### Changes

- Code review feedback (acoates@microsoft.com)
## 0.61.0-beta.52
Wed, 11 Mar 2020 16:18:00 GMT

### Changes

- Fix crash in timers during instance shutdown, and in systrace (acoates@microsoft.com)
## 0.61.0-beta.51
Tue, 10 Mar 2020 21:51:40 GMT

### Changes

- Bundle command clean-up (jthysell@microsoft.com)
## 0.61.0-beta.50
Tue, 10 Mar 2020 00:33:15 GMT

### Changes

- Strip out color markers from redbox error messages (acoates@microsoft.com)
## 0.61.0-beta.49
Mon, 09 Mar 2020 20:08:13 GMT

### Changes

- Fix Support For SysTraceSection (ngerlem@microsoft.com)
## 0.61.0-beta.48
Mon, 09 Mar 2020 18:53:03 GMT

### Changes

- Add initial redbox implementation (acoates@microsoft.com)
## 0.61.0-beta.47
Sat, 07 Mar 2020 19:35:40 GMT

### Changes

- Add XamlHelpers (kaigu@microsoft.com)
## 0.61.0-beta.46
Sat, 07 Mar 2020 02:35:07 GMT

### Changes

- Add Override Manifest for Native Code (ngerlem@microsoft.com)
## 0.61.0-beta.45
Sat, 07 Mar 2020 01:43:31 GMT

### Changes

- Remove Most cxxreact Patches and Executor Sandboxing Code (ngerlem@microsoft.com)
- Deprecated JSValue typed value access functions (vmorozov@microsoft.com)
## 0.61.0-beta.44
Sat, 07 Mar 2020 01:08:09 GMT

### Changes

- Dont show loading/redbox in ship mode (acoates@microsoft.com)
## 0.61.0-beta.43
Sat, 07 Mar 2020 00:30:45 GMT

### Changes

- Bundle commands should work if you dont have react-native installed globally (acoates@microsoft.com)
## 0.61.0-beta.42
Fri, 06 Mar 2020 23:55:14 GMT

### Changes

- Add JS engine selection to Playground (tudorm@microsoft.com)
## 0.61.0-beta.41
Fri, 06 Mar 2020 22:46:28 GMT

### Changes

- Support dependency config for RNW (dida@ntdev.microsoft.com)
## 0.61.0-beta.40
Fri, 06 Mar 2020 19:29:08 GMT

### Changes

- Fix include filters (jthysell@microsoft.com)
## 0.61.0-beta.39
Thu, 05 Mar 2020 23:13:07 GMT

### Changes

- undefined (ngerlem@microsoft.com)
- Configure vnext validate-overrides to check both override manifests (ngerlem@microsoft.com)
## 0.61.0-beta.38
Thu, 05 Mar 2020 18:30:29 GMT

### Changes

- Added TryAddAttributedModule in addition to AddAttributedModules (vmorozov@microsoft.com)
## 0.61.0-beta.37
Thu, 05 Mar 2020 05:33:57 GMT

### Changes

- Move ViewPanel import from PropertyUtils to FrameworkElementViewManager (jagorrin@microsoft.com)
## 0.61.0-beta.36
Thu, 05 Mar 2020 03:41:34 GMT

### Changes

- Enable V8 support for win32 (no defaults changed) (tudorm@microsoft.com)
## 0.61.0-beta.35
Thu, 05 Mar 2020 00:11:30 GMT

### Changes

- Support RNW project config (dida@ntdev.microsoft.com)
## 0.61.0-beta.34
Wed, 04 Mar 2020 08:47:08 GMT

### Changes

- CI Enforce that Overrides are Recorded Up to Date (ngerlem@microsoft.com)
## 0.61.0-beta.33
Wed, 04 Mar 2020 08:11:46 GMT

### Changes

- Moved header files from ReactUWP\Utils to include\ReactUWP\Utils. Updated project references. (lamdoan@microsoft.com)
## 0.61.0-beta.32
Tue, 03 Mar 2020 19:02:31 GMT

### Changes

- Remove CMakeLists (ngerlem@microsoft.com)
## 0.61.0-beta.31
Mon, 02 Mar 2020 22:47:03 GMT

### Changes

- More Override Manifest Functionality (Unit Tests Coming Next Iteration) (ngerlem@microsoft.com)
## 0.61.0-beta.30
Mon, 02 Mar 2020 21:53:02 GMT

### Changes

- Upgrade just-scripts and add root test script (ngerlem@microsoft.com)
- Add descriptions to dev menu items (acoates@microsoft.com)
## 0.61.0-beta.29
Mon, 02 Mar 2020 20:59:31 GMT

### Changes

- Fix a couple of places in run-windows that has incorrect assumptions on install layout (acoates@microsoft.com)
## 0.61.0-beta.28
Thu, 27 Feb 2020 23:11:13 GMT

### Changes

- Set IsTabStop to false when tabIndex is negative (lamdoan@microsoft.com)
- TextBox should have a default tabIndex of 0 (lamdoan@microsoft.com)
## 0.61.0-beta.27
Wed, 26 Feb 2020 18:33:35 GMT

### Changes

- Fixed call of methods with two callbacks (vmorozov@microsoft.com)
## 0.61.0-beta.26
Wed, 26 Feb 2020 17:21:19 GMT

### Changes

- Standup first TurboModule (acoates@microsoft.com)
## 0.61.0-beta.25
Wed, 26 Feb 2020 10:17:18 GMT

### Changes

- Fix concurrency issue in NetworkingModule (lamdoan@microsoft.com)
## 0.61.0-beta.24
Tue, 25 Feb 2020 21:50:32 GMT

### Changes

- Plumb directdebugging options through debug menu and instance loading (acoates@microsoft.com)
## 0.61.0-beta.23
Tue, 25 Feb 2020 03:42:21 GMT

### Changes

- Declare MessageQueueThread in header that uses it (acoates@microsoft.com)
## 0.61.0-beta.22
Sat, 22 Feb 2020 00:21:17 GMT

### Changes

- Force coroutine method parameters pass by value (vmorozov@microsoft.com)
## 0.61.0-beta.21
Fri, 21 Feb 2020 23:40:21 GMT

### Changes

- Add a Win32 playground app to RNW (hpratt@microsoft.com)
## 0.61.0-beta.20
Fri, 21 Feb 2020 16:46:52 GMT

### Changes

- Fix ReactNativeHost without package providers (vmorozov@microsoft.com)
## 0.61.0-beta.19
Fri, 21 Feb 2020 01:27:13 GMT

### Changes

- Fix some reliability isssues for current AsyncStorage implementation (dida@ntdev.microsoft.com)
- Upgrade ChakraCore Debugger to 0.0.0.43 (julio.rocha@microsoft.com)
- Update metro configs to support node 12 on windows (acoates)
## 0.61.0-beta.17
Thu, 20 Feb 2020 19:20:15 GMT

### Changes

- Bump min. Windows Desktop supported version to 8. (julio.rocha@microsoft.com)
## 0.61.0-beta.16
Thu, 20 Feb 2020 16:09:49 GMT

### Changes

- Avoid having native modules without methods (vmorozov@microsoft.com)
## 0.61.0-beta.15
Thu, 20 Feb 2020 01:52:30 GMT

### Changes

- Use verdaccio to validate react native init (acoates@microsoft.com)
## 0.61.0-beta.14
Wed, 19 Feb 2020 23:34:40 GMT

### Changes

- Implemented NativeModule initialization with IReactContext (vmorozov@microsoft.com)
## 0.61.0-beta.13
Wed, 19 Feb 2020 22:45:15 GMT

### Changes

- Revert "Drop StdCall in favor of Cdecl for x86. (#4115)" (ngerlem@microsoft.com)
## 0.61.0-beta.12
Wed, 19 Feb 2020 07:10:21 GMT

### Changes

- Use Cdecl for x86. (julio.rocha@microsoft.com)
## 0.61.0-beta.11
Wed, 19 Feb 2020 02:24:03 GMT

### Changes

- Remove useIncrementalUpdates assert from Networking module (mcota@microsoft.com)
## 0.61.0-beta.10
Tue, 18 Feb 2020 21:13:20 GMT

### Changes

- Fix issues with relative IntDir breaking builds (aschultz@microsoft.com)
## 0.61.0-beta.9
Sat, 15 Feb 2020 01:46:09 GMT

### Changes

- update devDependencies to use latest TS types (kmelmon@microsoft.com)
## 0.61.0-beta.8
Fri, 14 Feb 2020 21:40:52 GMT

### Changes

- Downngraded OpenSSL to 1.0.2-p.2. (julio.rocha@microsoft.com)
## 0.61.0-beta.7
Thu, 13 Feb 2020 21:30:14 GMT

### Changes

- Force Interpretation of Code as UTF-8 When no BOM Present (ngerlem@microsoft.com)
## 0.61.0-beta.6
Thu, 13 Feb 2020 05:48:00 GMT

### Changes

- Fixed Microsoft.ReactNative compiler warnings and start treating warnings as errors (vmorozov@microsoft.com)
## 0.61.0-beta.5
Thu, 13 Feb 2020 01:37:12 GMT

### Changes

- Set doc generation to output to new path. Update docs to include recent changes. (aschultz@microsoft.com)
## 0.61.0-beta.4
Wed, 12 Feb 2020 21:40:06 GMT

### Changes

- Fixed Developer menu and Live Reaload (vmorozov@microsoft.com)
## 0.61.0-beta.3
Wed, 12 Feb 2020 11:16:52 GMT

### Changes

- Provide a Minimal PlatformConstants Implementation (ngerlem@microsoft.com)
## 0.61.0-beta.2
Wed, 12 Feb 2020 00:46:46 GMT

### Changes

- Fix scroll indicators being shown when not required (jagorrin@microsoft.com)
- Added async code to native module test methods (vmorozov@microsoft.com)
## 0.61.0-beta.1
Tue, 11 Feb 2020 01:21:44 GMT

### Changes

- Fix Dimension returning DIP instead of physical pixels (dida@ntdev.microsoft.com)
- Added Microsoft.ReactNative dependency on Mso (vmorozov@microsoft.com)
- Merge IntegrationTests and RNTester with Stock React Native 60.0.6 (nick@nickgerleman.com)
- Add Flow Check Suppressions (nick@nickgerleman.com)
- Export loadScriptFromString from react-native-win32 (acoates@microsoft.com)
- Export Instance->getModuleRegistry from react-native-win32.dll (acoates@microsoft.com)
- More Patches, IntegrationTests and RNTester Cleanup (nick@nickgerleman.com)
- Use unforked react-native 0.60.6 (nick@nickgerleman.com)
- Implemented ReactHost for Microsoft.ReactNative (vmorozov@microsoft.com)
- Implemented ReactPromise<void> (vmorozov@microsoft.com)
- Enable screen reader announcements for accessibilityLiveRegion (jagorrin@microsoft.com)
- Enabled C++/WinRT heap enforcement (vmorozov@microsoft.com)
- upgrade to 61 (kmelmon@microsoft.com)
## 0.60.0-vnext.133
Thu, 30 Jan 2020 23:29:21 GMT

### Changes

- Allow Any Prerelease Version 0f 0.60 as Peer Dependency (nick@nickgerleman.com)
## 0.60.0-vnext.132
Thu, 30 Jan 2020 22:08:51 GMT

### Changes

- Simple fixes to IReactContext.cpp and add a writer helper function for direct event type constant (dida@ntdev.microsoft.com)
## 0.60.0-vnext.131
Thu, 30 Jan 2020 21:10:31 GMT

### Changes

- Add callstack to the error message when a JS error occurs. (kinhln@microsoft.com)
## 0.60.0-vnext.130
Thu, 30 Jan 2020 09:17:27 GMT

### Changes

- Add as Windows Overrides (nick@nickgerleman.com)
## 0.60.0-vnext.129
Thu, 30 Jan 2020 01:22:53 GMT

### Changes

- Share RCTNetworking Library Between windows and windesktop (nick@nickgerleman.com)
## 0.60.0-vnext.128
Wed, 29 Jan 2020 01:55:04 GMT

### Changes

- Fix Crash When Running CLI Projects (nick@nickgerleman.com)
## 0.60.0-vnext.127
Tue, 28 Jan 2020 18:08:35 GMT

### Changes

- Make the native build oblivous to the differences between microsoft/react-native and facebook/react-native with patches (nick@nickgerleman.com)
## 0.60.0-vnext.126
Tue, 28 Jan 2020 16:46:27 GMT

### Changes

- Add Yoga Patch from microsoft/react-native (nick@nickgerleman.com)
## 0.60.0-vnext.125
Tue, 28 Jan 2020 06:50:47 GMT

### Changes

- copy IntegrationTests from fork (kmelmon@microsoft.com)
## 0.60.0-vnext.124
Sat, 25 Jan 2020 21:45:06 GMT

### Changes

- Removed pch.h from shared items projects (vmorozov@microsoft.com)
## 0.60.0-vnext.123
Fri, 24 Jan 2020 22:33:56 GMT

### Changes

- Fork RNTester script and update 'React' to 'react' (email not defined)
## 0.60.0-vnext.122
Fri, 24 Jan 2020 21:21:47 GMT

### Changes

- Update to react-native@0.60.0-microsoft.40 (acoates@microsoft.com)
## 0.60.0-vnext.121
Thu, 23 Jan 2020 18:42:26 GMT

### Changes

- Logging and Tracing OSS_RN Removal (nick@nickgerleman.com)
## 0.60.0-vnext.120
Thu, 23 Jan 2020 06:39:59 GMT

### Changes

- Update Folly Build Logic (nick@nickgerleman.com)
## 0.60.0-vnext.119
Thu, 23 Jan 2020 00:16:13 GMT

### Changes

- Apply React Native Patches for All Consumers of ReackPackageDirectories (nick@nickgerleman.com)
## 0.60.0-vnext.118
Wed, 22 Jan 2020 07:24:31 GMT

### Changes

- Remove OSS_RN Specialization in unistd.h Stub (nick@nickgerleman.com)
## 0.60.0-vnext.117
Wed, 22 Jan 2020 03:15:49 GMT

### Changes

- Added ARM64 variant to Universal projects. (julio.rocha@microsoft.com)
- Added Mso library required for ReactHost (vmorozov@microsoft.com)
## 0.60.0-vnext.116
Wed, 22 Jan 2020 01:31:33 GMT

### Changes

- VM: Adding support for JSValue for ViewManager APIs (jthysell@microsoft.com)
- Upgrade OpenSSL NuGet to 1.1.1-d.2. (julio.rocha@microsoft.com)
## 0.60.0-vnext.115
Thu, 16 Jan 2020 05:34:40 GMT

### Changes

- Add initial set of React Native Patches (nick@nickgerleman.com)
## 0.60.0-vnext.114
Thu, 16 Jan 2020 03:02:14 GMT

### Changes

- convert haste imports to use relative requires (kmelmon@microsoft.com)
## 0.60.0-vnext.113
Wed, 15 Jan 2020 21:22:45 GMT

### Changes

- Upgrade to OpenSSL 1.1.1d/0. (julio.rocha@microsoft.com)
## 0.60.0-vnext.112
Thu, 09 Jan 2020 23:20:10 GMT

### Changes

- Header Refactoring Around jsireact to Unblock ms/rn (nick@nickgerleman.com)
## 0.60.0-vnext.111
Thu, 09 Jan 2020 22:06:05 GMT

### Changes

- Add GetFacebookReactInstance :: uwpInstance -> react::Instance (zihanc@microsoft.com)
- Added unit tests for Events with JSValue args (jthysell@microsoft.com)
## 0.60.0-vnext.110
Wed, 08 Jan 2020 23:03:25 GMT

### Changes

- Image - basic svg support (mcota@microsoft.com)
## 0.60.0-vnext.109
Wed, 08 Jan 2020 01:43:57 GMT

### Changes

- Fixing bugs when using .NetNative (jthysell@microsoft.com)
## 0.60.0-vnext.108
Tue, 07 Jan 2020 19:44:17 GMT

### Changes

- Fix RNTester bundle (#2728) (acoates@microsoft.com)
## 0.60.0-vnext.107
Mon, 06 Jan 2020 21:29:21 GMT

### Changes

- Call StartAnimatiom on m_scaleCombined for ScaleX / ScaleY animations (thshea@microsoft.com)
## 0.60.0-vnext.106
Mon, 30 Dec 2019 22:14:37 GMT

### Changes

- Avoid app crash because content is not bundled for the first time (licanhua@live.com)
## 0.60.0-vnext.105
Fri, 27 Dec 2019 17:01:20 GMT

### Changes

- Changed Microsoft.ReactNative to be independent from ReactUWP project (vmorozov@microsoft.com)
## 0.60.0-vnext.104
Sat, 21 Dec 2019 03:41:33 GMT

### Changes

- Export ability to query native module names (ngerlem@microsoft.com)
## 0.60.0-vnext.103
Sat, 21 Dec 2019 00:18:22 GMT

### Changes

- Fix RNTester bundle (#2728) (acoates@microsoft.com)
## 0.60.0-vnext.102
Fri, 20 Dec 2019 19:01:50 GMT

### Changes

- Provide source uri in SourceCode module when using livereload (acoates@microsoft.com)
## 0.60.0-vnext.101
Fri, 20 Dec 2019 18:19:02 GMT

### Changes

- Get flow clean, and turn on flow check during build (acoates@microsoft.com)
## 0.60.0-vnext.100
Fri, 20 Dec 2019 05:18:08 GMT

### Changes

- Fix cornerRadius issue for TextInput and some updates to TreeDump (dida@ntdev.microsoft.com)
## 0.60.0-vnext.99
Thu, 19 Dec 2019 18:44:51 GMT

### Changes

- Removed Bridge sub-namespace in favor of Microsoft.ReactNative (vmorozov@microsoft.com)
## 0.60.0-vnext.98
Wed, 18 Dec 2019 21:47:15 GMT

### Changes

- port windowsbrush changes from Microsoft fork of react-native (kmelmon@microsoft.com)
## 0.60.0-vnext.97
Wed, 18 Dec 2019 01:40:40 GMT

### Changes

- Conditionally use BitmapImage (email not defined)
## 0.60.0-vnext.96
Mon, 16 Dec 2019 21:22:31 GMT

### Changes

- TreeDump for E2E test and fix for image border issue (dida@ntdev.microsoft.com)
## 0.60.0-vnext.95
Fri, 13 Dec 2019 17:32:38 GMT

### Changes

- Fix toggle debugger setting issue with ReactApplication (dida@ntdev.microsoft.com)
## 0.60.0-vnext.94
Thu, 12 Dec 2019 22:18:13 GMT

### Changes

- Updating react-native to version: 0.60.0-microsoft.31 (53619745+rnbot@users.noreply.github.com)
## 0.60.0-vnext.93
Thu, 12 Dec 2019 00:17:06 GMT

### Changes

- Strongly typed value serialization and deserialization using IJSValueReader, JSValue, and IJSValueWriter (vmorozov@microsoft.com)
## 0.60.0-vnext.92
Wed, 11 Dec 2019 23:31:47 GMT

### Changes

- Submitting the ETW schema resouce dll and the register script (anandrag@microsoft.com)
## 0.60.0-vnext.91
Mon, 09 Dec 2019 18:40:45 GMT

### Changes

- Aligning Microsoft.Windows.CppWinRT Versions (jthysell@microsoft.com)
## 0.60.0-vnext.90
Fri, 06 Dec 2019 21:56:22 GMT

### Changes

- Update E2ETest to use ReactApplication (dida@ntdev.microsoft.com)
## 0.60.0-vnext.89
Fri, 06 Dec 2019 19:14:55 GMT

### Changes

- Updating react-native to version: 0.60.0-microsoft.28 (53619745+rnbot@users.noreply.github.com)
## 0.60.0-vnext.88
Fri, 06 Dec 2019 17:14:06 GMT

### Changes

- Updating react-native to version: 0.60.0-microsoft.26 (53619745+rnbot@users.noreply.github.com)
## 0.60.0-vnext.87
Thu, 05 Dec 2019 19:54:18 GMT

### Changes

- Add support for custom ViewManagers with children (jthysell@microsoft.com)
## 0.60.0-vnext.86
Tue, 03 Dec 2019 23:21:34 GMT

### Changes

- Add WinUI (licanhua@live.com)
## 0.60.0-vnext.85
Mon, 02 Dec 2019 17:34:30 GMT

### Changes

- Updating react-native to version: 0.60.0-microsoft.24 (53619745+rnbot@users.noreply.github.com)
## 0.60.0-vnext.84
Tue, 26 Nov 2019 00:13:20 GMT

### Changes

- View Manager Event Support (jthysell@microsoft.com)
## 0.60.0-vnext.83
Mon, 25 Nov 2019 21:54:38 GMT

### Changes

- Properly support ScrollView KeyboardDismissMode (dida@ntdev.microsoft.com)
## 0.60.0-vnext.82
Mon, 25 Nov 2019 21:23:52 GMT

### Changes

- Revert "Add Winui 2.2 framework package (#3622)" (licanhua@live.com)
## 0.60.0-vnext.81
Sat, 23 Nov 2019 08:02:20 GMT

### Changes

- Add WinUI (licanhua@live.com)
- Support ScrollView pagingEnabled (dida@ntdev.microsoft.com)
- Add react-native run-windows --info (licanhua@live.com)
- manually bump to vnext.80 (kmelmon@microsoft.com)
## 0.60.0-vnext.79
Fri, 22 Nov 2019 20:45:17 GMT

### Changes

- Commit ecd4456c... was wrong. `ABI::Windows::ApplicationModel::IPackage::get_Current` will, when called without package identity, return `HRESULT_FROM_WIN32(APPMODEL_ERROR_NO_PACKAGE)`, not just `APPMODEL_ERROR_NO_PACKAGE` (which is a win32 error code, not an hresult). 🤦‍♂️ (hpratt@microsoft.com)
## 0.60.0-vnext.78
Fri, 22 Nov 2019 04:47:41 GMT

### Changes

- remove ReleaseBundle and DebugBundle (licanhua@live.com)
## 0.60.0-vnext.77
Fri, 22 Nov 2019 00:48:20 GMT

### Changes

- Support keyboardDismissMode on-drag for ScrollView (dida@ntdev.microsoft.com)
## 0.60.0-vnext.76
Thu, 21 Nov 2019 21:53:08 GMT

### Changes

- Merge remote-tracking branch 'upstream/master' (hpratt@microsoft.com)
## 0.60.0-vnext.75
Thu, 21 Nov 2019 01:46:31 GMT

### Changes

- Fix layout children position issue when outer border exists (dida@ntdev.microsoft.com)
- Updating react-native to version: 0.60.0-microsoft.23 (53619745+rnbot@users.noreply.github.com)
## 0.60.0-vnext.74
Wed, 20 Nov 2019 18:56:27 GMT

### Changes

- Updating react-native to version: 0.60.0-microsoft.22 (53619745+rnbot@users.noreply.github.com)
## 0.60.0-vnext.73
Tue, 19 Nov 2019 22:36:29 GMT

### Changes

- Updating react-native to version: 0.60.0-microsoft.21 (53619745+rnbot@users.noreply.github.com)
## 0.60.0-vnext.72
Mon, 18 Nov 2019 22:41:41 GMT

### Changes

- Stop requiring Platform.cpp from MS/RN (acoates@microsoft.com)
## 0.60.0-vnext.71
Fri, 15 Nov 2019 18:17:47 GMT

### Changes

- Add TurboModule and JsCallInvoker files to ReactCommon only when targeting to microsoft/react-native (zihanc@microsoft.com)
## 0.60.0-vnext.70
Tue, 12 Nov 2019 04:50:06 GMT

### Changes

- Updating react-native to version: 0.60.0-microsoft.20 (53619745+rnbot@users.noreply.github.com)
## 0.60.0-vnext.69
Mon, 11 Nov 2019 22:01:18 GMT

### Changes

- Workaround for flyout centering problem (kenander@microsoft.com)
## 0.60.0-vnext.68
Sat, 09 Nov 2019 01:27:15 GMT

### Changes

- Native Module Setup Guide * Added NativeModuleSetup.md, #3623 * Added link to new guide in NativeModules.md, ViewManagers.md * Updated ProjectStructure.md with Microsoft.ReactNative projects * Removed PropertySheets in SampleApps and CLI solutions (jthysell@microsoft.com)
## 0.60.0-vnext.67
Fri, 08 Nov 2019 00:30:50 GMT

### Changes

- ViewManager Command Updates * Added command to CustomUserControlViewManagerCPP, #3600 * Added support for simpler C# view manager commands signatures * Added support for object properties for view managers, #3613 * Added documentation for C++ view manager * Added documentation for ViewManager commands, #3599 (jthysell@microsoft.com)
## 0.60.0-vnext.66
Thu, 07 Nov 2019 17:37:11 GMT

### Changes

- Support refreshControl (dida@ntdev.microsoft.com)
## 0.60.0-vnext.65
Wed, 06 Nov 2019 13:58:14 GMT

### Changes

- Merging upstream changes (anandrag@microsoft.com)
## 0.60.0-vnext.64
Wed, 06 Nov 2019 06:59:22 GMT

### Changes

- Updating react-native to version: 0.60.0-microsoft.16 (53619745+rnbot@users.noreply.github.com)
## 0.60.0-vnext.63
Wed, 06 Nov 2019 01:56:47 GMT

### Changes

- Native Modules: Updated samples and docs to show how to use events (jthysell@microsoft.com)
## 0.60.0-vnext.62
Tue, 05 Nov 2019 23:11:52 GMT

### Changes

- VM: Split up IViewManager into optional interfaces #3565 (jthysell@microsoft.com)
## 0.60.0-vnext.61
Fri, 01 Nov 2019 23:40:12 GMT

### Changes

- Updating react-native to version: 0.60.0-microsoft.15 (53619745+rnbot@users.noreply.github.com)
## 0.60.0-vnext.60
Fri, 01 Nov 2019 21:25:27 GMT

### Changes

- Support snapToStart and snapToEnd for ScrollView (dida@ntdev.microsoft.com)
## 0.60.0-vnext.59
Fri, 01 Nov 2019 18:09:07 GMT

### Changes

- Call native animation callbacks only once (asklar@microsoft.com)
## 0.60.0-vnext.58
Thu, 31 Oct 2019 18:11:20 GMT

### Changes

- Updating react-native to version: 0.60.0-microsoft.14 (53619745+rnbot@users.noreply.github.com)
## 0.60.0-vnext.57
Thu, 31 Oct 2019 16:59:45 GMT

### Changes

- Add todo stub for FacadeType::Progress in AnimatedNode (adamgor@microsoft.com)
## 0.60.0-vnext.56
Wed, 30 Oct 2019 22:56:11 GMT

### Changes

- Set a default 3D perspective (asklar@microsoft.com)
## 0.60.0-vnext.55
Wed, 30 Oct 2019 17:12:12 GMT

### Changes

- fix build error (enm10k@gmail.com)
## 0.60.0-vnext.54
Tue, 29 Oct 2019 23:29:07 GMT

### Changes

- Fix crash in RS5 due to missing facade property (asklar@winse.microsoft.com)
## 0.60.0-vnext.53
Tue, 29 Oct 2019 19:36:34 GMT

### Changes

- Support Keyboard events (dida@ntdev.microsoft.com)
## 0.60.0-vnext.52
Tue, 29 Oct 2019 01:31:27 GMT

### Changes

- Update the CLI templates to use Microsoft.ReactNative (jthysell@microsoft.com)
## 0.60.0-vnext.51
Mon, 28 Oct 2019 23:51:07 GMT

### Changes

- Move closer to allowing JSI with OSS RN (acoates@microsoft.com)
## 0.60.0-vnext.50
Sat, 26 Oct 2019 21:50:14 GMT

### Changes

- Fix remote debugger for Playground app. Now you can pass  the hostname:port of a running metro bundler instance and it will connect correctly (asklar@winse.microsoft.com)
## 0.60.0-vnext.49
Sat, 26 Oct 2019 02:55:31 GMT

### Changes

- Updating react-native to version: 0.60.0-microsoft.13 (53619745+rnbot@users.noreply.github.com)
## 0.60.0-vnext.48
Fri, 25 Oct 2019 23:07:25 GMT

### Changes

- Custom View Managers E2E (jthysell@microsoft.com)
## 0.60.0-vnext.47
Fri, 25 Oct 2019 21:43:48 GMT

### Changes

- go back to native implementation for getPropertyNames (stecrain@microsoft.com)
## 0.60.0-vnext.46
Fri, 25 Oct 2019 20:56:10 GMT

### Changes

- Updating react-native to version: 0.60.0-microsoft.12 (53619745+rnbot@users.noreply.github.com)
## 0.60.0-vnext.45
Fri, 25 Oct 2019 01:44:45 GMT

### Changes

- make run-windows work on x86 machines (asklar@winse.microsoft.com)
## 0.60.0-vnext.44
Thu, 24 Oct 2019 18:04:40 GMT

### Changes

- fix assert/missing else when setting alignSelf to null (adamgor@microsoft.com)
## 0.60.0-vnext.43
Thu, 24 Oct 2019 09:06:03 GMT

### Changes

- Register 2x NYI stubs for NativeAnimatedModule (adamgor@microsoft.com)
## 0.60.0-vnext.42
Wed, 23 Oct 2019 20:38:22 GMT

### Changes

- Updating react-native to version: 0.60.0-microsoft.11 (53619745+rnbot@users.noreply.github.com)
## 0.60.0-vnext.41
Tue, 22 Oct 2019 03:28:58 GMT

### Changes

- Updating react-native to version: 0.60.0-microsoft.9 (53619745+rnbot@users.noreply.github.com)
## 0.60.0-vnext.40
Tue, 22 Oct 2019 01:01:42 GMT

### Changes

- Fix build issue with react-native run-windows (kmelmon@microsoft.com)
## 0.60.0-vnext.39
Fri, 18 Oct 2019 21:22:01 GMT

### Changes

- Fix run-windows app installation hang (dida@ntdev.microsoft.com)
## 0.60.0-vnext.38
Fri, 18 Oct 2019 20:36:35 GMT

### Changes

- add developer menu property (kmelmon@microsoft.com)
## 0.60.0-vnext.37
Thu, 17 Oct 2019 23:10:13 GMT

### Changes

- Updating react-native to version: 0.60.0-microsoft.8 (53619745+rnbot@users.noreply.github.com)
## 0.60.0-vnext.36
Thu, 17 Oct 2019 20:58:22 GMT

### Changes

- Fix two issues: 1) you cannot animated 2 subchannels of the same property with different animations. to fix this we animated yet another property set for translation and scale owned by the props nodes and use one animation to animate all of the subchannels for the uiElement. 2) Reference parameter names which started with a multi digit number are unsupported so i added an n to the start of each name, which was previously just the node's tag. (stpete@microsoft.com)
## 0.60.0-vnext.35
Thu, 17 Oct 2019 16:18:52 GMT

### Changes

- Support autoCapitalize Characters (dida@ntdev.microsoft.com)
## 0.60.0-vnext.34
Thu, 17 Oct 2019 02:48:28 GMT

### Changes

- Support onSubmitEditing event (dida@ntdev.microsoft.com)
## 0.60.0-vnext.33
Thu, 17 Oct 2019 00:14:32 GMT

### Changes

- exclude Generated Files (kmelmon@microsoft.com)
## 0.60.0-vnext.32
Wed, 16 Oct 2019 02:19:39 GMT

### Changes

- Extend flyout shadow fix to Popups (kenander@microsoft.com)
## 0.60.0-vnext.31
Tue, 15 Oct 2019 23:45:52 GMT

### Changes

- Reduced and simplified sample native modules (jthysell@microsoft.com)
## 0.60.0-vnext.30
Tue, 15 Oct 2019 22:35:30 GMT

### Changes

- Updating react-native to version: 0.60.0-microsoft.7 (53619745+rnbot@users.noreply.github.com)
## 0.60.0-vnext.29
Tue, 15 Oct 2019 13:17:22 GMT

### Changes

- dont new up exceptions (adamgor@microsoft.com)
## 0.60.0-vnext.28
Mon, 14 Oct 2019 23:02:23 GMT

### Changes

- Microsoft.ReactNative attribute-based NativeModules (jthysell@microsoft.com)
## 0.60.0-vnext.27
Sat, 12 Oct 2019 16:49:47 GMT

### Changes

- add tests (kmelmon@microsoft.com)
## 0.60.0-vnext.26
Fri, 11 Oct 2019 22:15:37 GMT

### Changes

- add Common.vcxproj to CLI solutions (kmelmon@microsoft.com)
## 0.60.0-vnext.25
Fri, 11 Oct 2019 20:47:08 GMT

### Changes

- Support caretHidden (dida@ntdev.microsoft.com)
## 0.60.0-vnext.24
Fri, 11 Oct 2019 10:21:12 GMT

### Changes

- add support for offline bundles (kmelmon@microsoft.com)
## 0.60.0-vnext.23
Wed, 09 Oct 2019 18:17:42 GMT

### Changes

- Add support for forever animations. (stpete@microsoft.com)
## 0.60.0-vnext.22
Wed, 09 Oct 2019 15:13:21 GMT

### Changes

- Updating react-native to version: 0.60.0-microsoft.5 (53619745+rnbot@users.noreply.github.com)
## 0.60.0-vnext.21
Tue, 08 Oct 2019 18:33:16 GMT

### Changes

- re-enable Chakra Core on UWP (stecrain@microsoft.com)
## 0.60.0-vnext.20
Mon, 07 Oct 2019 21:46:39 GMT

### Changes

- Bump V8 and Hermes JSI package versions (tudorm@microsoft.com)
## 0.60.0-vnext.19
Fri, 04 Oct 2019 19:04:20 GMT

### Changes

- Update ChakraCore to v1.11.13 (acoates@microsoft.com)
## 0.60.0-vnext.18
Fri, 04 Oct 2019 16:32:45 GMT

### Changes

- Update to react-native@0.60.0-microsoft.3 (acoates@microsoft.com)
## 0.60.0-vnext.17
Thu, 03 Oct 2019 22:17:13 GMT

### Changes

- change file (randyfl@microsoft.com)
- Support contextMenuHidden (dida@ntdev.microsoft.com)
- Remove react-native as a haste root, as all the files should be in react-native-windows (acoates@microsoft.com)
- Connect DeviceInfo dimensions with root element (dida@ntdev.microsoft.com)
## 0.60.0-vnext.16
Tue, 01 Oct 2019 18:17:42 GMT

### Changes

- Turn ControlFlowGuard on by default (acoates@microsoft.com)
- The customer provided examples revealed a few of issues.  One, we were dubble counding the starting value of animatiosn in some cases. Two we were incorrectly relying on JS to tell us to flatten our animated values. Three we were detaching the expression animations that tied the property to the UIElement and in certain cases the JS thread does not inform us that we need to rebuild this cuppling.  There is an open issue with this final part #3280 (stpete@microsoft.com)
## 0.60.0-vnext.11
Mon, 30 Sep 2019 18:28:23 GMT

### Changes

- Update to folly 2019.09.30.00 (acoates@microsoft.com)
## 0.60.0-vnext.10
Mon, 30 Sep 2019 16:21:08 GMT

### Changes

- Bump up to latest published version. (#3275) (julio.rocha@microsoft.com)
## 0.60.0-vnext.9
Sat, 28 Sep 2019 01:21:33 GMT

### Changes

- add support for cpp template app (email not defined)
## 0.60.0-vnext.8
Sat, 28 Sep 2019 00:21:32 GMT

### Changes

- Fix build break when using latest Visual Studio compiler versions (acoates@microsoft.com)
## 0.60.0-vnext.7
Fri, 27 Sep 2019 17:40:33 GMT

### Changes

- Allow focus transfer to Flyout on Open (kenander@microsoft.com)
## 0.60.0-vnext.6
Fri, 27 Sep 2019 17:34:59 GMT

### Changes

- change file (randyfl@microsoft.com)
## 0.60.0-vnext.5
Fri, 27 Sep 2019 00:08:28 GMT

### Changes

- Allow focus transfer to Flyout on Open (kenander@microsoft.com)
## 0.60.0-vnext.4
Wed, 25 Sep 2019 18:32:05 GMT

### Changes

- Enabling Systrace/ETW plumbing by default. The tracing will be controlled by whether the provider is enabled or not (anandrag@microsoft.com)
## 0.60.0-vnext.3
Tue, 24 Sep 2019 23:29:18 GMT

### Changes

- Create stub StatusBarManager to avoid crash when using <StatusBar> (acoates@microsoft.com)
## 0.60.0-vnext.2
Tue, 24 Sep 2019 19:11:20 GMT

### Changes

- Update to react-native 0.60 (acoates@microsoft.com)
## 0.59.0-vnext.190
Thu, 19 Sep 2019 17:02:46 GMT

### Changes

- Support keyboardType for TextInput (dida@ntdev.microsoft.com)
## 0.59.0-vnext.189
Wed, 18 Sep 2019 18:18:37 GMT

### Changes

- Add the SpringAnimationDriver (stpete@microsoft.com)
## 0.59.0-vnext.188
Tue, 17 Sep 2019 17:42:42 GMT

### Changes

- Refined logic for handling Flyout shadows (kenander@microsoft.com)
## 0.59.0-vnext.187
Tue, 17 Sep 2019 11:32:39 GMT

### Changes

- Simplify NuGet packing YAML. (julio@rochsquadron.net)
## 0.59.0-vnext.186
Tue, 17 Sep 2019 05:17:28 GMT

### Changes

- Updating react-native to version: 0.59.0-microsoft.82 (53619745+rnbot@users.noreply.github.com)
## 0.59.0-vnext.185
Sat, 14 Sep 2019 14:09:03 GMT

### Changes

- Add PackageCertificatePassword attribute to MyApp.csproj to solve the build issue in VS2019 due to temp pfx certificate issue (dida@ntdev.microsoft.com)
## 0.59.0-vnext.184
Fri, 13 Sep 2019 21:56:22 GMT

### Changes

- Support live reload for developer menu (dida@ntdev.microsoft.com)
## 0.59.0-vnext.183
Fri, 13 Sep 2019 15:59:25 GMT

### Changes

- MultiLine TextInput should accepts Enter key (dida@ntdev.microsoft.com)
## 0.59.0-vnext.182
Thu, 12 Sep 2019 23:51:35 GMT

### Changes

- Updating react-native to version: 0.59.0-microsoft.79 (53619745+rnbot@users.noreply.github.com)
- Updating react-native to version: 0.59.0-microsoft.80 (53619745+rnbot@users.noreply.github.com)
## 0.59.0-vnext.179
Wed, 11 Sep 2019 18:44:17 GMT

### Changes

- Updating react-native to version: 0.59.0-microsoft.77 (53619745+rnbot@users.noreply.github.com)
## 0.59.0-vnext.178
Tue, 10 Sep 2019 23:25:37 GMT

### Changes

- Fix onPress not firing for Touchable* keyboard events (thshea@microsoft.com)
## 0.59.0-vnext.177
Tue, 10 Sep 2019 19:16:08 GMT

### Changes

- Fix Login E2E test failure (dida@ntdev.microsoft.com)
## 0.59.0-vnext.176
Tue, 10 Sep 2019 00:44:04 GMT

### Changes

- Updating react-native to version: 0.59.0-microsoft.74 (53619745+rnbot@users.noreply.github.com)
## 0.59.0-vnext.175
Mon, 09 Sep 2019 21:39:46 GMT

### Changes

- Alphabetize def files. (yicyao@microsoft.com)
## 0.59.0-vnext.174
Mon, 09 Sep 2019 19:22:09 GMT

### Changes

- Put desktop unit tests into namespaces. (yicyao@microsoft.com)
## 0.59.0-vnext.173
Sat, 07 Sep 2019 20:17:19 GMT

### Changes

- Support dynamic swapping TextBox/PasswordBox view for SecureTextEntry property (dida@ntdev.microsoft.com)
## 0.59.0-vnext.172
Fri, 06 Sep 2019 18:03:18 GMT

### Changes

- Fix issue with using getInt instead of asDouble for JSI (jthysell@microsoft.com)
## 0.59.0-vnext.171
Thu, 05 Sep 2019 17:37:33 GMT

### Changes

- ReactUWP def cleanup and unit test fixes (jthysell@microsoft.com)
## 0.59.0-vnext.170
Tue, 03 Sep 2019 21:49:49 GMT

### Changes

- Updating react-native to version: 0.59.0-microsoft.73 (53619745+rnbot@users.noreply.github.com)
## 0.59.0-vnext.169
Tue, 03 Sep 2019 20:24:37 GMT

### Changes

- Updating react-native to version: 0.59.0-microsoft.72 (53619745+rnbot@users.noreply.github.com)
## 0.59.0-vnext.168
Fri, 30 Aug 2019 23:08:02 GMT

### Changes

- set IsTabStop = false for SnapPointManagingContentControl (stecrain@microsoft.com)
## 0.59.0-vnext.167
Fri, 30 Aug 2019 20:30:25 GMT

### Changes

- fix double-apply TransformMatrix bug (email not defined)
## 0.59.0-vnext.166
Fri, 30 Aug 2019 20:17:20 GMT

### Changes

- changed alert export (email not defined)
## 0.59.0-vnext.165
Fri, 30 Aug 2019 19:46:18 GMT

### Changes

- Fixed sampleapps build and updated CI (jthysell@microsoft.com)
## 0.59.0-vnext.164
Thu, 29 Aug 2019 22:14:06 GMT

### Changes

- changed alert export (email not defined)
## 0.59.0-vnext.163
Thu, 29 Aug 2019 20:21:10 GMT

### Changes

- Updating react-native to version: 0.59.0-microsoft.71 (53619745+rnbot@users.noreply.github.com)
- change file (randyfl@microsoft.com)
## 0.59.0-vnext.162
Thu, 29 Aug 2019 19:38:17 GMT

### Changes

- Allow windowsbrush: color syntax to use non-SolidColor brushes (thshea@microsoft.com)
## 0.59.0-vnext.161
Thu, 29 Aug 2019 01:41:01 GMT

### Changes

- Use PreparedScriptStore for V8 in win32 (tudorm@microsoft.com)
## 0.59.0-vnext.160
Thu, 29 Aug 2019 01:33:54 GMT

### Changes

- Updating react-native to version: 0.59.0-microsoft.70 (53619745+rnbot@users.noreply.github.com)
## 0.59.0-vnext.159
Wed, 28 Aug 2019 19:55:48 GMT

### Changes

- Added React.Windows.Desktop.Test project. (julio@rochsquadron.net)
- Add isOverlayEnabled (cknestri@microsoft.com)
## 0.59.0-vnext.158
Wed, 28 Aug 2019 18:34:51 GMT

### Changes

- Updating react-native to version: 0.59.0-microsoft.69 (53619745+rnbot@users.noreply.github.com)
## 0.59.0-vnext.157
Wed, 28 Aug 2019 02:44:14 GMT

### Changes

- Let View process color objects (email not defined)
## 0.59.0-vnext.156
Tue, 27 Aug 2019 04:41:01 GMT

### Changes

- Updating react-native to version: 0.59.0-microsoft.68 (53619745+rnbot@users.noreply.github.com)
## 0.59.0-vnext.155
Mon, 26 Aug 2019 21:10:00 GMT

### Changes

- Enable experimental V8 JSI Executor support (off by default) (tudorm@microsoft.com)
## 0.59.0-vnext.154
Sat, 24 Aug 2019 15:32:08 GMT

### Changes

- Updating react-native to version: 0.59.0-microsoft.67 (53619745+rnbot@users.noreply.github.com)
## 0.59.0-vnext.153
Sat, 24 Aug 2019 04:24:35 GMT

### Changes

- Fix change log formatting (acoates@microsoft.com)
## 0.59.0-vnext.152
Sat, 24 Aug 2019 04:09:20 GMT

### Changes

- move cppwinrt less exception helper, use in DevSupportManager (andrewh@microsoft.com)
## 0.59.0-vnext.151
Fri, 23 Aug 2019 01:27:19 GMT

### Changes

- turn off RTTI (email not defined)

## 0.59.0-vnext.150
Thu, 22 Aug 2019 21:17:45 GMT

### Changes

- Updating react-native to version: 0.59.0-microsoft.49 (53619745+rnbot@users.noreply.github.com)

## 0.59.0-vnext.149
Thu, 22 Aug 2019 15:43:48 GMT

### Changes

- Improve Networking error reporting (andrewh@microsoft.com)

## 0.59.0-vnext.148
Wed, 21 Aug 2019 20:44:12 GMT

### Changes

- Only send focus/blur from OriginalSource, remove Click event for enter/space (andrewh@microsoft.com)

## 0.59.0-vnext.147
Wed, 21 Aug 2019 06:12:54 GMT

### Changes

- add default message queue that uses CoreDispatcher (email not defined)

## 0.59.0-vnext.146
Wed, 21 Aug 2019 00:42:37 GMT

### Changes

- revert fix, not quite working (email not defined)

## 0.59.0-vnext.145
Tue, 20 Aug 2019 23:40:14 GMT

### Changes

- Light up Inspector debugging tool. (kinhln@microsoft.com)
- Remove old playground app (acoates@microsoft.com)

## 0.59.0-vnext.144
Tue, 20 Aug 2019 21:54:07 GMT

### Changes

- Minor fixes made in RN60 update that can be brought right to master (acoates@microsoft.com)

## 0.59.0-vnext.143
Tue, 20 Aug 2019 07:26:49 GMT

### Changes

- Don't use DefaultNativeMessageQueueThread in live reload (andrewh@microsoft.com)

## 0.59.0-vnext.142
Tue, 20 Aug 2019 03:02:53 GMT

### Changes

- add additional new warning disable to MsoFolly.h (andrewh@microsoft.com)

## 0.59.0-vnext.141
Mon, 19 Aug 2019 20:59:57 GMT

### Changes

- fix flyout full placement mode (kmelmon@microsoft.com)

## 0.59.0-vnext.140
Mon, 19 Aug 2019 16:43:43 GMT

### Changes

- Update placement mapping (cknestri@microsoft.com)
- Start API documentation (acoates@microsoft.com)
- Always use unforked version of folly + Update folly to v2019.08.12.00 (acoates@microsoft.com)
- resolved build error (email not defined)
- Improved fix for overlapping XAML theme shadows on Flyouts (kenander@microsoft.com)
- add batching queue (kmelmon@microsoft.com)
- restore accidental deletion (kmelmon@microsoft.com)
- Microsoft.ReactNative SampleApps (jthysell@microsoft.com)

## 0.59.0-vnext.139
Tue, 13 Aug 2019 19:56:52 GMT

### Changes

- Updating react-native to version: 0.59.0-microsoft.43 (53619745+rnbot@users.noreply.github.com)
- Change windows template to not use cli wrapper (acoates@microsoft.com)

## 0.59.0-vnext.138
Mon, 12 Aug 2019 23:13:59 GMT

### Changes

- Rename platform uwp->windows (acoates@microsoft.com)

## 0.59.0-vnext.137
Mon, 12 Aug 2019 21:06:24 GMT

### Changes

- Improve output of run-windows command (acoates@microsoft.com)

## 0.59.0-vnext.136
Mon, 12 Aug 2019 20:02:04 GMT

### Changes

- Updating react-native to version: 0.59.0-microsoft.42 (53619745+rnbot@users.noreply.github.com)

## 0.59.0-vnext.135
Sun, 11 Aug 2019 04:57:41 GMT

### Changes

- Updating react-native to version: 0.59.0-microsoft.41 (53619745+rnbot@users.noreply.github.com)

## 0.59.0-vnext.134
Sat, 10 Aug 2019 19:21:55 GMT

### Changes

- Fix switch shimmy issue (ruaraki@microsoft.com)

## 0.59.0-vnext.133
Fri, 09 Aug 2019 22:37:48 GMT

### Changes

- use more specific typing for currentTheme, improve examples (andrewh@microsoft.com)

## 0.59.0-vnext.132
Fri, 09 Aug 2019 19:20:03 GMT

### Changes

- Update UwpPreparedScriptStore to use shared_ptrs (jthysell@microsoft.com)

## 0.59.0-vnext.131
Fri, 09 Aug 2019 06:07:04 GMT

### Changes

- Updating react-native to version: 0.59.0-microsoft.40 (53619745+rnbot@users.noreply.github.com)

## 0.59.0-vnext.130
Fri, 09 Aug 2019 04:18:45 GMT

### Changes

- Added list, listitem roles to ViewAccessibility.uwp.js (jthysell@microsoft.com)

## 0.59.0-vnext.129
Fri, 09 Aug 2019 03:27:03 GMT

### Changes

- Fix Sample/index.tsx layout, set Tag as Name in debug (andrewh@microsoft.com)

## 0.59.0-vnext.128
Thu, 08 Aug 2019 23:35:13 GMT

### Changes

- fix hit-testing bug (kmelmon@microsoft.com)

## 0.59.0-vnext.127
Thu, 08 Aug 2019 22:19:50 GMT

### Changes

- Add textDecoration support to Nested Text (dida@ntdev.microsoft.com)

## 0.59.0-vnext.126
Thu, 08 Aug 2019 20:57:44 GMT

### Changes

- Moving picker fix (decrowle@microsoft.com)

## 0.59.0-vnext.125
Wed, 07 Aug 2019 17:07:35 GMT

### Changes

- Adding accessibilityPosInSet and accessibilitySizeOfSet props to ViewWindows, #2894 (jthysell@microsoft.com)

## 0.59.0-vnext.124
Wed, 07 Aug 2019 16:00:25 GMT

### Changes

- Updating react-native to version: 0.59.0-microsoft.38 (53619745+rnbot@users.noreply.github.com)

## 0.59.0-vnext.123
Tue, 06 Aug 2019 21:09:10 GMT

### Changes

- Updating react-native to version: 0.59.0-microsoft.37 (53619745+rnbot@users.noreply.github.com)

## 0.59.0-vnext.122
Tue, 06 Aug 2019 18:30:23 GMT

### Changes

- Updating react-native to version: 0.59.0-microsoft.36 (53619745+rnbot@users.noreply.github.com)

## 0.59.0-vnext.121
Tue, 06 Aug 2019 15:46:10 GMT

### Changes

- Modify how we setup build directories to better support monorepos (acoates@microsoft.com)

## 0.59.0-vnext.120
Tue, 06 Aug 2019 00:59:54 GMT

### Changes

- Updating react-native to version: 0.59.0-microsoft.35 (53619745+rnbot@users.noreply.github.com)

## 0.59.0-vnext.119
Mon, 05 Aug 2019 17:37:47 GMT

### Changes

- Put back a couple of win32 dll exports (acoates@microsoft.com)
- Updating react-native to version: 0.59.0-microsoft.34 (53619745+rnbot@users.noreply.github.com)

## 0.59.0-vnext.118
Mon, 05 Aug 2019 06:09:37 GMT

### Changes

- Include additional jsi headers in nuget (acoates@microsoft.com)

## 0.59.0-vnext.117
Mon, 05 Aug 2019 00:09:47 GMT

### Changes

- Updating react-native to version: 0.59.0-microsoft.33 (53619745+rnbot@users.noreply.github.com)

## 0.59.0-vnext.116
Sat, 03 Aug 2019 17:26:50 GMT

### Changes

- change dev menu shortcut to ctrl+shift+D (kmelmon@microsoft.com)

## 0.59.0-vnext.115
Sat, 03 Aug 2019 04:30:38 GMT

### Changes

- change process.env.TEMP to os.tmpdir() (email not defined)
- fix onFocus/onBlur events for Touchables (andrewh@microsoft.com)
- New switch props (thumbColor and trackColor), and fix few bugs found in TextInputViewManager (dida@ntdev.microsoft.com)
- addedundefined developer menu (kmelmon@microsoft.com)
- fix image not firing on load. (stecrain@microsoft.com)
- Delay-load dependencies absent on Win7 (acoates@microsoft.com)
- Add the SpringAnimationDriver (stpete@microsoft.com)

## 0.59.0-vnext.110
Sun, 28 Jul 2019 12:44:00 GMT

### Changes

- Allow run-windows to be more flexible about project layout to support default c++ layouts (acoates@microsoft.com)

## 0.59.0-vnext.109
Fri, 26 Jul 2019 08:32:04 GMT

### Changes

- add null checks to fix crashes with reload / shutdown with pending text updates (andrewh@microsoft.com)

## 0.59.0-vnext.108
Fri, 26 Jul 2019 07:23:20 GMT

### Changes

- Fix for flyouts unexpectedly dismissing when opening picker (ruaraki@microsoft.com)

## 0.59.0-vnext.107
Fri, 26 Jul 2019 05:43:01 GMT

### Changes

- use win32 file api to avoid runtime broker slowing us down (stecrain@microsoft.com)

## 0.59.0-vnext.106
Thu, 25 Jul 2019 00:29:50 GMT

### Changes

- Fixes to ReactImage lifetime with downloading Images (acoates@microsoft.com)

## 0.59.0-vnext.105
Wed, 24 Jul 2019 21:03:23 GMT

### Changes

- Hookup beachball for publishing (acoates@microsoft.com)<|MERGE_RESOLUTION|>--- conflicted
+++ resolved
@@ -1,11 +1,5 @@
 # Change Log - react-native-windows
 
-<<<<<<< HEAD
-This log was last generated on Fri, 22 May 2020 00:05:31 GMT and should not be manually modified.
-
-<!-- Start content -->
-
-=======
 This log was last generated on Sat, 23 May 2020 00:04:45 GMT and should not be manually modified.
 
 <!-- Start content -->
@@ -22,7 +16,6 @@
 - Fix ReactInstance error state to avoid crashes (vmorozov@microsoft.com)
 - Move DeviceInfo and AppState to new native module impl (acoates@microsoft.com)
 
->>>>>>> 1a96ee77
 ## 0.0.0-master.73
 
 Fri, 22 May 2020 00:05:31 GMT
