--- conflicted
+++ resolved
@@ -240,12 +240,9 @@
           uiManager->onBatchComplete();
       });
 #ifdef WINRT
-<<<<<<< HEAD
-=======
       // react-native-win32.dll need to interface with dlls that are compiled
       // without RTTI, which means that dynamic_casting will crash. For now, we
       // disable the optimization based on BatchingMessageQueueThread for Win32.
->>>>>>> 6be90088
       facebook::react::BatchingMessageQueueThread *batchingUIThread =
           dynamic_cast<facebook::react::BatchingMessageQueueThread *>(
               uithread.get());
