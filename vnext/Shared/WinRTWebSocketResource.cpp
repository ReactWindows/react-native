// Copyright (c) Microsoft Corporation.
// Licensed under the MIT License.

#include "WinRTWebSocketResource.h"

<<<<<<< HEAD
#include <Utils/CppWinrtLessExceptions.h>
=======
#include <Unicode.h>
>>>>>>> cdb95fe9
#include <Utilities.h>
#include <Utils/CppWinrtLessExceptions.h>

// Windows API
#include <winrt/Windows.Foundation.Collections.h>
#include <winrt/Windows.Security.Cryptography.h>

<<<<<<< HEAD
=======
using Microsoft::Common::Unicode::Utf16ToUtf8;
using Microsoft::Common::Unicode::Utf8ToUtf16;
>>>>>>> cdb95fe9
using Microsoft::Common::Utilities::CheckedReinterpretCast;

using std::function;
using std::lock_guard;
using std::mutex;
using std::size_t;
using std::string;
using std::vector;

using winrt::fire_and_forget;
using winrt::hresult;
using winrt::hresult_error;
using winrt::resume_background;
using winrt::resume_on_signal;
using winrt::Windows::Foundation::IAsyncAction;
using winrt::Windows::Foundation::Uri;
using winrt::Windows::Networking::Sockets::IMessageWebSocket;
using winrt::Windows::Networking::Sockets::IMessageWebSocketMessageReceivedEventArgs;
using winrt::Windows::Networking::Sockets::IWebSocket;
using winrt::Windows::Networking::Sockets::MessageWebSocket;
using winrt::Windows::Networking::Sockets::SocketMessageType;
using winrt::Windows::Networking::Sockets::WebSocketClosedEventArgs;
using winrt::Windows::Security::Cryptography::CryptographicBuffer;
using winrt::Windows::Security::Cryptography::Certificates::ChainValidationResult;
using winrt::Windows::Storage::Streams::DataWriter;
using winrt::Windows::Storage::Streams::DataWriterStoreOperation;
using winrt::Windows::Storage::Streams::IDataReader;
using winrt::Windows::Storage::Streams::IDataWriter;
using winrt::Windows::Storage::Streams::UnicodeEncoding;

namespace {
///
/// Implements an awaiter for Mso::DispatchQueue
///
auto resume_in_queue(const Mso::DispatchQueue &queue) noexcept {
  struct awaitable {
    awaitable(const Mso::DispatchQueue &queue) noexcept : m_queue{queue} {}

    bool await_ready() const noexcept {
      return false;
    }

    void await_resume() const noexcept {}

    void await_suspend(std::experimental::coroutine_handle<> resume) noexcept {
      m_callback = [context = resume.address()]() noexcept {
        std::experimental::coroutine_handle<>::from_address(context)();
      };
      m_queue.Post(std::move(m_callback));
    }

   private:
    Mso::DispatchQueue m_queue;
    Mso::VoidFunctor m_callback;
  };

  return awaitable{queue};
}
} // namespace

namespace Microsoft::React {

WinRTWebSocketResource::WinRTWebSocketResource(
    IMessageWebSocket &&socket,
    IDataWriter &&writer,
    Uri &&uri,
    vector<ChainValidationResult> &&certExeptions) noexcept
    : m_uri{std::move(uri)}, m_socket{std::move(socket)}, m_writer{std::move(writer)} {
  m_socket.MessageReceived({this, &WinRTWebSocketResource::OnMessageReceived});

  for (auto certException : certExeptions) {
    m_socket.Control().IgnorableServerCertificateErrors().Append(certException);
  }
}

<<<<<<< HEAD
WinRTWebSocketResource::WinRTWebSocketResource(IMessageWebSocket&& socket, Uri&& uri, vector<ChainValidationResult> certExeptions) noexcept
  : WinRTWebSocketResource(std::move(socket), DataWriter{ socket.OutputStream() }, std::move(uri), std::move(certExeptions))
{
}

WinRTWebSocketResource::WinRTWebSocketResource(const string& urlString, vector<ChainValidationResult> &&certExeptions) noexcept
  : WinRTWebSocketResource(MessageWebSocket{}, Uri{ winrt::to_hstring(urlString) }, std::move(certExeptions))
{
}
=======
WinRTWebSocketResource::WinRTWebSocketResource(
    IMessageWebSocket &&socket,
    Uri &&uri,
    vector<ChainValidationResult> certExeptions) noexcept
    : WinRTWebSocketResource(
          std::move(socket),
          DataWriter{socket.OutputStream()},
          std::move(uri),
          std::move(certExeptions)) {}

WinRTWebSocketResource::WinRTWebSocketResource(
    const string &urlString,
    vector<ChainValidationResult> &&certExeptions) noexcept
    : WinRTWebSocketResource(MessageWebSocket{}, Uri{Utf8ToUtf16(urlString)}, std::move(certExeptions)) {}
>>>>>>> cdb95fe9

WinRTWebSocketResource::~WinRTWebSocketResource() noexcept /*override*/
{
  Close(CloseCode::GoingAway, "Disposed");

  m_closePerformed.Wait();
}

#pragma region Private members

IAsyncAction WinRTWebSocketResource::PerformConnect() noexcept {
  auto self = shared_from_this();

  co_await resume_background();

  try {
    auto async = self->m_socket.ConnectAsync(self->m_uri);

    co_await lessthrow_await_adapter<IAsyncAction>{async};

    auto result = async.ErrorCode();
    if (result >= 0) {
      self->m_readyState = ReadyState::Open;
      if (self->m_connectHandler) {
        self->m_connectHandler();
      }
    } else {
      if (self->m_errorHandler) {
        auto error = winrt::hresult_error(result, winrt::hresult_error::from_abi);
<<<<<<< HEAD

        self->m_errorHandler({ winrt::to_string(error.message()), ErrorType::Connection });
      }
    }
  }
  catch (hresult_error const& e)
  {
    if (self->m_errorHandler)
    {
      self->m_errorHandler({ winrt::to_string(e.message()), ErrorType::Connection });
=======
        self->m_errorHandler({Utf16ToUtf8(error.message()), ErrorType::Connection});
      }
    }
  } catch (hresult_error const &e) {
    if (self->m_errorHandler) {
      self->m_errorHandler({Utf16ToUtf8(e.message()), ErrorType::Connection});
>>>>>>> cdb95fe9
    }
  }

  SetEvent(self->m_connectPerformed.get());
  self->m_connectPerformedPromise.set_value();
  self->m_connectRequested = false;
}

fire_and_forget WinRTWebSocketResource::PerformPing() noexcept {
  auto self = shared_from_this();

  co_await resume_background();

  co_await resume_on_signal(self->m_connectPerformed.get());

  if (self->m_readyState != ReadyState::Open) {
    self = nullptr;
    co_return;
  }

  try {
    self->m_socket.Control().MessageType(SocketMessageType::Utf8);

    string s{};
    winrt::array_view<const uint8_t> arr(
        CheckedReinterpretCast<const uint8_t *>(s.c_str()),
        CheckedReinterpretCast<const uint8_t *>(s.c_str()) + s.length());
    self->m_writer.WriteBytes(arr);

    auto async = self->m_writer.StoreAsync();

    co_await lessthrow_await_adapter<DataWriterStoreOperation>{async};

    auto result = async.ErrorCode();
    if (result >= 0) {
      if (self->m_pingHandler) {
        self->m_pingHandler();
      }
    } else {
      if (self->m_errorHandler) {
        auto error = winrt::hresult_error(result, winrt::hresult_error::from_abi);
<<<<<<< HEAD
        self->m_errorHandler({ winrt::to_string(error.message()), ErrorType::Ping});
      }
    }
  }
  catch (hresult_error const& e)
  {
    if (self->m_errorHandler)
    {
      self->m_errorHandler({ winrt::to_string(e.message()), ErrorType::Ping });
=======
        self->m_errorHandler({Utf16ToUtf8(error.message()), ErrorType::Ping});
      }
    }
  } catch (hresult_error const &e) {
    if (self->m_errorHandler) {
      self->m_errorHandler({Utf16ToUtf8(e.message()), ErrorType::Ping});
>>>>>>> cdb95fe9
    }
  }
}

fire_and_forget WinRTWebSocketResource::PerformWrite(string &&message, bool isBinary) noexcept {
  auto self = shared_from_this();
  {
    auto guard = lock_guard<mutex>{m_writeQueueMutex};
    m_writeQueue.emplace(std::move(message), isBinary);
  }

  co_await resume_background();

  co_await resume_on_signal(self->m_connectPerformed.get()); // Ensure connection attempt has finished

  co_await resume_in_queue(self->m_dispatchQueue); // Ensure writes happen sequentially

  if (self->m_readyState != ReadyState::Open) {
    self = nullptr;
    co_return;
  }

  try {
    size_t length;
    string messageLocal;
    bool isBinaryLocal;
    {
      auto guard = lock_guard<mutex>{m_writeQueueMutex};
      std::tie(messageLocal, isBinaryLocal) = m_writeQueue.front();
      m_writeQueue.pop();
    }

    if (isBinaryLocal) {
      self->m_socket.Control().MessageType(SocketMessageType::Binary);

      auto buffer = CryptographicBuffer::DecodeFromBase64String(winrt::to_hstring(messageLocal));
      length = buffer.Length();
      self->m_writer.WriteBuffer(buffer);
    } else {
      self->m_socket.Control().MessageType(SocketMessageType::Utf8);

      // TODO: Use char_t instead of uint8_t?
      length = messageLocal.size();
      winrt::array_view<const uint8_t> view(
          CheckedReinterpretCast<const uint8_t *>(messageLocal.c_str()),
          CheckedReinterpretCast<const uint8_t *>(messageLocal.c_str()) + messageLocal.length());
      self->m_writer.WriteBytes(view);
    }

    auto async = self->m_writer.StoreAsync();

    co_await lessthrow_await_adapter<DataWriterStoreOperation>{async};

    auto result = async.ErrorCode();
    if (result >= 0) {
      if (self->m_writeHandler) {
        self->m_writeHandler(length);
      }
    } else {
      if (self->m_errorHandler) {
        auto error = winrt::hresult_error(result, winrt::hresult_error::from_abi);
<<<<<<< HEAD
        self->m_errorHandler({ winrt::to_string(error.message()), ErrorType::Send });
      }
    }
  }
  catch (std::exception const& e)
  {
    if (self->m_errorHandler)
    {
      self->m_errorHandler({ e.what(), ErrorType::Ping });
    }
  }
  catch (hresult_error const& e)
  {
    //TODO: Remove after fixing unit tests exceptions.
    if (self->m_errorHandler)
    {
      self->m_errorHandler({ winrt::to_string(e.message()), ErrorType::Ping });
=======
        self->m_errorHandler({Utf16ToUtf8(error.message()), ErrorType::Send});
      }
    }
  } catch (std::exception const &e) {
    // Utf8ToUtf16 may throw
    if (self->m_errorHandler) {
      self->m_errorHandler({e.what(), ErrorType::Ping});
    }
  } catch (hresult_error const &e) {
    // TODO: Remove after fixing unit tests exceptions.
    if (self->m_errorHandler) {
      self->m_errorHandler({Utf16ToUtf8(e.message()), ErrorType::Ping});
>>>>>>> cdb95fe9
    }
  }
}

fire_and_forget WinRTWebSocketResource::PerformClose() noexcept {
  co_await resume_background();

  co_await resume_on_signal(m_connectPerformed.get());

<<<<<<< HEAD
  try
  {
    m_socket.Close(static_cast<uint16_t>(m_closeCode), winrt::to_hstring(m_closeReason));
=======
  try {
    m_socket.Close(static_cast<uint16_t>(m_closeCode), Utf8ToUtf16(m_closeReason));
>>>>>>> cdb95fe9

    if (m_closeHandler) {
      m_closeHandler(m_closeCode, m_closeReason);
    }
<<<<<<< HEAD
  }
  catch (winrt::hresult_invalid_argument const& e)
  {
    if (m_errorHandler)
    {
      m_errorHandler({ winrt::to_string(e.message()), ErrorType::Close });
    }
  }
  catch (hresult_error const& e)
  {
    if (m_errorHandler)
    {
      m_errorHandler({ winrt::to_string(e.message()), ErrorType::Close });
=======
  } catch (winrt::hresult_invalid_argument const &e) {
    if (m_errorHandler) {
      m_errorHandler({Utf16ToUtf8(e.message()), ErrorType::Close});
    }
  } catch (hresult_error const &e) {
    if (m_errorHandler) {
      m_errorHandler({Utf16ToUtf8(e.message()), ErrorType::Close});
>>>>>>> cdb95fe9
    }
  }

  m_readyState = ReadyState::Closed;
  m_closePerformed.Set();
}

void WinRTWebSocketResource::OnMessageReceived(
    IWebSocket const &sender,
    IMessageWebSocketMessageReceivedEventArgs const &args) {
  try {
    string response;
    IDataReader reader = args.GetDataReader();
    auto len = reader.UnconsumedBufferLength();
    if (args.MessageType() == SocketMessageType::Utf8) {
      reader.UnicodeEncoding(UnicodeEncoding::Utf8);
      vector<uint8_t> data(len);
      reader.ReadBytes(data);

      response = string(CheckedReinterpretCast<char *>(data.data()), data.size());
    } else {
      auto buffer = reader.ReadBuffer(len);
      winrt::hstring data = CryptographicBuffer::EncodeToBase64String(buffer);

      response = winrt::to_string(std::wstring_view(data));
    }

    if (m_readHandler) {
      m_readHandler(response.length(), response, args.MessageType() == SocketMessageType::Binary);
    }
<<<<<<< HEAD
  }
  catch (hresult_error const& e)
  {
    if (m_errorHandler)
    {
      m_errorHandler({ winrt::to_string(e.message()), ErrorType::Receive });
=======
  } catch (hresult_error const &e) {
    if (m_errorHandler) {
      m_errorHandler({Utf16ToUtf8(e.message()), ErrorType::Receive});
>>>>>>> cdb95fe9
    }
  }
}

void WinRTWebSocketResource::Synchronize() noexcept {
  // Ensure sequence of other operations
  if (m_connectRequested) {
    m_connectPerformedPromise.get_future().wait();
  }
}

#pragma endregion Private members

#pragma region IWebSocketResource

void WinRTWebSocketResource::Connect(const Protocols &protocols, const Options &options) noexcept {
  m_readyState = ReadyState::Connecting;

<<<<<<< HEAD
  for (const auto& header : options)
  {
    m_socket.SetRequestHeader(header.first, winrt::to_hstring(header.second));
  }

  winrt::Windows::Foundation::Collections::IVector<winrt::hstring> supportedProtocols =
    m_socket.Control().SupportedProtocols();
  for (const auto& protocol : protocols)
  {
    supportedProtocols.Append(winrt::to_hstring(protocol));
=======
  for (const auto &header : options) {
    m_socket.SetRequestHeader(header.first, Utf8ToUtf16(header.second));
  }

  winrt::Windows::Foundation::Collections::IVector<winrt::hstring> supportedProtocols =
      m_socket.Control().SupportedProtocols();
  for (const auto &protocol : protocols) {
    supportedProtocols.Append(Utf8ToUtf16(protocol));
>>>>>>> cdb95fe9
  }

  m_connectRequested = true;
  PerformConnect();
}

void WinRTWebSocketResource::Ping() noexcept {
  PerformPing();
}

void WinRTWebSocketResource::Send(string &&message) noexcept {
  PerformWrite(std::move(message), false);
}

void WinRTWebSocketResource::SendBinary(string &&base64String) noexcept {
  PerformWrite(std::move(base64String), true);
}

void WinRTWebSocketResource::Close(CloseCode code, const string &reason) noexcept {
  if (m_readyState == ReadyState::Closing || m_readyState == ReadyState::Closed)
    return;

  Synchronize();

  m_readyState = ReadyState::Closing;
  m_closeCode = code;
  m_closeReason = reason;
  PerformClose();
}

IWebSocketResource::ReadyState WinRTWebSocketResource::GetReadyState() const noexcept {
  return m_readyState;
}

void WinRTWebSocketResource::SetOnConnect(function<void()> &&handler) noexcept {
  m_connectHandler = std::move(handler);
}

void WinRTWebSocketResource::SetOnPing(function<void()> &&handler) noexcept {
  m_pingHandler = std::move(handler);
}

void WinRTWebSocketResource::SetOnSend(function<void(size_t)> &&handler) noexcept {
  m_writeHandler = std::move(handler);
}

void WinRTWebSocketResource::SetOnMessage(function<void(size_t, const string &, bool isBinary)> &&handler) noexcept {
  m_readHandler = std::move(handler);
}

void WinRTWebSocketResource::SetOnClose(function<void(CloseCode, const string &)> &&handler) noexcept {
  m_closeHandler = std::move(handler);
}

void WinRTWebSocketResource::SetOnError(function<void(Error &&)> &&handler) noexcept {
  m_errorHandler = std::move(handler);
}

#pragma endregion IWebSocketResource

} // namespace Microsoft::React<|MERGE_RESOLUTION|>--- conflicted
+++ resolved
@@ -3,11 +3,7 @@
 
 #include "WinRTWebSocketResource.h"
 
-<<<<<<< HEAD
-#include <Utils/CppWinrtLessExceptions.h>
-=======
 #include <Unicode.h>
->>>>>>> cdb95fe9
 #include <Utilities.h>
 #include <Utils/CppWinrtLessExceptions.h>
 
@@ -15,11 +11,8 @@
 #include <winrt/Windows.Foundation.Collections.h>
 #include <winrt/Windows.Security.Cryptography.h>
 
-<<<<<<< HEAD
-=======
 using Microsoft::Common::Unicode::Utf16ToUtf8;
 using Microsoft::Common::Unicode::Utf8ToUtf16;
->>>>>>> cdb95fe9
 using Microsoft::Common::Utilities::CheckedReinterpretCast;
 
 using std::function;
@@ -95,17 +88,6 @@
   }
 }
 
-<<<<<<< HEAD
-WinRTWebSocketResource::WinRTWebSocketResource(IMessageWebSocket&& socket, Uri&& uri, vector<ChainValidationResult> certExeptions) noexcept
-  : WinRTWebSocketResource(std::move(socket), DataWriter{ socket.OutputStream() }, std::move(uri), std::move(certExeptions))
-{
-}
-
-WinRTWebSocketResource::WinRTWebSocketResource(const string& urlString, vector<ChainValidationResult> &&certExeptions) noexcept
-  : WinRTWebSocketResource(MessageWebSocket{}, Uri{ winrt::to_hstring(urlString) }, std::move(certExeptions))
-{
-}
-=======
 WinRTWebSocketResource::WinRTWebSocketResource(
     IMessageWebSocket &&socket,
     Uri &&uri,
@@ -120,7 +102,6 @@
     const string &urlString,
     vector<ChainValidationResult> &&certExeptions) noexcept
     : WinRTWebSocketResource(MessageWebSocket{}, Uri{Utf8ToUtf16(urlString)}, std::move(certExeptions)) {}
->>>>>>> cdb95fe9
 
 WinRTWebSocketResource::~WinRTWebSocketResource() noexcept /*override*/
 {
@@ -150,25 +131,12 @@
     } else {
       if (self->m_errorHandler) {
         auto error = winrt::hresult_error(result, winrt::hresult_error::from_abi);
-<<<<<<< HEAD
-
-        self->m_errorHandler({ winrt::to_string(error.message()), ErrorType::Connection });
-      }
-    }
-  }
-  catch (hresult_error const& e)
-  {
-    if (self->m_errorHandler)
-    {
-      self->m_errorHandler({ winrt::to_string(e.message()), ErrorType::Connection });
-=======
         self->m_errorHandler({Utf16ToUtf8(error.message()), ErrorType::Connection});
       }
     }
   } catch (hresult_error const &e) {
     if (self->m_errorHandler) {
       self->m_errorHandler({Utf16ToUtf8(e.message()), ErrorType::Connection});
->>>>>>> cdb95fe9
     }
   }
 
@@ -210,24 +178,12 @@
     } else {
       if (self->m_errorHandler) {
         auto error = winrt::hresult_error(result, winrt::hresult_error::from_abi);
-<<<<<<< HEAD
-        self->m_errorHandler({ winrt::to_string(error.message()), ErrorType::Ping});
-      }
-    }
-  }
-  catch (hresult_error const& e)
-  {
-    if (self->m_errorHandler)
-    {
-      self->m_errorHandler({ winrt::to_string(e.message()), ErrorType::Ping });
-=======
         self->m_errorHandler({Utf16ToUtf8(error.message()), ErrorType::Ping});
       }
     }
   } catch (hresult_error const &e) {
     if (self->m_errorHandler) {
       self->m_errorHandler({Utf16ToUtf8(e.message()), ErrorType::Ping});
->>>>>>> cdb95fe9
     }
   }
 }
@@ -289,25 +245,6 @@
     } else {
       if (self->m_errorHandler) {
         auto error = winrt::hresult_error(result, winrt::hresult_error::from_abi);
-<<<<<<< HEAD
-        self->m_errorHandler({ winrt::to_string(error.message()), ErrorType::Send });
-      }
-    }
-  }
-  catch (std::exception const& e)
-  {
-    if (self->m_errorHandler)
-    {
-      self->m_errorHandler({ e.what(), ErrorType::Ping });
-    }
-  }
-  catch (hresult_error const& e)
-  {
-    //TODO: Remove after fixing unit tests exceptions.
-    if (self->m_errorHandler)
-    {
-      self->m_errorHandler({ winrt::to_string(e.message()), ErrorType::Ping });
-=======
         self->m_errorHandler({Utf16ToUtf8(error.message()), ErrorType::Send});
       }
     }
@@ -320,7 +257,6 @@
     // TODO: Remove after fixing unit tests exceptions.
     if (self->m_errorHandler) {
       self->m_errorHandler({Utf16ToUtf8(e.message()), ErrorType::Ping});
->>>>>>> cdb95fe9
     }
   }
 }
@@ -330,33 +266,12 @@
 
   co_await resume_on_signal(m_connectPerformed.get());
 
-<<<<<<< HEAD
-  try
-  {
-    m_socket.Close(static_cast<uint16_t>(m_closeCode), winrt::to_hstring(m_closeReason));
-=======
   try {
     m_socket.Close(static_cast<uint16_t>(m_closeCode), Utf8ToUtf16(m_closeReason));
->>>>>>> cdb95fe9
 
     if (m_closeHandler) {
       m_closeHandler(m_closeCode, m_closeReason);
     }
-<<<<<<< HEAD
-  }
-  catch (winrt::hresult_invalid_argument const& e)
-  {
-    if (m_errorHandler)
-    {
-      m_errorHandler({ winrt::to_string(e.message()), ErrorType::Close });
-    }
-  }
-  catch (hresult_error const& e)
-  {
-    if (m_errorHandler)
-    {
-      m_errorHandler({ winrt::to_string(e.message()), ErrorType::Close });
-=======
   } catch (winrt::hresult_invalid_argument const &e) {
     if (m_errorHandler) {
       m_errorHandler({Utf16ToUtf8(e.message()), ErrorType::Close});
@@ -364,7 +279,6 @@
   } catch (hresult_error const &e) {
     if (m_errorHandler) {
       m_errorHandler({Utf16ToUtf8(e.message()), ErrorType::Close});
->>>>>>> cdb95fe9
     }
   }
 
@@ -395,18 +309,9 @@
     if (m_readHandler) {
       m_readHandler(response.length(), response, args.MessageType() == SocketMessageType::Binary);
     }
-<<<<<<< HEAD
-  }
-  catch (hresult_error const& e)
-  {
-    if (m_errorHandler)
-    {
-      m_errorHandler({ winrt::to_string(e.message()), ErrorType::Receive });
-=======
   } catch (hresult_error const &e) {
     if (m_errorHandler) {
       m_errorHandler({Utf16ToUtf8(e.message()), ErrorType::Receive});
->>>>>>> cdb95fe9
     }
   }
 }
@@ -425,18 +330,6 @@
 void WinRTWebSocketResource::Connect(const Protocols &protocols, const Options &options) noexcept {
   m_readyState = ReadyState::Connecting;
 
-<<<<<<< HEAD
-  for (const auto& header : options)
-  {
-    m_socket.SetRequestHeader(header.first, winrt::to_hstring(header.second));
-  }
-
-  winrt::Windows::Foundation::Collections::IVector<winrt::hstring> supportedProtocols =
-    m_socket.Control().SupportedProtocols();
-  for (const auto& protocol : protocols)
-  {
-    supportedProtocols.Append(winrt::to_hstring(protocol));
-=======
   for (const auto &header : options) {
     m_socket.SetRequestHeader(header.first, Utf8ToUtf16(header.second));
   }
@@ -445,7 +338,6 @@
       m_socket.Control().SupportedProtocols();
   for (const auto &protocol : protocols) {
     supportedProtocols.Append(Utf8ToUtf16(protocol));
->>>>>>> cdb95fe9
   }
 
   m_connectRequested = true;
