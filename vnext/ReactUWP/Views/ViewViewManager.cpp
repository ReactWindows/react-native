--- conflicted
+++ resolved
@@ -34,8 +34,6 @@
  public:
   ViewShadowNode() = default;
 
-<<<<<<< HEAD
-=======
   void createView() override {
     Super::createView();
 
@@ -53,11 +51,6 @@
         });
   }
 
-  bool ShouldUpdateView(bool isControl, bool hasOuterBorder) {
-    return (IsControl() != isControl) || (HasOuterBorder() != hasOuterBorder);
-  }
-
->>>>>>> c442615f
   bool IsControl() {
     return m_isControl;
   }
@@ -222,14 +215,11 @@
   bool m_enableFocusRing = true;
   bool m_onClick = false;
   int32_t m_tabIndex = std::numeric_limits<std::int32_t>::max();
-<<<<<<< HEAD
-  bool m_isTabStop = true;
-=======
 
   winrt::ContentControl::GotFocus_revoker m_contentControlGotFocusRevoker{};
   winrt::ContentControl::LostFocus_revoker m_contentControlLostFocusRevoker{};
   winrt::ContentControl::KeyDown_revoker m_contentControlKeyDownRevoker{};
->>>>>>> c442615f
+  bool m_isTabStop = true;
 };
 
 // ViewPanel uses a ViewBackground property, not Background, so need to
@@ -461,19 +451,12 @@
 
   // If we need a Control then get existing reference or create it
   if (useControl) {
-<<<<<<< HEAD
     newXamlView = isControl ? pViewShadowNode->GetControl().try_as<XamlView>()
                             : CreateViewControl(tag);
   }
 
   // Clean up child of Control if needed
   if (isControl && (!useControl || (hasOuterBorder != hadOuterBorder))) {
-=======
-    newXamlView = pViewShadowNode->GetControl().try_as<XamlView>();
-    if (newXamlView == nullptr)
-      newXamlView = pViewShadowNode->CreateViewControl();
-  } else if (pViewShadowNode->IsControl()) {
->>>>>>> c442615f
     pViewShadowNode->GetControl().Content(nullptr);
   }
 
