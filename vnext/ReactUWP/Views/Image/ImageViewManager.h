// Copyright (c) Microsoft Corporation. All rights reserved.
// Licensed under the MIT License.

#include <Views/FrameworkElementViewManager.h>
#include "ReactImage.h"

namespace react {
namespace uwp {

class ImageViewManager : public FrameworkElementViewManager {
  using Super = FrameworkElementViewManager;

 public:
  ImageViewManager(const std::shared_ptr<IReactInstance> &reactInstance);

  const char *GetName() const override;
  void UpdateProperties(ShadowNodeBase *nodeToUpdate, const folly::dynamic &reactDiffMap) override;

  folly::dynamic GetExportedCustomDirectEventTypeConstants() const override;
  folly::dynamic GetNativeProps() const override;
  facebook::react::ShadowNode *createShadow() const override;
<<<<<<< HEAD
  void
  EmitImageEvent(winrt::Windows::UI::Xaml::Controls::Canvas canvas, const char *eventName, ReactImageSource &source);
=======
  void EmitImageEvent(winrt::Windows::UI::Xaml::Controls::Grid grid, const char *eventName, ImageSource &source);
>>>>>>> 4b79a5f4

 protected:
  XamlView CreateViewCore(int64_t tag) override;

 private:
  void setSource(winrt::Windows::UI::Xaml::Controls::Grid grid, const folly::dynamic &sources);
};
} // namespace uwp
} // namespace react<|MERGE_RESOLUTION|>--- conflicted
+++ resolved
@@ -19,12 +19,7 @@
   folly::dynamic GetExportedCustomDirectEventTypeConstants() const override;
   folly::dynamic GetNativeProps() const override;
   facebook::react::ShadowNode *createShadow() const override;
-<<<<<<< HEAD
-  void
-  EmitImageEvent(winrt::Windows::UI::Xaml::Controls::Canvas canvas, const char *eventName, ReactImageSource &source);
-=======
   void EmitImageEvent(winrt::Windows::UI::Xaml::Controls::Grid grid, const char *eventName, ImageSource &source);
->>>>>>> 4b79a5f4
 
  protected:
   XamlView CreateViewCore(int64_t tag) override;
