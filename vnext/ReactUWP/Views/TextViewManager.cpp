// Copyright (c) Microsoft Corporation. All rights reserved.
// Licensed under the MIT License.

#include "pch.h"

#include "TextViewManager.h"

#include <Views/ShadowNodeBase.h>

#include <Utils/PropertyUtils.h>
#include <Utils/ValueUtils.h>

#include <winrt/Windows.UI.Text.h>
#include <winrt/Windows.UI.Xaml.Controls.h>
#include <winrt/Windows.UI.Xaml.Documents.h>

namespace winrt {
using namespace Windows::UI;
using namespace Windows::UI::Xaml;
using namespace Windows::UI::Xaml::Controls;
using namespace Windows::UI::Xaml::Documents;
} // namespace winrt

namespace react {
namespace uwp {

class TextShadowNode : public ShadowNodeBase {
  using Super = ShadowNodeBase;

 public:
  TextShadowNode() = default;
  bool ImplementsPadding() override {
    return true;
  }
};

TextViewManager::TextViewManager(
    const std::shared_ptr<IReactInstance> &reactInstance)
    : Super(reactInstance) {}

facebook::react::ShadowNode *TextViewManager::createShadow() const {
  return new TextShadowNode();
}

const char *TextViewManager::GetName() const {
  return "RCTText";
}

XamlView TextViewManager::CreateViewCore(int64_t tag) {
  auto textBlock = winrt::TextBlock();
  textBlock.TextWrapping(
      winrt::TextWrapping::Wrap); // Default behavior in React Native
  return textBlock;
}

void TextViewManager::UpdateProperties(
    ShadowNodeBase *nodeToUpdate,
    const folly::dynamic &reactDiffMap) {
  auto textBlock = nodeToUpdate->GetView().as<winrt::TextBlock>();
  if (textBlock == nullptr)
    return;

  for (const auto &pair : reactDiffMap.items()) {
    const std::string &propertyName = pair.first.getString();
    const folly::dynamic &propertyValue = pair.second;

    if (TryUpdateForeground(textBlock, propertyName, propertyValue)) {
      continue;
    } else if (TryUpdateFontProperties(
                   textBlock, propertyName, propertyValue)) {
      continue;
    } else if (TryUpdatePadding(
                   nodeToUpdate, textBlock, propertyName, propertyValue)) {
      continue;
    } else if (TryUpdateTextAlignment(textBlock, propertyName, propertyValue)) {
      continue;
    } else if (TryUpdateTextTrimming(textBlock, propertyName, propertyValue)) {
      continue;
    } else if (TryUpdateTextDecorationLine(
                   textBlock, propertyName, propertyValue)) {
      continue;
    } else if (TryUpdateCharacterSpacing(
                   textBlock, propertyName, propertyValue)) {
      continue;
    } else if (propertyName == "numberOfLines") {
      if (propertyValue.isNumber())
        textBlock.MaxLines(static_cast<int32_t>(propertyValue.asDouble()));
      else if (propertyValue.isNull())
        textBlock.ClearValue(winrt::TextBlock::MaxLinesProperty());
    } else if (propertyName == "lineHeight") {
      if (propertyValue.isNumber())
        textBlock.LineHeight(static_cast<int32_t>(propertyValue.asDouble()));
      else if (propertyValue.isNull())
        textBlock.ClearValue(winrt::TextBlock::LineHeightProperty());
    } else if (propertyName == "selectable") {
      if (propertyValue.isBool())
        textBlock.IsTextSelectionEnabled(propertyValue.asBool());
      else if (propertyValue.isNull())
        textBlock.ClearValue(
            winrt::TextBlock::IsTextSelectionEnabledProperty());
    } else if (propertyName == "allowFontScaling") {
      if (propertyValue.isBool())
        textBlock.IsTextScaleFactorEnabled(propertyValue.asBool());
      else
<<<<<<< HEAD
        textBlock.ClearValue(winrt::TextBlock::IsTextScaleFactorEnabledProperty());
    }
    else if (propertyName == "selectionColor")
    {
      if (IsValidColorValue(propertyValue))
      {
=======
        textBlock.ClearValue(
            winrt::TextBlock::IsTextScaleFactorEnabledProperty());
    } else if (propertyName == "selectionColor") {
      if (propertyValue.isNumber()) {
>>>>>>> 77c1d88e
        textBlock.SelectionHighlightColor(SolidColorBrushFrom(propertyValue));
      } else
        textBlock.ClearValue(
            winrt::TextBlock::SelectionHighlightColorProperty());
    }
  }

  Super::UpdateProperties(nodeToUpdate, reactDiffMap);
}

void TextViewManager::AddView(XamlView parent, XamlView child, int64_t index) {
  auto textBlock(parent.as<winrt::TextBlock>());
  auto childInline(child.as<winrt::Inline>());
  textBlock.Inlines().InsertAt(static_cast<uint32_t>(index), childInline);
}

void TextViewManager::RemoveAllChildren(XamlView parent) {
  auto textBlock(parent.as<winrt::TextBlock>());
  textBlock.Inlines().Clear();
}

void TextViewManager::RemoveChildAt(XamlView parent, int64_t index) {
  auto textBlock(parent.as<winrt::TextBlock>());
  return textBlock.Inlines().RemoveAt(static_cast<uint32_t>(index));
}

YGMeasureFunc TextViewManager::GetYogaCustomMeasureFunc() const {
  return DefaultYogaSelfMeasureFunc;
}

} // namespace uwp
} // namespace react<|MERGE_RESOLUTION|>--- conflicted
+++ resolved
@@ -102,19 +102,10 @@
       if (propertyValue.isBool())
         textBlock.IsTextScaleFactorEnabled(propertyValue.asBool());
       else
-<<<<<<< HEAD
-        textBlock.ClearValue(winrt::TextBlock::IsTextScaleFactorEnabledProperty());
-    }
-    else if (propertyName == "selectionColor")
-    {
-      if (IsValidColorValue(propertyValue))
-      {
-=======
         textBlock.ClearValue(
             winrt::TextBlock::IsTextScaleFactorEnabledProperty());
     } else if (propertyName == "selectionColor") {
-      if (propertyValue.isNumber()) {
->>>>>>> 77c1d88e
+        if (IsValidColorValue(propertyValue)) {
         textBlock.SelectionHighlightColor(SolidColorBrushFrom(propertyValue));
       } else
         textBlock.ClearValue(
