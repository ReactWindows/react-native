// Copyright (c) Microsoft Corporation. All rights reserved.
// Licensed under the MIT License.

#include "pch.h"

#include <winrt/Windows.UI.Core.h>
#include "Utils/Helpers.h"
#include "Utils/PropertyHandlerUtils.h"
#include "Views/KeyboardEventHandler.h"

using namespace std::placeholders;

static constexpr auto ALT_KEY = "altKey";
static constexpr auto CTRL_KEY = "ctrlKey";
static constexpr auto META_KEY = "metaKey";
static constexpr auto SHIFT_KEY = "shiftKey";
static constexpr auto EVENT_PHASE = "handledEventPhase";
static constexpr auto KEY = "key";
static constexpr auto TARGET = "target";
static constexpr auto CODE = "code";

using namespace react::uwp;

template <>
struct json_type_traits<react::uwp::HandledKeyboardEvent> {
  static react::uwp::HandledKeyboardEvent parseJson(
      const folly::dynamic &json) {
    react::uwp::HandledKeyboardEvent event;

    for (auto const &pair : json.items()) {
      const std::string &propertyName = pair.first.getString();
      const folly::dynamic &propertyValue = pair.second;

      if (propertyName == ALT_KEY)
        event.altKey = propertyValue.asBool();
      else if (propertyName == SHIFT_KEY)
        event.shiftKey = propertyValue.asBool();
      else if (propertyName == CTRL_KEY)
        event.ctrlKey = propertyValue.asBool();
      else if (propertyName == META_KEY)
        event.metaKey = propertyValue.asBool();
      else if (propertyName == CODE)
        event.code = propertyValue.asString();
      else if (propertyName == EVENT_PHASE)
        event.handledEventPhase = asEnum<HandledEventPhase>(propertyValue);
    }

    return event;
  }
};

namespace react {
namespace uwp {

std::vector<HandledKeyboardEvent> KeyboardHelper::FromJS(
    folly::dynamic const &obj) {
  return json_type_traits<std::vector<HandledKeyboardEvent>>::parseJson(obj);
}

static folly::dynamic ToEventData(ReactKeyboardEvent event) {
  return folly::dynamic::object(TARGET, event.target)(ALT_KEY, event.altKey)(
      CTRL_KEY, event.ctrlKey)(KEY, event.key)(META_KEY, event.metaKey)(
      SHIFT_KEY, event.shiftKey)(CODE, event.code);
}

KeyboardEventBaseHandler::KeyboardEventBaseHandler(
    KeyboardEventCallback &&keyDown,
    KeyboardEventCallback &&keyUp)
    : m_keyDownCallback(std::move(keyDown)),
      m_keyUpCallback(std::move(keyUp)) {}

PreviewKeyboardEventHandler::PreviewKeyboardEventHandler(
    KeyboardEventCallback &&keyDown,
    KeyboardEventCallback &&keyUp)
    : KeyboardEventBaseHandler(std::move(keyDown), std::move(keyUp)) {}

void PreviewKeyboardEventHandler::hook(XamlView xamlView) {
  auto uiElement = xamlView.as<winrt::UIElement>();
  if (m_keyDownCallback)
    m_previewKeyDownRevoker =
        uiElement.PreviewKeyDown(winrt::auto_revoke, m_keyDownCallback);

  if (m_keyUpCallback)
    m_previewKeyUpRevoker =
        uiElement.PreviewKeyUp(winrt::auto_revoke, m_keyUpCallback);
}

void PreviewKeyboardEventHandler::unhook() {
  m_previewKeyDownRevoker.revoke();
  m_previewKeyUpRevoker.revoke();
}

KeyboardEventHandler::KeyboardEventHandler(
    KeyboardEventCallback &&keyDown,
    KeyboardEventCallback &&keyUp)
    : KeyboardEventBaseHandler(std::move(keyDown), std::move(keyUp)) {}

void KeyboardEventHandler::hook(XamlView xamlView) {
  auto uiElement = xamlView.as<winrt::UIElement>();
  if (m_keyDownCallback)
    m_keyDownRevoker = uiElement.KeyDown(winrt::auto_revoke, m_keyDownCallback);

  if (m_keyUpCallback)
    m_keyUpRevoker = uiElement.KeyUp(winrt::auto_revoke, m_keyUpCallback);
}

void KeyboardEventHandler::unhook() {
  m_keyDownRevoker.revoke();
  m_keyUpRevoker.revoke();
}

PreviewKeyboardEventHandlerOnRoot::PreviewKeyboardEventHandlerOnRoot(
    const std::weak_ptr<IReactInstance> &reactInstance)
    : PreviewKeyboardEventHandler(
          std::bind(
              &PreviewKeyboardEventHandlerOnRoot::OnPreKeyDown,
              this,
              _1,
              _2),
          std::bind(
              &PreviewKeyboardEventHandlerOnRoot::OnPreKeyUp,
              this,
              _1,
              _2)),
      m_wkReactInstance(reactInstance) {}

void PreviewKeyboardEventHandlerOnRoot::OnPreKeyDown(
    winrt::IInspectable const &sender,
    winrt::KeyRoutedEventArgs const &args) {
  DispatchEventToJs("topKeyDown", args);
}

void PreviewKeyboardEventHandlerOnRoot::OnPreKeyUp(
    winrt::IInspectable const &sender,
    winrt::KeyRoutedEventArgs const &args) {
  DispatchEventToJs("topKeyUp", args);
}

HandledKeyboardEventHandler::HandledKeyboardEventHandler() {}

void HandledKeyboardEventHandler::UpdateHandledKeyboardEvents(
    std::string const &propertyName,
    folly::dynamic const &value) {
  if (propertyName == "keyDownEvents") {
    m_handledKeyDownKeyboardEvents = KeyboardHelper::FromJS(value);
  } else if (propertyName == "keyUpEvents")
    m_handledKeyUpKeyboardEvents = KeyboardHelper::FromJS(value);
}

void HandledKeyboardEventHandler::hook(XamlView xamlView) {
  unhook();

  EnsureKeyboardEventHandler();
  m_previewKeyboardEventHandler->hook(xamlView);
  m_keyboardEventHandler->hook(xamlView);
}

void HandledKeyboardEventHandler::unhook() {
  if (m_previewKeyboardEventHandler)
    m_previewKeyboardEventHandler->unhook();
  if (m_keyboardEventHandler)
    m_keyboardEventHandler->unhook();
}

void HandledKeyboardEventHandler::EnsureKeyboardEventHandler() {
  if (!m_previewKeyboardEventHandler) {
    m_previewKeyboardEventHandler = make_unique<PreviewKeyboardEventHandler>(
        std::bind(
            &HandledKeyboardEventHandler::KeyboardEventHandledHandler,
            this,
            KeyboardEventPhase::PreviewKeyDown,
            _1,
            _2),
        std::bind(
            &HandledKeyboardEventHandler::KeyboardEventHandledHandler,
            this,
            KeyboardEventPhase::PreviewKeyUp,
            _1,
            _2));
  }

  if (!m_keyboardEventHandler) {
    m_keyboardEventHandler = make_unique<KeyboardEventHandler>(
        std::bind(
            &HandledKeyboardEventHandler::KeyboardEventHandledHandler,
            this,
            KeyboardEventPhase::KeyDown,
            _1,
            _2),
        std::bind(
            &HandledKeyboardEventHandler::KeyboardEventHandledHandler,
            this,
            KeyboardEventPhase::KeyUp,
            _1,
            _2));
  }
}

void HandledKeyboardEventHandler::KeyboardEventHandledHandler(
    KeyboardEventPhase phase,
    winrt::IInspectable const &sender,
    winrt::KeyRoutedEventArgs const &args) {
  HandledEventPhase currentEventPhase =
      (phase == KeyboardEventPhase::PreviewKeyUp ||
       phase == KeyboardEventPhase::PreviewKeyDown)
      ? HandledEventPhase::Capturing
      : HandledEventPhase::Bubbling;

  auto event = KeyboardHelper::CreateKeyboardEvent(currentEventPhase, args);

  bool shouldMarkHandled = false;
  if (phase == KeyboardEventPhase::PreviewKeyDown ||
      phase == KeyboardEventPhase::KeyDown)
    shouldMarkHandled =
        ShouldMarkKeyboardHandled(m_handledKeyDownKeyboardEvents, event);
  else
    shouldMarkHandled =
        ShouldMarkKeyboardHandled(m_handledKeyUpKeyboardEvents, event);

  if (shouldMarkHandled)
    args.Handled(true);
}

bool HandledKeyboardEventHandler::ShouldMarkKeyboardHandled(
    std::vector<HandledKeyboardEvent> const &handledEvents,
    HandledKeyboardEvent currentEvent) {
  for (auto const &event : handledEvents) {
<<<<<<< HEAD
    if (event.key == toUpperOutOfPlace(currentEvent.key) &&
=======
    if (event.code == currentEvent.code &&
>>>>>>> 25327a5d
        (event.altKey == currentEvent.altKey) &&
        (event.ctrlKey == currentEvent.ctrlKey) &&
        (event.shiftKey == currentEvent.shiftKey) &&
        (event.metaKey == currentEvent.metaKey) &&
        event.handledEventPhase == currentEvent.handledEventPhase)
      return true;
  }
  return false;
}

inline bool IsModifiedKeyPressed(
    winrt::CoreWindow const &coreWindow,
    winrt::VirtualKey virtualKey) {
  return (coreWindow.GetKeyState(virtualKey) &
          winrt::CoreVirtualKeyStates::Down) ==
      winrt::CoreVirtualKeyStates::Down;
}

inline bool IsModifiedKeyLocked(
    winrt::CoreWindow const &coreWindow,
    winrt::VirtualKey virtualKey) {
  return (coreWindow.GetKeyState(virtualKey) &
          winrt::CoreVirtualKeyStates::Locked) ==
      winrt::CoreVirtualKeyStates::Locked;
}

template <typename T>
void UpdateModifiedKeyStatusTo(T &event) {
  auto const &coreWindow = winrt::CoreWindow::GetForCurrentThread();
  event.altKey = IsModifiedKeyPressed(coreWindow, winrt::VirtualKey::Menu);
  event.shiftKey = IsModifiedKeyPressed(coreWindow, winrt::VirtualKey::Shift);
  event.metaKey =
      IsModifiedKeyPressed(coreWindow, winrt::VirtualKey::LeftWindows) ||
      IsModifiedKeyPressed(coreWindow, winrt::VirtualKey::RightWindows);
  event.ctrlKey = IsModifiedKeyPressed(coreWindow, winrt::VirtualKey::Control);
  event.capLocked =
      IsModifiedKeyLocked(coreWindow, winrt::VirtualKey::CapitalLock);
};

void PreviewKeyboardEventHandlerOnRoot::DispatchEventToJs(
    std::string const &eventName,
    winrt::KeyRoutedEventArgs const &args) {
  if (auto instance = m_wkReactInstance.lock()) {
    if (auto source = args.OriginalSource().try_as<winrt::FrameworkElement>()) {
      auto reactId = getViewId(instance.operator->(), source);
      if (reactId.isValid) {
        ReactKeyboardEvent event;
        event.target = reactId.tag;
        UpdateModifiedKeyStatusTo(event);
        event.key = KeyboardHelper::FromVirtualKey(
            args.Key(), event.shiftKey, event.capLocked);
        event.code = KeyboardHelper::CodeFromVirtualKey(args.OriginalKey());

        instance->DispatchEvent(event.target, eventName, ToEventData(event));
      }
    }
  }
}

HandledKeyboardEvent KeyboardHelper::CreateKeyboardEvent(
    HandledEventPhase phase,
    winrt::KeyRoutedEventArgs const &args) {
  HandledKeyboardEvent event;
  event.handledEventPhase = phase;
  UpdateModifiedKeyStatusTo(event);
  event.code = KeyboardHelper::CodeFromVirtualKey(args.OriginalKey());

  return event;
}

// Should align to
// https://developer.mozilla.org/en-US/docs/Web/API/KeyboardEvent/key/Key_Values
static const std::vector<std::pair<winrt::VirtualKey, std::string>>
    g_virtualKeyToKey{
        // Modifier keys
        {winrt::VirtualKey::LeftMenu, "Alt"},
        {winrt::VirtualKey::RightMenu, "Alt"},
        {winrt::VirtualKey::Menu, "Alt"},
        {winrt::VirtualKey::CapitalLock, "CapsLock"},
        {winrt::VirtualKey::LeftControl, "Control"},
        {winrt::VirtualKey::RightControl, "Control"},
        {winrt::VirtualKey::Control, "Control"},
        {winrt::VirtualKey::LeftWindows, "Meta"},
        {winrt::VirtualKey::RightWindows, "Meta"},
        {winrt::VirtualKey::NumberKeyLock, "NumLock"},
        {winrt::VirtualKey::Scroll, "ScrollLock"},
        {winrt::VirtualKey::LeftShift, "Shift"},
        {winrt::VirtualKey::RightShift, "Shift"},
        {winrt::VirtualKey::Shift, "Shift"},

        // Whitespace keys
        {winrt::VirtualKey::Enter, "Enter"},
        {winrt::VirtualKey::Tab, "Tab"},
        {winrt::VirtualKey::Space, " "},

        // Navigation keys
        {winrt::VirtualKey::Down, "ArrowDown"},
        {winrt::VirtualKey::Left, "ArrowLeft"},
        {winrt::VirtualKey::Right, "ArrowRight"},
        {winrt::VirtualKey::Up, "ArrowUp"},
        {winrt::VirtualKey::End, "End"},
        {winrt::VirtualKey::Home, "Home"},
        {winrt::VirtualKey::PageDown, "PageDown"},
        {winrt::VirtualKey::PageUp, "PageUp"},

        // Editing keys
        {winrt::VirtualKey::Back, "Backspace"},
        {winrt::VirtualKey::Clear, "Clear"},
        {winrt::VirtualKey::Delete, "Delete"},
        {winrt::VirtualKey::Insert, "Insert"},

        // UI keys
        {winrt::VirtualKey::Accept, "Accept"},
        {winrt::VirtualKey::Application, "ContextMenu"},
        {winrt::VirtualKey::Escape, "Escape"},
        {winrt::VirtualKey::Execute, "Execute"},
        {winrt::VirtualKey::Help, "Help"},
        {winrt::VirtualKey::Pause, "Pause"},
        {winrt::VirtualKey::Select, "Select"},

        // Device keys
        {winrt::VirtualKey::Snapshot, "PrintScreen"},
        {winrt::VirtualKey::Sleep, "Standby"},

        // Common IME keys
        {winrt::VirtualKey::Convert, "Convert"},
        {winrt::VirtualKey::Final, "FinalMode"},
        {winrt::VirtualKey::ModeChange, "ModeChange"},
        {winrt::VirtualKey::NonConvert, "NonConvert"},

        // Korean keyboards only
        {winrt::VirtualKey::Hangul, "HangulMode"},
        {winrt::VirtualKey::Hanja, "HanjaMode"},
        {winrt::VirtualKey::Junja, "JunjaMode"},

        // Japanese keyboards only
        {winrt::VirtualKey::Kana, "KanaMode"},
        {winrt::VirtualKey::Kanji, "KanjiMode"},

        // Function keys
        {winrt::VirtualKey::F1, "F1"},
        {winrt::VirtualKey::F2, "F2"},
        {winrt::VirtualKey::F3, "F3"},
        {winrt::VirtualKey::F4, "F4"},
        {winrt::VirtualKey::F5, "F5"},
        {winrt::VirtualKey::F6, "F6"},
        {winrt::VirtualKey::F7, "F7"},
        {winrt::VirtualKey::F8, "F8"},
        {winrt::VirtualKey::F9, "F9"},
        {winrt::VirtualKey::F10, "F10"},
        {winrt::VirtualKey::F11, "F11"},
        {winrt::VirtualKey::F12, "F12"},
        {winrt::VirtualKey::F13, "F13"},
        {winrt::VirtualKey::F14, "F14"},
        {winrt::VirtualKey::F15, "F15"},
        {winrt::VirtualKey::F16, "F16"},
        {winrt::VirtualKey::F17, "F17"},
        {winrt::VirtualKey::F18, "F18"},
        {winrt::VirtualKey::F19, "F19"},
        {winrt::VirtualKey::F20, "F20"},

        // Numeric keypad keys
        {winrt::VirtualKey::Decimal, "Decimal"},
        {winrt::VirtualKey::Multiply, "Multiply"},
        {winrt::VirtualKey::Add, "Add"},
        {winrt::VirtualKey::Divide, "Divide"},
        {winrt::VirtualKey::Subtract, "Subtract"},
        {winrt::VirtualKey::Separator, "Separator"},

        {winrt::VirtualKey::NumberPad0, "0"},
        {winrt::VirtualKey::NumberPad1, "1"},
        {winrt::VirtualKey::NumberPad2, "2"},
        {winrt::VirtualKey::NumberPad3, "3"},
        {winrt::VirtualKey::NumberPad4, "4"},
        {winrt::VirtualKey::NumberPad5, "5"},
        {winrt::VirtualKey::NumberPad6, "6"},
        {winrt::VirtualKey::NumberPad7, "7"},
        {winrt::VirtualKey::NumberPad8, "8"},
        {winrt::VirtualKey::NumberPad9, "9"},
        //
    };

// Convert enum to its underlying type
template <typename E>
constexpr auto to_underlying(E e) noexcept {
  return static_cast<std::underlying_type_t<E>>(e);
}

// Align to https://www.w3.org/TR/uievents-code/
// VirtualKey mapping is from
// https://docs.microsoft.com/en-us/uwp/api/Windows.System.VirtualKey Other
// codes are from
// https://docs.microsoft.com/en-us/windows/win32/inputdev/virtual-key-codes All
// codes are listed except alpha and numbers. For the unsupported code, they are
// all commented and they key is 'to_underlying(winrt::VirtualKey::None)' For
// example, IntlBackslash is not sent to user:
// //{to_underlying(winrt::VirtualKey::None), "IntlBackslash"},
static const std::vector<std::pair<int, std::string>> g_virtualKeyToCode{
    // writing system keys in the Alphanumeric section
    {192, "Backquote"},
    {220, "Backslash"},
    {to_underlying(winrt::VirtualKey::Back), "Backspace"},
    {219, "BracketLeft"},
    {221, "BracketRight"},
    {192, "BracketLeft"},
    {188, "Comma"},
    {187, "Equal"},
    //{to_underlying(winrt::VirtualKey::None), "IntlBackslash"},
    //{to_underlying(winrt::VirtualKey::None), "IntlRo"},
    //{to_underlying(winrt::VirtualKey::None), "IntlYen"},
    {189, "Minus"},
    {190, "Period"},
    {222, "Quote"},
    {186, "Semicolon"},
    {191, "Slash"},

    // Functional Keys
    {to_underlying(winrt::VirtualKey::LeftMenu), "AltLeft"},
    {to_underlying(winrt::VirtualKey::RightMenu), "AltRight"},
    {to_underlying(winrt::VirtualKey::CapitalLock), "CapsLock"},
    {to_underlying(winrt::VirtualKey::Menu), "ContextMenu"},
    {to_underlying(winrt::VirtualKey::LeftControl), "ControlLeft"},
    {to_underlying(winrt::VirtualKey::RightControl), "ControlRight"},
    {to_underlying(winrt::VirtualKey::Enter), "Enter"},
    {to_underlying(winrt::VirtualKey::LeftWindows), "MetaLeft"},
    {to_underlying(winrt::VirtualKey::RightWindows), "MetaRight"},
    {to_underlying(winrt::VirtualKey::LeftShift), "ShiftLeft"},
    {to_underlying(winrt::VirtualKey::RightShift), "ShiftRight"},
    {to_underlying(winrt::VirtualKey::Space), "Space"},
    {to_underlying(winrt::VirtualKey::Tab), "Tab"},

    // List of code values for functional keys found on Japanese and Korean
    // keyboards.
    {to_underlying(winrt::VirtualKey::Convert), "Convert"},
    {to_underlying(winrt::VirtualKey::Kana), "KanaMode"},
    {to_underlying(winrt::VirtualKey::Hangul), "Lang1"},
    {to_underlying(winrt::VirtualKey::Hanja), "Lang2"},
    //{to_underlying(winrt::VirtualKey::None), "Lang3"},
    //{to_underlying(winrt::VirtualKey::None), "Lang4"},
    //{to_underlying(winrt::VirtualKey::None), "Lang5"},
    {to_underlying(winrt::VirtualKey::NonConvert), "NonConvert"},

    // Control Pad Section
    {to_underlying(winrt::VirtualKey::Delete), "Delete"},
    {to_underlying(winrt::VirtualKey::End), "End"},
    {to_underlying(winrt::VirtualKey::Help), "Help"},
    {to_underlying(winrt::VirtualKey::Home), "Home"},
    {to_underlying(winrt::VirtualKey::Insert), "Insert"},
    {to_underlying(winrt::VirtualKey::PageDown), "PageDown"},
    {to_underlying(winrt::VirtualKey::PageUp), "PageUp"},

    // Arrow Pad Section
    {to_underlying(winrt::VirtualKey::Down), "ArrowDown"},
    {to_underlying(winrt::VirtualKey::Left), "ArrowLeft"},
    {to_underlying(winrt::VirtualKey::Right), "ArrowRight"},
    {to_underlying(winrt::VirtualKey::Up), "ArrowUp"},

    // Numpad Section
    {to_underlying(winrt::VirtualKey::NumberKeyLock), "NumLock"},
    {to_underlying(winrt::VirtualKey::NumberPad0), "Numpad0"},
    {to_underlying(winrt::VirtualKey::NumberPad1), "Numpad1"},
    {to_underlying(winrt::VirtualKey::NumberPad2), "Numpad2"},
    {to_underlying(winrt::VirtualKey::NumberPad3), "Numpad3"},
    {to_underlying(winrt::VirtualKey::NumberPad4), "Numpad4"},
    {to_underlying(winrt::VirtualKey::NumberPad5), "Numpad5"},
    {to_underlying(winrt::VirtualKey::NumberPad6), "Numpad6"},
    {to_underlying(winrt::VirtualKey::NumberPad7), "Numpad7"},
    {to_underlying(winrt::VirtualKey::NumberPad8), "Numpad8"},
    {to_underlying(winrt::VirtualKey::NumberPad9), "Numpad9"},
    {to_underlying(winrt::VirtualKey::Add), "NumpadAdd"},
    //{to_underlying(winrt::VirtualKey::None), "NumpadBackspace"},
    //{to_underlying(winrt::VirtualKey::None), "NumpadClear"},
    //{to_underlying(winrt::VirtualKey::None), "NumpadClearEntry"},
    //{to_underlying(winrt::VirtualKey::None), "NumpadComma"},
    {to_underlying(winrt::VirtualKey::Decimal), "NumpadDecimal"},
    {to_underlying(winrt::VirtualKey::Divide), "NumpadDivide"},
    //{to_underlying(winrt::VirtualKey::None), "NumpadEnter"},
    //{to_underlying(winrt::VirtualKey::None), "NumpadEqual"},
    //{to_underlying(winrt::VirtualKey::None), "NumpadHash"},
    //{to_underlying(winrt::VirtualKey::None), "NumpadMemoryAdd"},
    //{to_underlying(winrt::VirtualKey::None), "NumpadMemoryClear"},
    //{to_underlying(winrt::VirtualKey::None), "NumpadMemoryRecall"},
    //{to_underlying(winrt::VirtualKey::None), "NumpadMemoryStore"},
    //{to_underlying(winrt::VirtualKey::None), "NumpadMemorySubtract"},
    {to_underlying(winrt::VirtualKey::Multiply), "NumpadMultiply"},
    //{to_underlying(winrt::VirtualKey::None), "NumpadParenLeft"},
    //{to_underlying(winrt::VirtualKey::None), "NumpadParenRight"},
    //{to_underlying(winrt::VirtualKey::None), "NumpadStar"},
    {to_underlying(winrt::VirtualKey::Subtract), "NumpadSubtract"},

    // Function Section
    {to_underlying(winrt::VirtualKey::Escape), "Escape"},
    {to_underlying(winrt::VirtualKey::F1), "F1"},
    {to_underlying(winrt::VirtualKey::F2), "F2"},
    {to_underlying(winrt::VirtualKey::F3), "F3"},
    {to_underlying(winrt::VirtualKey::F4), "F4"},
    {to_underlying(winrt::VirtualKey::F5), "F5"},
    {to_underlying(winrt::VirtualKey::F6), "F6"},
    {to_underlying(winrt::VirtualKey::F7), "F7"},
    {to_underlying(winrt::VirtualKey::F8), "F8"},
    {to_underlying(winrt::VirtualKey::F9), "F9"},
    {to_underlying(winrt::VirtualKey::F10), "F10"},
    {to_underlying(winrt::VirtualKey::F11), "F11"},
    {to_underlying(winrt::VirtualKey::F12), "F12"},
    {to_underlying(winrt::VirtualKey::F13), "F13"},
    {to_underlying(winrt::VirtualKey::F14), "F14"},
    {to_underlying(winrt::VirtualKey::F15), "F15"},
    {to_underlying(winrt::VirtualKey::F16), "F16"},
    {to_underlying(winrt::VirtualKey::F17), "F17"},
    {to_underlying(winrt::VirtualKey::F18), "F18"},
    {to_underlying(winrt::VirtualKey::F19), "F19"},
    {to_underlying(winrt::VirtualKey::F20), "F20"},
    {to_underlying(winrt::VirtualKey::F21), "F21"},
    {to_underlying(winrt::VirtualKey::F22), "F22"},
    {to_underlying(winrt::VirtualKey::F23), "F23"},
    {to_underlying(winrt::VirtualKey::F24), "F24"},
    //{to_underlying(winrt::VirtualKey::None), "Fn"},
    //{to_underlying(winrt::VirtualKey::None), "FnLock"},
    {to_underlying(winrt::VirtualKey::Print), "PrintScreen"},
    {to_underlying(winrt::VirtualKey::Scroll), "ScrollLock"},
    {to_underlying(winrt::VirtualKey::Pause), "Pause"},

    //// Media Keys
    {to_underlying(winrt::VirtualKey::GoBack), "BrowserBack"},
    {to_underlying(winrt::VirtualKey::Favorites), "BrowserFavorites"},
    {to_underlying(winrt::VirtualKey::GoForward), "BrowserForward"},
    {to_underlying(winrt::VirtualKey::GoHome), "BrowserHome"},
    {to_underlying(winrt::VirtualKey::Refresh), "BrowserRefresh"},
    {to_underlying(winrt::VirtualKey::Search), "BrowserSearch"},
    {to_underlying(winrt::VirtualKey::Stop), "BrowserStop"},
    //{to_underlying(winrt::VirtualKey::None), "Eject"},
    {182, "LaunchApp1"},
    {183, "LaunchApp2"},
    {180, "LaunchMail"},
    {179, "MediaPlayPause"},
    {181, "MediaSelect"},
    {178, "MediaStop"},
    {176, "MediaTrackNext"},
    {177, "MediaTrackPrevious"},
    //{to_underlying(winrt::VirtualKey::None), "Power"},
    {to_underlying(winrt::VirtualKey::Sleep), "Sleep"},
    {174, "AudioVolumeDown"},
    {173, "AudioVolumeMute"},
    {175, "AudioVolumeUp"},
    //{to_underlying(winrt::VirtualKey::None), "WakeUp"},

    ////List of code values for legacy modifier keys.
    //{to_underlying(winrt::VirtualKey::None), "Hyper"},
    //{to_underlying(winrt::VirtualKey::None), "Super"},
    //{to_underlying(winrt::VirtualKey::None), "Turbo"},

    ////List of code values for legacy process control keys.
    //{to_underlying(winrt::VirtualKey::None), "Abort"},
    //{to_underlying(winrt::VirtualKey::None), "Resume"},
    //{to_underlying(winrt::VirtualKey::None), "Suspend"},

    ////List of code values for legacy editing keys.
    //{to_underlying(winrt::VirtualKey::None), "Again"},
    //{to_underlying(winrt::VirtualKey::None), "Copy"},
    //{to_underlying(winrt::VirtualKey::None), "Cut"},
    //{to_underlying(winrt::VirtualKey::None), "Find"},
    //{to_underlying(winrt::VirtualKey::None), "Open"},
    //{to_underlying(winrt::VirtualKey::None), "Paste"},
    //{to_underlying(winrt::VirtualKey::None), "Props"},
    {to_underlying(winrt::VirtualKey::Select), "Select"},
    //{to_underlying(winrt::VirtualKey::None), "Undo"},

    // The following keys may be found on non-standard international keyboards.
    //{to_underlying(winrt::VirtualKey::None), "Hiragana"},
    //{to_underlying(winrt::VirtualKey::None), "Katakana"},
    //{to_underlying(winrt::VirtualKey::None), "Undo"},

    // Xbox Gamepad
    {to_underlying(winrt::VirtualKey::GamepadA), "GamepadA"},
    {to_underlying(winrt::VirtualKey::GamepadB), "GamepadB"},
    {to_underlying(winrt::VirtualKey::GamepadX), "GamepadX"},
    {to_underlying(winrt::VirtualKey::GamepadY), "GamepadY"},
    {to_underlying(winrt::VirtualKey::GamepadRightShoulder),
     "GamepadRightShoulder"},
    {to_underlying(winrt::VirtualKey::GamepadLeftShoulder),
     "GamepadLeftShoulder"},
    {to_underlying(winrt::VirtualKey::GamepadLeftTrigger),
     "GamepadLeftTrigger"},
    {to_underlying(winrt::VirtualKey::GamepadRightTrigger),
     "GamepadRightTrigger"},
    {to_underlying(winrt::VirtualKey::GamepadDPadUp), "GamepadDPadUp"},
    {to_underlying(winrt::VirtualKey::GamepadDPadDown), "GamepadDPadDown"},
    {to_underlying(winrt::VirtualKey::GamepadDPadLeft), "GamepadDPadLeft"},
    {to_underlying(winrt::VirtualKey::GamepadDPadRight), "GamepadDPadRight"},
    {to_underlying(winrt::VirtualKey::GamepadMenu), "GamepadMenu"},
    {to_underlying(winrt::VirtualKey::GamepadView), "GamepadView"},
    {to_underlying(winrt::VirtualKey::GamepadLeftThumbstickButton),
     "GamepadLeftThumbstickButton"},
    {to_underlying(winrt::VirtualKey::GamepadRightThumbstickButton),
     "GamepadRightThumbstickButton"},
    {to_underlying(winrt::VirtualKey::GamepadLeftThumbstickUp),
     "GamepadLeftThumbstickUp"},
    {to_underlying(winrt::VirtualKey::GamepadLeftThumbstickDown),
     "GamepadLeftThumbstickDown"},
    {to_underlying(winrt::VirtualKey::GamepadLeftThumbstickRight),
     "GamepadLeftThumbstickRight"},
    {to_underlying(winrt::VirtualKey::GamepadLeftThumbstickLeft),
     "GamepadLeftThumbstickLeft"},
    {to_underlying(winrt::VirtualKey::GamepadRightThumbstickUp),
     "GamepadRightThumbstickUp"},
    {to_underlying(winrt::VirtualKey::GamepadRightThumbstickDown),
     "GamepadRightThumbstickDown"},
    {to_underlying(winrt::VirtualKey::GamepadRightThumbstickRight),
     "GamepadRightThumbstickRight"},
    {to_underlying(winrt::VirtualKey::GamepadRightThumbstickLeft),
     "GamepadRightThumbstickLeft"}};

template <typename T>
static const std::string GetOrUnidentified(
    winrt::Windows::System::VirtualKey virtualKey,
    std::vector<std::pair<T, std::string>> const &vector) {
  for (auto const &pair : vector) {
    if (static_cast<int>(pair.first) == static_cast<int>(virtualKey))
      return pair.second;
  }
  return "Unidentified";
}

std::string KeyboardHelper::FromVirtualKey(
    winrt::VirtualKey virtualKey,
    bool shiftDown,
    bool capLocked) {
  int key = static_cast<int>(virtualKey);

  if (!isupper(key) && !isdigit(key)) {
    return GetOrUnidentified(virtualKey, g_virtualKeyToKey);
  }

  // Customer never receives a-z
  // https://docs.microsoft.com/en-us/uwp/api/windows.system.virtualkey
  // Virtual Keys for 0-9 and A-Z, they're just aligned to their ASCII
  // representation (in uppercase, for the alphabet VKs)
  return std::string(1, static_cast<char>(key));
}

inline winrt::VirtualKey GetLeftOrRightModifiedKey(
    winrt::CoreWindow const &coreWindow,
    winrt::VirtualKey leftKey,
    winrt::VirtualKey rightKey) {
  return IsModifiedKeyPressed(coreWindow, leftKey) ? leftKey : rightKey;
}

std::string KeyboardHelper::CodeFromVirtualKey(winrt::VirtualKey virtualKey) {
  int key = static_cast<int>(virtualKey);

  if (isdigit(key)) {
    return "Digit" + std::string(1, static_cast<char>(key));
  } else if (isupper(key)) {
    return "Key" + std::string(1, static_cast<char>(key));
  } else {
    // Override the virtual key if it's modified key of Control, Shift or Menu
    auto const &coreWindow = winrt::CoreWindow::GetForCurrentThread();
    if (virtualKey == winrt::VirtualKey::Control) {
      virtualKey = GetLeftOrRightModifiedKey(
          coreWindow,
          winrt::VirtualKey::LeftControl,
          winrt::VirtualKey::RightControl);
    } else if (virtualKey == winrt::VirtualKey::Shift) {
      virtualKey = GetLeftOrRightModifiedKey(
          coreWindow,
          winrt::VirtualKey::LeftShift,
          winrt::VirtualKey::RightShift);
    } else if (virtualKey == winrt::VirtualKey::Menu) {
      virtualKey = GetLeftOrRightModifiedKey(
          coreWindow,
          winrt::VirtualKey::LeftMenu,
          winrt::VirtualKey::RightMenu);
    }
  }

  return GetOrUnidentified(virtualKey, g_virtualKeyToCode);
}

} // namespace uwp
} // namespace react<|MERGE_RESOLUTION|>--- conflicted
+++ resolved
@@ -225,11 +225,7 @@
     std::vector<HandledKeyboardEvent> const &handledEvents,
     HandledKeyboardEvent currentEvent) {
   for (auto const &event : handledEvents) {
-<<<<<<< HEAD
-    if (event.key == toUpperOutOfPlace(currentEvent.key) &&
-=======
     if (event.code == currentEvent.code &&
->>>>>>> 25327a5d
         (event.altKey == currentEvent.altKey) &&
         (event.ctrlKey == currentEvent.ctrlKey) &&
         (event.shiftKey == currentEvent.shiftKey) &&
