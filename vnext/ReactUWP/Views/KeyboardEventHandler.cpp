// Copyright (c) Microsoft Corporation. All rights reserved.
// Licensed under the MIT License.

#include "pch.h"
#include "Views/KeyboardEventHandler.h"
#include <winrt/Windows.UI.Core.h>
#include "Utils/Helpers.h"
#include "Utils/PropertyHandlerUtils.h"

using namespace std::placeholders;

static constexpr auto ALT_KEY = "altKey";
static constexpr auto CTRL_KEY = "ctrlKey";
static constexpr auto META_KEY = "metaKey";
static constexpr auto SHIFT_KEY = "shiftKey";
static constexpr auto EVENT_PHASE = "handledEventPhase";
static constexpr auto KEY = "key";
static constexpr auto TARGET = "target";

using namespace react::uwp;

template <>
struct json_type_traits<react::uwp::HandledKeyboardEvent> {
  static react::uwp::HandledKeyboardEvent parseJson(
      const folly::dynamic &json) {
    react::uwp::HandledKeyboardEvent event;

    for (auto const &pair : json.items()) {
      const std::string &propertyName = pair.first.getString();
      const folly::dynamic &propertyValue = pair.second;

      if (propertyName == ALT_KEY)
        event.altKey = propertyValue.asBool();
      else if (propertyName == SHIFT_KEY)
        event.shiftKey = propertyValue.asBool();
      else if (propertyName == CTRL_KEY)
        event.ctrlKey = propertyValue.asBool();
      else if (propertyName == META_KEY)
        event.metaKey = propertyValue.asBool();
      else if (propertyName == KEY)
        event.key = propertyValue.asString();
      else if (propertyName == EVENT_PHASE)
        event.handledEventPhase = asEnum<HandledEventPhase>(propertyValue);
    }

    // To simplify the implementaion, key from JS is converted to upper case.
    toUpperInplace(event.key);
    return event;
  }
};

namespace react {
namespace uwp {

std::vector<HandledKeyboardEvent> KeyboardHelper::FromJS(
    folly::dynamic const &obj) {
  return json_type_traits<std::vector<HandledKeyboardEvent>>::parseJson(obj);
}

static folly::dynamic ToEventData(ReactKeyboardEvent event) {
  return folly::dynamic::object(TARGET, event.target)(ALT_KEY, event.altKey)(
      CTRL_KEY, event.ctrlKey)(KEY, event.key)(META_KEY, event.metaKey)(
      SHIFT_KEY, event.shiftKey);
}

KeyboardEventBaseHandler::KeyboardEventBaseHandler(
    KeyboardEventCallback &&keyDown,
    KeyboardEventCallback &&keyUp)
    : m_keyDownCallback(std::move(keyDown)),
      m_keyUpCallback(std::move(keyUp)) {}

PreviewKeyboardEventHandler::PreviewKeyboardEventHandler(
    KeyboardEventCallback &&keyDown,
    KeyboardEventCallback &&keyUp)
    : KeyboardEventBaseHandler(std::move(keyDown), std::move(keyUp)) {}

void PreviewKeyboardEventHandler::hook(XamlView xamlView) {
  auto uiElement = xamlView.as<winrt::UIElement>();
  if (m_keyDownCallback)
    m_previewKeyDownRevoker =
        uiElement.PreviewKeyDown(winrt::auto_revoke, m_keyDownCallback);

  if (m_keyUpCallback)
    m_previewKeyUpRevoker =
        uiElement.PreviewKeyUp(winrt::auto_revoke, m_keyUpCallback);
}

void PreviewKeyboardEventHandler::unhook() {
  m_previewKeyDownRevoker.revoke();
  m_previewKeyUpRevoker.revoke();
}

KeyboardEventHandler::KeyboardEventHandler(
    KeyboardEventCallback &&keyDown,
    KeyboardEventCallback &&keyUp)
    : KeyboardEventBaseHandler(std::move(keyDown), std::move(keyUp)) {}

void KeyboardEventHandler::hook(XamlView xamlView) {
  auto uiElement = xamlView.as<winrt::UIElement>();
  if (m_keyDownCallback)
    m_keyDownRevoker = uiElement.KeyDown(winrt::auto_revoke, m_keyDownCallback);

  if (m_keyUpCallback)
    m_keyUpRevoker = uiElement.KeyUp(winrt::auto_revoke, m_keyUpCallback);
}

void KeyboardEventHandler::unhook() {
  m_keyDownRevoker.revoke();
  m_keyUpRevoker.revoke();
}

PreviewKeyboardEventHandlerOnRoot::PreviewKeyboardEventHandlerOnRoot(
    const std::weak_ptr<IReactInstance> &reactInstance)
    : PreviewKeyboardEventHandler(
          std::bind(
              &PreviewKeyboardEventHandlerOnRoot::OnPreKeyDown,
              this,
              _1,
              _2),
          std::bind(
              &PreviewKeyboardEventHandlerOnRoot::OnPreKeyUp,
              this,
              _1,
              _2)),
      m_wkReactInstance(reactInstance) {}

void PreviewKeyboardEventHandlerOnRoot::OnPreKeyDown(
    winrt::IInspectable const &sender,
    winrt::KeyRoutedEventArgs const &args) {
  DispatchEventToJs("topKeyDown", args);
}

void PreviewKeyboardEventHandlerOnRoot::OnPreKeyUp(
    winrt::IInspectable const &sender,
    winrt::KeyRoutedEventArgs const &args) {
  DispatchEventToJs("topKeyUp", args);
}

HandledKeyboardEventHandler::HandledKeyboardEventHandler() {}

void HandledKeyboardEventHandler::UpdateHandledKeyboardEvents(
    std::string const &propertyName,
    folly::dynamic const &value) {
  if (propertyName == "keyDownEvents") {
    m_handledKeyDownKeyboardEvents = KeyboardHelper::FromJS(value);
  } else if (propertyName == "keyUpEvents")
    m_handledKeyUpKeyboardEvents = KeyboardHelper::FromJS(value);
}

void HandledKeyboardEventHandler::hook(XamlView xamlView) {
  unhook();

  EnsureKeyboardEventHandler();
  m_previewKeyboardEventHandler->hook(xamlView);
  m_keyboardEventHandler->hook(xamlView);
}

void HandledKeyboardEventHandler::unhook() {
  if (m_previewKeyboardEventHandler)
    m_previewKeyboardEventHandler->unhook();
  if (m_keyboardEventHandler)
    m_keyboardEventHandler->unhook();
}

void HandledKeyboardEventHandler::EnsureKeyboardEventHandler() {
  if (!m_previewKeyboardEventHandler) {
    m_previewKeyboardEventHandler = make_unique<PreviewKeyboardEventHandler>(
        std::bind(
            &HandledKeyboardEventHandler::KeyboardEventHandledHandler,
            this,
            KeyboardEventPhase::PreviewKeyDown,
            _1,
            _2),
        std::bind(
            &HandledKeyboardEventHandler::KeyboardEventHandledHandler,
            this,
            KeyboardEventPhase::PreviewKeyUp,
            _1,
            _2));
  }

  if (!m_keyboardEventHandler) {
    m_keyboardEventHandler = make_unique<KeyboardEventHandler>(
        std::bind(
            &HandledKeyboardEventHandler::KeyboardEventHandledHandler,
            this,
            KeyboardEventPhase::KeyDown,
            _1,
            _2),
        std::bind(
            &HandledKeyboardEventHandler::KeyboardEventHandledHandler,
            this,
            KeyboardEventPhase::KeyUp,
            _1,
            _2));
  }
}

void HandledKeyboardEventHandler::KeyboardEventHandledHandler(
    KeyboardEventPhase phase,
    winrt::IInspectable const &sender,
    winrt::KeyRoutedEventArgs const &args) {
  HandledEventPhase currentEventPhase =
      (phase == KeyboardEventPhase::PreviewKeyUp ||
       phase == KeyboardEventPhase::PreviewKeyDown)
      ? HandledEventPhase::Capturing
      : HandledEventPhase::Bubbling;

  auto event = KeyboardHelper::CreateKeyboardEvent(currentEventPhase, args);

  bool shouldMarkHandled = false;
<<<<<<< HEAD
  if (phase == KeyboardEventPhase::PreviewKeyDown || phase == KeyboardEventPhase::KeyDown)
        shouldMarkHandled = ShouldMarkKeyboardHandled(m_handledKeyDownKeyboardEvents, event);
=======
  if (phase == KeyboardEventPhase::PreviewKeyDown ||
      phase == KeyboardEventPhase::KeyDown)
    shouldMarkHandled =
        ShouldMarkKeyboardHandled(m_handledKeyDownKeyboardEvents, event);
>>>>>>> 021abdf7
  else
    shouldMarkHandled =
        ShouldMarkKeyboardHandled(m_handledKeyUpKeyboardEvents, event);

  if (shouldMarkHandled)
    args.Handled(true);
}

bool HandledKeyboardEventHandler::ShouldMarkKeyboardHandled(
    std::vector<HandledKeyboardEvent> const &handledEvents,
    HandledKeyboardEvent currentEvent) {
  for (auto const &event : handledEvents) {
    if (event.key == currentEvent.key &&
        (event.altKey == currentEvent.altKey) &&
        (event.ctrlKey == currentEvent.ctrlKey) &&
        (event.shiftKey == currentEvent.shiftKey) &&
        (event.metaKey == currentEvent.metaKey) &&
        event.handledEventPhase == currentEvent.handledEventPhase)
      return true;
  }
  return false;
}

inline bool IsModifiedKeyPressed(
    winrt::CoreWindow const &coreWindow,
    winrt::VirtualKey virtualKey) {
  return (coreWindow.GetKeyState(virtualKey) &
          winrt::CoreVirtualKeyStates::Down) ==
      winrt::CoreVirtualKeyStates::Down;
}

inline bool IsModifiedKeyLocked(
    winrt::CoreWindow const &coreWindow,
    winrt::VirtualKey virtualKey) {
  return (coreWindow.GetKeyState(virtualKey) &
          winrt::CoreVirtualKeyStates::Locked) ==
      winrt::CoreVirtualKeyStates::Locked;
}

template <typename T>
void UpdateModifiedKeyStatusTo(T &event) {
  auto const &coreWindow = winrt::CoreWindow::GetForCurrentThread();
  event.altKey = IsModifiedKeyPressed(coreWindow, winrt::VirtualKey::Menu);
  event.shiftKey = IsModifiedKeyPressed(coreWindow, winrt::VirtualKey::Shift);
  event.metaKey =
      IsModifiedKeyPressed(coreWindow, winrt::VirtualKey::LeftWindows) ||
      IsModifiedKeyPressed(coreWindow, winrt::VirtualKey::RightWindows);
  event.ctrlKey = IsModifiedKeyPressed(coreWindow, winrt::VirtualKey::Control);
  event.capLocked =
      IsModifiedKeyLocked(coreWindow, winrt::VirtualKey::CapitalLock);
};

void PreviewKeyboardEventHandlerOnRoot::DispatchEventToJs(
    std::string const &eventName,
    winrt::KeyRoutedEventArgs const &args) {
  if (auto instance = m_wkReactInstance.lock()) {
    if (auto source = args.OriginalSource().try_as<winrt::FrameworkElement>()) {
      auto reactId = getViewId(instance.operator->(), source);
      if (reactId.isValid) {
        ReactKeyboardEvent event;
        event.target = reactId.tag;
        UpdateModifiedKeyStatusTo(event);
        event.key = KeyboardHelper::FromVirtualKey(
            args.Key(), event.shiftKey, event.capLocked);
        instance->DispatchEvent(event.target, eventName, ToEventData(event));
      }
    }
  }
}

HandledKeyboardEvent KeyboardHelper::CreateKeyboardEvent(
    HandledEventPhase phase,
    winrt::KeyRoutedEventArgs const &args) {
  HandledKeyboardEvent event;
  event.handledEventPhase = phase;
  UpdateModifiedKeyStatusTo(event);
  event.key = KeyboardHelper::FromVirtualKey(
      args.Key(), event.shiftKey, event.capLocked);

  return event;
}

// Should align to
// https://developer.mozilla.org/en-US/docs/Web/API/KeyboardEvent/key/Key_Values
static const std::vector<std::pair<winrt::VirtualKey, std::string>>
    g_virtualKeyToString{
        // Modifier keys
        {winrt::VirtualKey::LeftMenu, "Alt"},
        {winrt::VirtualKey::RightMenu, "Alt"},
        {winrt::VirtualKey::Menu, "Alt"},
        {winrt::VirtualKey::CapitalLock, "CapsLock"},
        {winrt::VirtualKey::LeftControl, "Control"},
        {winrt::VirtualKey::RightControl, "Control"},
        {winrt::VirtualKey::Control, "Control"},
        {winrt::VirtualKey::LeftWindows, "Meta"},
        {winrt::VirtualKey::RightWindows, "Meta"},
        {winrt::VirtualKey::NumberKeyLock, "NumLock"},
        {winrt::VirtualKey::Scroll, "ScrollLock"},
        {winrt::VirtualKey::LeftShift, "Shift"},
        {winrt::VirtualKey::RightShift, "Shift"},
        {winrt::VirtualKey::Shift, "Shift"},

        // Whitespace keys
        {winrt::VirtualKey::Enter, "Enter"},
        {winrt::VirtualKey::Tab, "Tab"},
        {winrt::VirtualKey::Space, " "},

        // Navigation keys
        {winrt::VirtualKey::Down, "ArrowDown"},
        {winrt::VirtualKey::Left, "ArrowLeft"},
        {winrt::VirtualKey::Right, "ArrowRight"},
        {winrt::VirtualKey::Up, "ArrowUp"},
        {winrt::VirtualKey::End, "End"},
        {winrt::VirtualKey::Home, "Home"},
        {winrt::VirtualKey::PageDown, "PageDown"},
        {winrt::VirtualKey::PageUp, "PageUp"},

        // Editing keys
        {winrt::VirtualKey::Back, "Backspace"},
        {winrt::VirtualKey::Clear, "Clear"},
        {winrt::VirtualKey::Delete, "Delete"},
        {winrt::VirtualKey::Insert, "Insert"},

        // UI keys
        {winrt::VirtualKey::Accept, "Accept"},
        {winrt::VirtualKey::Application, "ContextMenu"},
        {winrt::VirtualKey::Escape, "Escape"},
        {winrt::VirtualKey::Execute, "Execute"},
        {winrt::VirtualKey::Help, "Help"},
        {winrt::VirtualKey::Pause, "Pause"},
        {winrt::VirtualKey::Select, "Select"},

        // Device keys
        {winrt::VirtualKey::Snapshot, "PrintScreen"},
        {winrt::VirtualKey::Sleep, "Standby"},

        // Common IME keys
        {winrt::VirtualKey::Convert, "Convert"},
        {winrt::VirtualKey::Final, "FinalMode"},
        {winrt::VirtualKey::ModeChange, "ModeChange"},
        {winrt::VirtualKey::NonConvert, "NonConvert"},

        // Korean keyboards only
        {winrt::VirtualKey::Hangul, "HangulMode"},
        {winrt::VirtualKey::Hanja, "HanjaMode"},
        {winrt::VirtualKey::Junja, "JunjaMode"},

        // Japanese keyboards only
        {winrt::VirtualKey::Kana, "KanaMode"},
        {winrt::VirtualKey::Kanji, "KanjiMode"},

        // Function keys
        {winrt::VirtualKey::F1, "F1"},
        {winrt::VirtualKey::F2, "F2"},
        {winrt::VirtualKey::F3, "F3"},
        {winrt::VirtualKey::F4, "F4"},
        {winrt::VirtualKey::F5, "F5"},
        {winrt::VirtualKey::F6, "F6"},
        {winrt::VirtualKey::F7, "F7"},
        {winrt::VirtualKey::F8, "F8"},
        {winrt::VirtualKey::F9, "F9"},
        {winrt::VirtualKey::F10, "F10"},
        {winrt::VirtualKey::F11, "F11"},
        {winrt::VirtualKey::F12, "F12"},
        {winrt::VirtualKey::F13, "F13"},
        {winrt::VirtualKey::F14, "F14"},
        {winrt::VirtualKey::F15, "F15"},
        {winrt::VirtualKey::F16, "F16"},
        {winrt::VirtualKey::F17, "F17"},
        {winrt::VirtualKey::F18, "F18"},
        {winrt::VirtualKey::F19, "F19"},
        {winrt::VirtualKey::F20, "F20"},

        // Numeric keypad keys
        {winrt::VirtualKey::Decimal, "Decimal"},
        {winrt::VirtualKey::Multiply, "Multiply"},
        {winrt::VirtualKey::Add, "Add"},
        {winrt::VirtualKey::Divide, "Divide"},
        {winrt::VirtualKey::Subtract, "Subtract"},
        {winrt::VirtualKey::Separator, "Separator"},

        {winrt::VirtualKey::Number0, "0"},
        {winrt::VirtualKey::Number1, "1"},
        {winrt::VirtualKey::Number2, "2"},
        {winrt::VirtualKey::Number3, "3"},
        {winrt::VirtualKey::Number4, "4"},
        {winrt::VirtualKey::Number5, "5"},
        {winrt::VirtualKey::Number6, "6"},
        {winrt::VirtualKey::Number7, "7"},
        {winrt::VirtualKey::Number8, "8"},
        {winrt::VirtualKey::Number9, "9"},
        //
    };

std::string KeyboardHelper::FromVirtualKey(
    winrt::VirtualKey virtualKey,
    bool shiftDown,
    bool capLocked) {
  char key = static_cast<char>(virtualKey);

  if (!isalnum(key)) {
    for (auto const &pair : g_virtualKeyToString) {
      if (pair.first == virtualKey)
        return pair.second;
    }
    return "Unidentified";
  }

  // Customer never receives a-z
  // https://docs.microsoft.com/en-us/uwp/api/windows.system.virtualkey
  // Virtual Keys for 0-9 and A-Z, they're just aligned to their ASCII
  // representation (in uppercase, for the alphabet VKs)
  return std::string(1, key);
}

} // namespace uwp
} // namespace react<|MERGE_RESOLUTION|>--- conflicted
+++ resolved
@@ -209,15 +209,12 @@
   auto event = KeyboardHelper::CreateKeyboardEvent(currentEventPhase, args);
 
   bool shouldMarkHandled = false;
-<<<<<<< HEAD
   if (phase == KeyboardEventPhase::PreviewKeyDown || phase == KeyboardEventPhase::KeyDown)
         shouldMarkHandled = ShouldMarkKeyboardHandled(m_handledKeyDownKeyboardEvents, event);
-=======
   if (phase == KeyboardEventPhase::PreviewKeyDown ||
       phase == KeyboardEventPhase::KeyDown)
     shouldMarkHandled =
         ShouldMarkKeyboardHandled(m_handledKeyDownKeyboardEvents, event);
->>>>>>> 021abdf7
   else
     shouldMarkHandled =
         ShouldMarkKeyboardHandled(m_handledKeyUpKeyboardEvents, event);
