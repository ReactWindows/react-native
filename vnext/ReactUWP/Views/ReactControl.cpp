// Copyright (c) Microsoft Corporation. All rights reserved.
// Licensed under the MIT License.

#include <pch.h>
#include "ReactControl.h"

#include <CxxMessageQueue.h>
#include <ReactUWP/InstanceFactory.h>
#include <Utils/ValueUtils.h>
#include "unicode.h"

#include <INativeUIManager.h>
#include <Views/ShadowNodeBase.h>

#include <winrt/Windows.ApplicationModel.Core.h>
#include <winrt/Windows.Devices.Input.h>
#include <winrt/Windows.Foundation.h>
#include <winrt/Windows.UI.Core.h>
#include <winrt/Windows.UI.Input.h>
#include <winrt/Windows.UI.Xaml.Controls.h>
#include <winrt/Windows.UI.Xaml.Input.h>
#include <winrt/Windows.UI.Xaml.Media.h>
#include <winrt/Windows.UI.Xaml.h>

namespace react {
namespace uwp {

<<<<<<< HEAD
ReactControl::ReactControl(IXamlRootView* parent, XamlView rootView)
  : m_pParent(parent), m_rootView(rootView)
{
  PrepareXamlRootView(rootView);
}

ReactControl::~ReactControl()
{
  if (m_reactInstance != nullptr)
  {
=======
ReactControl::~ReactControl() {
  if (m_reactInstance != nullptr) {
>>>>>>> 2fc2aa3e
    m_reactInstance->UnregisterLiveReloadCallback(m_liveReloadCallbackCookie);
    m_reactInstance->UnregisterErrorCallback(m_errorCallbackCookie);
  }

  // remove safe harbor and child grid from visual tree
  if (m_focusSafeHarbor)
  {
    if (auto root = m_focusSafeHarbor.Parent().try_as<winrt::Panel>())
    {
      root.Children().Clear();
    }
  }
}

std::shared_ptr<IReactInstance> ReactControl::GetReactInstance() const
    noexcept {
  return m_reactInstance;
}

void ReactControl::HandleInstanceError() {
  auto weakThis = weak_from_this();
  m_reactInstance->DefaultNativeMessageQueueThread()->runOnQueue([weakThis]() {
    if (auto This = weakThis.lock()) {
      This->HandleInstanceErrorOnUIThread();
    }
  });
}

void ReactControl::HandleInstanceErrorOnUIThread() {
  if (m_reactInstance->IsInError()) {
    auto xamlRootGrid(m_xamlRootView.as<winrt::Grid>());

    // Remove existing children from root view (from the hosted app)
    xamlRootGrid.Children().Clear();

    // Create Grid & TextBlock to hold error text
    if (m_errorTextBlock == nullptr) {
      m_errorTextBlock = winrt::TextBlock();
      m_redBoxGrid = winrt::Grid();
      m_redBoxGrid.Background(winrt::SolidColorBrush(winrt::Colors::Crimson()));
      m_redBoxGrid.Children().Append(m_errorTextBlock);
    }

    // Add red box grid to root view
    xamlRootGrid.Children().Append(m_redBoxGrid);

    // Place error message into TextBlock
    std::wstring wstrErrorMessage(L"ERROR: Instance failed to start.\n\n");
    wstrErrorMessage += facebook::react::unicode::utf8ToUtf16(
                            m_reactInstance->LastErrorMessage())
                            .c_str();
    m_errorTextBlock.Text(wstrErrorMessage);

    // Format TextBlock
    m_errorTextBlock.TextAlignment(winrt::TextAlignment::Center);
    m_errorTextBlock.TextWrapping(winrt::TextWrapping::Wrap);
    m_errorTextBlock.FontFamily(winrt::FontFamily(L"Consolas"));
    m_errorTextBlock.Foreground(winrt::SolidColorBrush(winrt::Colors::White()));
    winrt::Thickness margin = {10.0f, 10.0f, 10.0f, 10.0f};
    m_errorTextBlock.Margin(margin);
  }
}

void ReactControl::AttachRoot() noexcept {
  if (m_isAttached)
    return;

  if (!m_reactInstance)
    m_reactInstance = m_instanceCreator->getInstance();

  // Handle any errors that occurred during creation before we add our callback
  if (m_reactInstance->IsInError())
    HandleInstanceError();

  if (!m_touchEventHandler)
    m_touchEventHandler = std::make_shared<TouchEventHandler>(m_reactInstance);

  m_previewKeyboardEventHandlerOnRoot =
      std::make_shared<PreviewKeyboardEventHandlerOnRoot>(m_reactInstance);

  // Register callback from instance for live reload
  m_errorCallbackCookie = m_reactInstance->RegisterErrorCallback(
      [this]() { HandleInstanceError(); });

  // Register callback from instance for live reload
  m_liveReloadCallbackCookie =
      m_reactInstance->RegisterLiveReloadCallback([this]() {
        auto weakThis = weak_from_this();
        m_reactInstance->DefaultNativeMessageQueueThread()->runOnQueue(
            [weakThis]() {
              if (auto This = weakThis.lock()) {
                This->Reload(true);
              }
            });
      });

  // We assume Attach has been called from the UI thread
#ifdef DEBUG
  auto coreWindow = winrt::CoreWindow::GetForCurrentThread();
  assert(coreWindow != nullptr);
#endif

  m_touchEventHandler->AddTouchHandlers(m_xamlRootView);
  m_previewKeyboardEventHandlerOnRoot->hook(m_xamlRootView);

  auto initialProps = m_initialProps;
  m_reactInstance->AttachMeasuredRootView(m_pParent, std::move(initialProps));
  m_isAttached = true;
}

void ReactControl::DetachRoot() noexcept {
  if (!m_isAttached)
    return;

  if (m_touchEventHandler != nullptr) {
    m_touchEventHandler->RemoveTouchHandlers();
  }

  if (!m_previewKeyboardEventHandlerOnRoot)
    m_previewKeyboardEventHandlerOnRoot->unhook();

  if (m_reactInstance != nullptr) {
    m_reactInstance->DetachRootView(m_pParent);

    // If the redbox error UI is shown we need to remove it, otherwise let the
    // natural teardown process do this
    if (m_reactInstance->IsInError()) {
      auto grid(m_xamlRootView.as<winrt::Grid>());
      if (grid != nullptr)
        grid.Children().Clear();

      m_redBoxGrid = nullptr;
      m_errorTextBlock = nullptr;
    }
  }

  m_isAttached = false;
}

<<<<<<< HEAD
// Xaml doesn't provide Blur.
// If 'focus safe harbor' exists, make harbor to allow tabstop and focus on harbor with ::Pointer
// otherwise, just changing the FocusState to ::Pointer for the element.
void ReactControl::blur(XamlView const& xamlView) noexcept
{
  EnsureFocusSafeHarbor();
  if (m_focusSafeHarbor)
  {
    m_focusSafeHarbor.IsTabStop(true);
    winrt::FocusManager::TryFocusAsync(m_focusSafeHarbor, winrt::FocusState::Pointer);
  }
  else
    winrt::FocusManager::TryFocusAsync(xamlView, winrt::FocusState::Pointer);
}

void ReactControl::DetachInstance()
{
  if (m_reactInstance != nullptr)
  {
=======
void ReactControl::DetachInstance() {
  if (m_reactInstance != nullptr) {
>>>>>>> 2fc2aa3e
    std::shared_ptr<IReactInstance> instance = m_reactInstance;

    m_reactInstance->UnregisterLiveReloadCallback(m_liveReloadCallbackCookie);
    m_reactInstance->UnregisterErrorCallback(m_errorCallbackCookie);
    m_reactInstance.reset();

    // Keep instance alive by capturing and queuing an empty func.
    // This extends the lifetime of NativeModules which may have
    // pending calls in these queues.
    // TODO prevent or check if even more is queued while these drain.
    CreateWorkerMessageQueue()->runOnQueue([instance]() {});
    instance->DefaultNativeMessageQueueThread()->runOnQueue([instance]() {});

    // Clear members with a dependency on the reactInstance
    m_touchEventHandler.reset();
  }
}

void ReactControl::Reload(bool shouldRetireCurrentInstance) {
  // DetachRoot the current view and detach it
  DetachRoot();

  m_reactInstance->DefaultNativeMessageQueueThread()->runOnQueue(
      [this, shouldRetireCurrentInstance]() {
        if (shouldRetireCurrentInstance && m_reactInstance != nullptr)
          m_instanceCreator->markAsNeedsReload();

        // Detach ourselves from the instance
        DetachInstance();

        // Restart the view which will re-create the instance and attach the
        // root view
        AttachRoot();
      });
}

XamlView ReactControl::GetXamlView() const noexcept {
  return m_xamlRootView;
}

void ReactControl::SetJSComponentName(std::string &&jsComponentName) noexcept {
  m_jsComponentName = std::move(jsComponentName);

  if (m_reactInstance != nullptr)
    m_reactInstance->SetAsNeedsReload();
}

void ReactControl::SetInstanceCreator(
    const ReactInstanceCreator &instanceCreator) noexcept {
  // TODO - Handle swapping this out after the control is running
  m_instanceCreator = instanceCreator;
}

void ReactControl::SetInitialProps(folly::dynamic &&initialProps) noexcept {
  m_initialProps = initialProps;
}

std::string ReactControl::JSComponentName() const noexcept {
  return m_jsComponentName;
}

int64_t ReactControl::GetActualHeight() const {
  auto element = m_xamlRootView.as<winrt::FrameworkElement>();
  assert(element != nullptr);

  return static_cast<int64_t>(element.ActualHeight());
}

int64_t ReactControl::GetActualWidth() const {
  auto element = m_xamlRootView.as<winrt::FrameworkElement>();
  assert(element != nullptr);

  return static_cast<int64_t>(element.ActualWidth());
}

<<<<<<< HEAD
void ReactControl::PrepareXamlRootView(XamlView const& rootView)
{
  if (auto panel = rootView.try_as<winrt::Panel>())
  {
    // Xaml don't have blur concept.
    // A ContentControl is created in the middle to act as a 'focus safe harbor'
    // When a XamlView is blurred, make the ContentControl to allow tabstop, and move the pointer focus to safe harbor
    // When the safe harbor is LosingFocus, disable tabstop on ContentControl.
    // The creation of safe harbor is delayed to EnsureFocusSafeHarbor 
    auto children = panel.Children();
    children.Clear();

    auto newRootView = winrt::Grid();
    children.Append(newRootView);
    m_xamlRootView = newRootView;
  }
  else
    m_xamlRootView = rootView;
}

void ReactControl::EnsureFocusSafeHarbor()
{
  if (!m_focusSafeHarbor && m_xamlRootView != m_rootView)
  {
    // focus safe harbor is delayed to be inserted to the visual tree
    auto panel = m_rootView.try_as<winrt::Panel>();
    assert(panel.Children().Size() == 1);

    m_focusSafeHarbor = winrt::ContentControl();
    m_focusSafeHarbor.Width(0.0);
    m_focusSafeHarbor.IsTabStop(false);
    panel.Children().InsertAt(0, m_focusSafeHarbor);

    m_focusSafeHarborLosingFocusRevoker = m_focusSafeHarbor.LosingFocus(winrt::auto_revoke, [this](const auto & sender, const winrt::LosingFocusEventArgs & args)
      {
        m_focusSafeHarbor.IsTabStop(false);
      });
  }
}

}
}
=======
} // namespace uwp
} // namespace react
>>>>>>> 2fc2aa3e
<|MERGE_RESOLUTION|>--- conflicted
+++ resolved
@@ -25,21 +25,13 @@
 namespace react {
 namespace uwp {
 
-<<<<<<< HEAD
 ReactControl::ReactControl(IXamlRootView* parent, XamlView rootView)
-  : m_pParent(parent), m_rootView(rootView)
-{
+  : m_pParent(parent), m_rootView(rootView) {
   PrepareXamlRootView(rootView);
 }
 
-ReactControl::~ReactControl()
-{
-  if (m_reactInstance != nullptr)
-  {
-=======
 ReactControl::~ReactControl() {
   if (m_reactInstance != nullptr) {
->>>>>>> 2fc2aa3e
     m_reactInstance->UnregisterLiveReloadCallback(m_liveReloadCallbackCookie);
     m_reactInstance->UnregisterErrorCallback(m_errorCallbackCookie);
   }
@@ -179,15 +171,12 @@
   m_isAttached = false;
 }
 
-<<<<<<< HEAD
 // Xaml doesn't provide Blur.
 // If 'focus safe harbor' exists, make harbor to allow tabstop and focus on harbor with ::Pointer
 // otherwise, just changing the FocusState to ::Pointer for the element.
-void ReactControl::blur(XamlView const& xamlView) noexcept
-{
+void ReactControl::blur(XamlView const& xamlView) noexcept {
   EnsureFocusSafeHarbor();
-  if (m_focusSafeHarbor)
-  {
+  if (m_focusSafeHarbor) {
     m_focusSafeHarbor.IsTabStop(true);
     winrt::FocusManager::TryFocusAsync(m_focusSafeHarbor, winrt::FocusState::Pointer);
   }
@@ -195,14 +184,8 @@
     winrt::FocusManager::TryFocusAsync(xamlView, winrt::FocusState::Pointer);
 }
 
-void ReactControl::DetachInstance()
-{
-  if (m_reactInstance != nullptr)
-  {
-=======
 void ReactControl::DetachInstance() {
   if (m_reactInstance != nullptr) {
->>>>>>> 2fc2aa3e
     std::shared_ptr<IReactInstance> instance = m_reactInstance;
 
     m_reactInstance->UnregisterLiveReloadCallback(m_liveReloadCallbackCookie);
@@ -278,11 +261,8 @@
   return static_cast<int64_t>(element.ActualWidth());
 }
 
-<<<<<<< HEAD
-void ReactControl::PrepareXamlRootView(XamlView const& rootView)
-{
-  if (auto panel = rootView.try_as<winrt::Panel>())
-  {
+void ReactControl::PrepareXamlRootView(XamlView const& rootView) {
+  if (auto panel = rootView.try_as<winrt::Panel>()) {
     // Xaml don't have blur concept.
     // A ContentControl is created in the middle to act as a 'focus safe harbor'
     // When a XamlView is blurred, make the ContentControl to allow tabstop, and move the pointer focus to safe harbor
@@ -299,10 +279,8 @@
     m_xamlRootView = rootView;
 }
 
-void ReactControl::EnsureFocusSafeHarbor()
-{
-  if (!m_focusSafeHarbor && m_xamlRootView != m_rootView)
-  {
+void ReactControl::EnsureFocusSafeHarbor() {
+  if (!m_focusSafeHarbor && m_xamlRootView != m_rootView) {
     // focus safe harbor is delayed to be inserted to the visual tree
     auto panel = m_rootView.try_as<winrt::Panel>();
     assert(panel.Children().Size() == 1);
@@ -312,16 +290,11 @@
     m_focusSafeHarbor.IsTabStop(false);
     panel.Children().InsertAt(0, m_focusSafeHarbor);
 
-    m_focusSafeHarborLosingFocusRevoker = m_focusSafeHarbor.LosingFocus(winrt::auto_revoke, [this](const auto & sender, const winrt::LosingFocusEventArgs & args)
-      {
+    m_focusSafeHarborLosingFocusRevoker = m_focusSafeHarbor.LosingFocus(winrt::auto_revoke, [this](const auto & sender, const winrt::LosingFocusEventArgs & args) {
         m_focusSafeHarbor.IsTabStop(false);
       });
   }
 }
 
-}
-}
-=======
 } // namespace uwp
-} // namespace react
->>>>>>> 2fc2aa3e
+} // namespace react