// Copyright (c) Microsoft Corporation. All rights reserved.
// Licensed under the MIT License.

#pragma once

#include <winrt/Windows.UI.Xaml.Automation.Peers.h>
#include <winrt/Windows.UI.Xaml.Controls.h>
#include <winrt/Windows.UI.Xaml.Media.h>
#include <winrt/Windows.UI.Xaml.h>

#include "cppwinrt/ViewPanel.g.h"

namespace winrt::react::uwp::implementation {

//
// ViewPanel is our custom Panel used by ViewViewManager
//
struct ViewPanel : ViewPanelT<ViewPanel> {
  using Super = ViewPanelT<ViewPanel>;

 public:
  // Constructors
  ViewPanel();

<<<<<<< HEAD
  winrt::Windows::UI::Xaml::Automation::Peers::AutomationPeer
  OnCreateAutomationPeer();

=======
>>>>>>> 52b2dbe7
  // Overrides
  virtual winrt::Windows::Foundation::Size MeasureOverride(
      winrt::Windows::Foundation::Size availableSize);
  virtual winrt::Windows::Foundation::Size ArrangeOverride(
      winrt::Windows::Foundation::Size finalSize);

  // Public Methods
  void InsertAt(
      uint32_t const index,
      winrt::Windows::UI::Xaml::UIElement const &value) const;
  void RemoveAt(uint32_t const index) const;
  void Clear() const;

  void FinalizeProperties();
  winrt::Windows::UI::Xaml::Controls::Border GetOuterBorder();

  // Public Properties
  winrt::Windows::UI::Xaml::Media::Brush ViewBackground() {
    return GetValue(ViewBackgroundProperty())
        .as<winrt::Windows::UI::Xaml::Media::Brush>();
  }
  void ViewBackground(winrt::Windows::UI::Xaml::Media::Brush const &value);

  winrt::Windows::UI::Xaml::Thickness BorderThickness() {
    return winrt::unbox_value<winrt::Windows::UI::Xaml::Thickness>(
        GetValue(BorderThicknessProperty()));
  }
  void BorderThickness(winrt::Windows::UI::Xaml::Thickness const &value);

  winrt::Windows::UI::Xaml::Media::Brush BorderBrush() {
    return GetValue(BorderBrushProperty())
        .as<winrt::Windows::UI::Xaml::Media::Brush>();
  }
  void BorderBrush(winrt::Windows::UI::Xaml::Media::Brush const &value);

  winrt::Windows::UI::Xaml::CornerRadius CornerRadius() {
    return winrt::unbox_value<winrt::Windows::UI::Xaml::CornerRadius>(
        GetValue(CornerRadiusProperty()));
  }
  void CornerRadius(winrt::Windows::UI::Xaml::CornerRadius const &value);

  bool ClipChildren() {
    return winrt::unbox_value<bool>(GetValue(ClipChildrenProperty()));
  }
  void ClipChildren(bool value);

  // ViewPanel Properties
  static winrt::Windows::UI::Xaml::DependencyProperty ViewBackgroundProperty();
  static winrt::Windows::UI::Xaml::DependencyProperty BorderThicknessProperty();
  static winrt::Windows::UI::Xaml::DependencyProperty BorderBrushProperty();
  static winrt::Windows::UI::Xaml::DependencyProperty CornerRadiusProperty();
  static winrt::Windows::UI::Xaml::DependencyProperty ClipChildrenProperty();

  // Attached Properties
  static winrt::Windows::UI::Xaml::DependencyProperty TopProperty();
  static void SetTop(
      winrt::Windows::UI::Xaml::UIElement const &element,
      double value);
  static double GetTop(winrt::Windows::UI::Xaml::UIElement const &element) {
    return winrt::unbox_value<double>(element.GetValue(TopProperty()));
  }

  static winrt::Windows::UI::Xaml::DependencyProperty LeftProperty();
  static void SetLeft(
      winrt::Windows::UI::Xaml::UIElement const &element,
      double value);
  static double GetLeft(winrt::Windows::UI::Xaml::UIElement const &element) {
    return winrt::unbox_value<double>(element.GetValue(LeftProperty()));
  }

 private:
  void Remove(winrt::Windows::UI::Xaml::UIElement element) const;

  void UpdateClip(winrt::Windows::Foundation::Size &finalSize);

 private:
  bool m_propertiesChanged{false};

  // Child Elements
  winrt::Windows::UI::Xaml::Controls::Border m_border{nullptr};
  bool m_hasOuterBorder;

<<<<<<< HEAD
 private:
  winrt::react::uwp::AccessibilityRoles m_accessibilityRole =
      winrt::react::uwp::AccessibilityRoles::None;
  bool m_accessibilityStates[static_cast<uint8_t>(
      winrt::react::uwp::AccessibilityStates::CountStates)] = {};

  winrt::react::uwp::AccessibilityInvokeEventHandler
      m_accessibilityInvokeHandler = {nullptr};

 private:
  static void VisualPropertyChanged(
      winrt::Windows::UI::Xaml::DependencyObject sender,
      winrt::Windows::UI::Xaml::DependencyPropertyChangedEventArgs e);
  static void PositionPropertyChanged(
      winrt::Windows::UI::Xaml::DependencyObject sender,
      winrt::Windows::UI::Xaml::DependencyPropertyChangedEventArgs e);
=======
private:
  static void VisualPropertyChanged(winrt::Windows::UI::Xaml::DependencyObject sender, winrt::Windows::UI::Xaml::DependencyPropertyChangedEventArgs e);
  static void PositionPropertyChanged(winrt::Windows::UI::Xaml::DependencyObject sender, winrt::Windows::UI::Xaml::DependencyPropertyChangedEventArgs e);
>>>>>>> 52b2dbe7
};

} // namespace winrt::react::uwp::implementation

namespace winrt::react::uwp::factory_implementation {
struct ViewPanel : ViewPanelT<ViewPanel, implementation::ViewPanel> {};
} // namespace winrt::react::uwp::factory_implementation

<<<<<<< HEAD
namespace react::uwp {
// BUG: Calling static members on winrt::react::uwp::ViewPanel fails to call
// down into winrt::react::uwp::implementation::ViewPanel because of how we're
// using cppwinrt. This workaround is so that consumers in react::uwp can just
// call ViewPanel
=======
namespace react::uwp
{
  // Issue #2172: Calling static members on winrt::react::uwp::ViewPanel fails to call
  // down into winrt::react::uwp::implementation::ViewPanel because of how we're
  // using cppwinrt. This workaround is so that consumers in react::uwp can just call ViewPanel
>>>>>>> 52b2dbe7

using ViewPanel = winrt::react::uwp::implementation::ViewPanel;
} // namespace react::uwp<|MERGE_RESOLUTION|>--- conflicted
+++ resolved
@@ -22,12 +22,6 @@
   // Constructors
   ViewPanel();
 
-<<<<<<< HEAD
-  winrt::Windows::UI::Xaml::Automation::Peers::AutomationPeer
-  OnCreateAutomationPeer();
-
-=======
->>>>>>> 52b2dbe7
   // Overrides
   virtual winrt::Windows::Foundation::Size MeasureOverride(
       winrt::Windows::Foundation::Size availableSize);
@@ -110,16 +104,6 @@
   winrt::Windows::UI::Xaml::Controls::Border m_border{nullptr};
   bool m_hasOuterBorder;
 
-<<<<<<< HEAD
- private:
-  winrt::react::uwp::AccessibilityRoles m_accessibilityRole =
-      winrt::react::uwp::AccessibilityRoles::None;
-  bool m_accessibilityStates[static_cast<uint8_t>(
-      winrt::react::uwp::AccessibilityStates::CountStates)] = {};
-
-  winrt::react::uwp::AccessibilityInvokeEventHandler
-      m_accessibilityInvokeHandler = {nullptr};
-
  private:
   static void VisualPropertyChanged(
       winrt::Windows::UI::Xaml::DependencyObject sender,
@@ -127,11 +111,6 @@
   static void PositionPropertyChanged(
       winrt::Windows::UI::Xaml::DependencyObject sender,
       winrt::Windows::UI::Xaml::DependencyPropertyChangedEventArgs e);
-=======
-private:
-  static void VisualPropertyChanged(winrt::Windows::UI::Xaml::DependencyObject sender, winrt::Windows::UI::Xaml::DependencyPropertyChangedEventArgs e);
-  static void PositionPropertyChanged(winrt::Windows::UI::Xaml::DependencyObject sender, winrt::Windows::UI::Xaml::DependencyPropertyChangedEventArgs e);
->>>>>>> 52b2dbe7
 };
 
 } // namespace winrt::react::uwp::implementation
@@ -140,19 +119,12 @@
 struct ViewPanel : ViewPanelT<ViewPanel, implementation::ViewPanel> {};
 } // namespace winrt::react::uwp::factory_implementation
 
-<<<<<<< HEAD
 namespace react::uwp {
-// BUG: Calling static members on winrt::react::uwp::ViewPanel fails to call
+// Issue #2172: Calling static members on winrt::react::uwp::ViewPanel fails to
+// call
 // down into winrt::react::uwp::implementation::ViewPanel because of how we're
 // using cppwinrt. This workaround is so that consumers in react::uwp can just
 // call ViewPanel
-=======
-namespace react::uwp
-{
-  // Issue #2172: Calling static members on winrt::react::uwp::ViewPanel fails to call
-  // down into winrt::react::uwp::implementation::ViewPanel because of how we're
-  // using cppwinrt. This workaround is so that consumers in react::uwp can just call ViewPanel
->>>>>>> 52b2dbe7
 
 using ViewPanel = winrt::react::uwp::implementation::ViewPanel;
 } // namespace react::uwp