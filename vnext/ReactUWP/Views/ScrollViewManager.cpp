--- conflicted
+++ resolved
@@ -426,11 +426,7 @@
       "showsHorizontalScrollIndicator", "boolean")("showsVerticalScrollIndicator", "boolean")(
       "minimumZoomScale", "float")("maximumZoomScale", "float")("zoomScale", "float")("snapToInterval", "float")(
       "snapToOffsets", "array")("snapToAlignment", "number")("snapToStart", "boolean")("snapToEnd", "boolean")(
-<<<<<<< HEAD
-      "keyboardDismissMode", "string"));
-=======
-      "pagingEnabled", "boolean"));
->>>>>>> 1ea65ed9
+      "pagingEnabled", "boolean")("keyboardDismissMode", "string"));
 
   return props;
 }
