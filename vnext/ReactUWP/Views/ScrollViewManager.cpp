--- conflicted
+++ resolved
@@ -32,21 +32,14 @@
     const char* eventName,
     double x, double y, double zoom);
   template <typename T> std::tuple<bool, T> getPropertyAndValidity(folly::dynamic propertyValue, T defaultValue);
-<<<<<<< HEAD
   void SetScrollMode(const winrt::ScrollViewer& scrollViewer);
-=======
->>>>>>> ffa1bde5
 
   float m_zoomFactor{ 1.0f };
   bool m_isScrollingFromInertia = false;
   bool m_isScrolling = false;
-
-<<<<<<< HEAD
   bool m_isHorizontal = false;
   bool m_isScrollingEnabled = true;
-
-=======
->>>>>>> ffa1bde5
+  
   winrt::FrameworkElement::SizeChanged_revoker m_scrollViewerSizeChangedRevoker{};
   winrt::FrameworkElement::SizeChanged_revoker m_contentSizeChangedRevoker{};
   winrt::ScrollViewer::ViewChanged_revoker m_scrollViewerViewChangedRevoker{};
@@ -139,7 +132,6 @@
       const auto [valid, horizontal] = getPropertyAndValidity(propertyValue, false);
       if (valid)
       {
-<<<<<<< HEAD
         m_isHorizontal = horizontal;
         ScrollViewUWPImplementation(scrollViewer).SetHorizontal(horizontal);
         SetScrollMode(scrollViewer);
@@ -152,11 +144,6 @@
       {
         m_isScrollingEnabled = scrollEnabled;
         SetScrollMode(scrollViewer);
-=======
-        scrollViewer.HorizontalScrollMode(horizontal ? winrt::ScrollMode::Auto : winrt::ScrollMode::Disabled);
-        scrollViewer.VerticalScrollMode(horizontal ? winrt::ScrollMode::Disabled : winrt::ScrollMode::Auto);
-        ScrollViewUWPImplementation(scrollViewer).SetHorizontal(horizontal);
->>>>>>> ffa1bde5
       }
     }
     else if (propertyName == "showsHorizontalScrollIndicator")
@@ -438,7 +425,6 @@
   return std::make_tuple(false, defaultValue);
 }
 
-<<<<<<< HEAD
 void ScrollViewShadowNode::SetScrollMode(const winrt::ScrollViewer& scrollViewer)
 {
   const auto horizontalScrollingEnabled = m_isScrollingEnabled && m_isHorizontal;
@@ -459,20 +445,7 @@
 
 folly::dynamic ScrollViewManager::GetCommands() const
 {
-=======
-ScrollViewManager::ScrollViewManager(const std::shared_ptr<IReactInstance>& reactInstance)
-  : Super(reactInstance)
-{
-}
-
-const char* ScrollViewManager::GetName() const
-{
-  return "RCTScrollView";
-}
-
-folly::dynamic ScrollViewManager::GetCommands() const
-{
->>>>>>> ffa1bde5
+
   auto commands = Super::GetCommands();
   commands.update(folly::dynamic::object
     ("scrollTo", static_cast<std::underlying_type_t<ScrollViewCommands>>(ScrollViewCommands::ScrollTo))
@@ -487,10 +460,7 @@
 
   props.update(folly::dynamic::object
     ("horizontal", "boolean")
-<<<<<<< HEAD
     ("scrollEnabled", "boolean")
-=======
->>>>>>> ffa1bde5
     ("showsHorizontalScrollIndicator", "boolean")
     ("showsVerticalScrollIndicator", "boolean")
     ("minimumZoomScale", "float")
@@ -508,7 +478,6 @@
 {
   return new ScrollViewShadowNode();
 }
-<<<<<<< HEAD
 
 folly::dynamic ScrollViewManager::GetExportedCustomDirectEventTypeConstants() const
 {
@@ -521,22 +490,7 @@
 
   return directEvents;
 }
-
-=======
-
-folly::dynamic ScrollViewManager::GetExportedCustomDirectEventTypeConstants() const
-{
-  auto directEvents = Super::GetExportedCustomDirectEventTypeConstants();
-  directEvents["topScrollBeginMomentum"] = folly::dynamic::object("registrationName", "onMomentumScrollBegin");
-  directEvents["topScrollEndMomentum"] = folly::dynamic::object("registrationName", "onMomentumScrollEnd");
-  directEvents["topScrollBeginDrag"] = folly::dynamic::object("registrationName", "onScrollBeginDrag");
-  directEvents["topScrollEndDrag"] = folly::dynamic::object("registrationName", "onScrollEndDrag");
-  directEvents["topScroll"] = folly::dynamic::object("registrationName", "onScroll");
-
-  return directEvents;
-}
-
->>>>>>> ffa1bde5
+  
 XamlView ScrollViewManager::CreateViewCore(int64_t tag)
 {
   const auto scrollViewer = [this]()
