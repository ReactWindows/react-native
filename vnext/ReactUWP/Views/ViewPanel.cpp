// Copyright (c) Microsoft Corporation. All rights reserved.
// Licensed under the MIT License.

#include "pch.h"

#include "DynamicAutomationPeer.h"
#include "ViewPanel.h"

#include <winrt/Windows.Foundation.h>
#include <winrt/Windows.UI.Xaml.Interop.h>

namespace winrt {
using namespace Windows::UI;
using namespace Windows::UI::Xaml;
using namespace Windows::UI::Xaml::Automation::Peers;
using namespace Windows::UI::Xaml::Controls;
using namespace Windows::UI::Xaml::Interop;
using namespace Windows::UI::Xaml::Media;
using namespace Windows::Foundation;
} // namespace winrt

namespace winrt::react::uwp::implementation {

const winrt::TypeName viewPanelTypeName{winrt::hstring{L"ViewPanel"},
                                        winrt::TypeKind::Metadata};

ViewPanel::ViewPanel() : Super() {}

<<<<<<< HEAD
winrt::AutomationPeer ViewPanel::OnCreateAutomationPeer() {
  return winrt::make<winrt::react::uwp::implementation::DynamicAutomationPeer>(
      *this);
}

/*static*/ void ViewPanel::VisualPropertyChanged(
    winrt::DependencyObject sender,
    winrt::DependencyPropertyChangedEventArgs e) {
=======
/*static*/ void ViewPanel::VisualPropertyChanged(winrt::DependencyObject sender, winrt::DependencyPropertyChangedEventArgs e)
{
>>>>>>> 52b2dbe7
  auto panel{sender.as<ViewPanel>()};
  if (panel.get() != nullptr)
    panel->m_propertiesChanged = true;
}

/*static*/ void ViewPanel::PositionPropertyChanged(
    winrt::DependencyObject sender,
    winrt::DependencyPropertyChangedEventArgs e) {
  auto element{sender.as<winrt::UIElement>()};
  if (element != nullptr)
    element.InvalidateArrange();
}

/*static*/ winrt::DependencyProperty ViewPanel::ViewBackgroundProperty() {
  static winrt::DependencyProperty s_viewBackgroundProperty =
      winrt::DependencyProperty::Register(
          L"ViewBackground",
          winrt::xaml_typename<winrt::Brush>(),
          viewPanelTypeName,
          winrt::PropertyMetadata(
              winrt::SolidColorBrush(), ViewPanel::VisualPropertyChanged));

  return s_viewBackgroundProperty;
}

/*static*/ winrt::DependencyProperty ViewPanel::BorderThicknessProperty() {
  static winrt::DependencyProperty s_borderThicknessProperty =
      winrt::DependencyProperty::Register(
          L"BorderThickness",
          winrt::xaml_typename<winrt::Thickness>(),
          viewPanelTypeName,
          winrt::PropertyMetadata(
              winrt::box_value(winrt::Thickness()),
              ViewPanel::VisualPropertyChanged));

  return s_borderThicknessProperty;
}

/*static*/ winrt::DependencyProperty ViewPanel::BorderBrushProperty() {
  static winrt::DependencyProperty s_borderBrushProperty =
      winrt::DependencyProperty::Register(
          L"BorderBrush",
          winrt::xaml_typename<winrt::Brush>(),
          viewPanelTypeName,
          winrt::PropertyMetadata(
              winrt::SolidColorBrush(), ViewPanel::VisualPropertyChanged));

  return s_borderBrushProperty;
}

/*static*/ winrt::DependencyProperty ViewPanel::CornerRadiusProperty() {
  static winrt::DependencyProperty s_cornerRadiusProperty =
      winrt::DependencyProperty::Register(
          L"CornerRadius",
          winrt::xaml_typename<winrt::CornerRadius>(),
          viewPanelTypeName,
          winrt::PropertyMetadata(
              winrt::box_value(winrt::CornerRadius()),
              ViewPanel::VisualPropertyChanged));

  return s_cornerRadiusProperty;
}

/*static*/ winrt::DependencyProperty ViewPanel::TopProperty() {
  static winrt::DependencyProperty s_topProperty =
      winrt::DependencyProperty::RegisterAttached(
          L"Top",
          winrt::xaml_typename<double>(),
          viewPanelTypeName,
          winrt::PropertyMetadata(
              winrt::box_value((double)0), ViewPanel::PositionPropertyChanged));

  return s_topProperty;
}

/*static*/ winrt::DependencyProperty ViewPanel::LeftProperty() {
  static winrt::DependencyProperty s_LeftProperty =
      winrt::DependencyProperty::RegisterAttached(
          L"Left",
          winrt::xaml_typename<double>(),
          viewPanelTypeName,
          winrt::PropertyMetadata(
              winrt::box_value((double)0), ViewPanel::PositionPropertyChanged));

  return s_LeftProperty;
}

/*static*/ winrt::DependencyProperty ViewPanel::ClipChildrenProperty() {
  static winrt::DependencyProperty s_clipChildrenProperty =
      winrt::DependencyProperty::Register(
          L"ClipChildren",
          winrt::xaml_typename<bool>(),
          viewPanelTypeName,
          winrt::PropertyMetadata(
              winrt::box_value(false), ViewPanel::VisualPropertyChanged));

  return s_clipChildrenProperty;
}

/*static*/ void ViewPanel::SetTop(
    winrt::Windows::UI::Xaml::UIElement const &element,
    double value) {
  element.SetValue(TopProperty(), winrt::box_value<double>(value));
  element.InvalidateArrange();
}

/*static*/ void ViewPanel::SetLeft(
    winrt::Windows::UI::Xaml::UIElement const &element,
    double value) {
  element.SetValue(LeftProperty(), winrt::box_value<double>(value));
  element.InvalidateArrange();
}

winrt::Size ViewPanel::MeasureOverride(winrt::Size availableSize) {
  // All children are given as much size as they'd like
  winrt::Size childConstraint(INFINITY, INFINITY);

  for (winrt::UIElement child : Children())
    child.Measure(childConstraint);

  // ViewPanels never choose their size, that is completely up to the parent -
  // so return no size
  return winrt::Size(0, 0);
}

winrt::Size ViewPanel::ArrangeOverride(winrt::Size finalSize) {
  for (winrt::UIElement child : Children()) {
    double childHeight = 0.0;
    double childWidth = 0.0;

    // A Border or inner ViewPanel should take up the same space as this panel
    if (child == m_border) {
      childWidth = finalSize.Width;
      childHeight = finalSize.Height;
    } else {
      // We expect elements to have been arranged by yoga which means their
      // Width & Height are set
      winrt::FrameworkElement fe = child.try_as<winrt::FrameworkElement>();
      if (fe != nullptr) {
        childWidth = fe.Width();
        childHeight = fe.Height();
      }
      // But we fall back to the measured size otherwise
      else {
        childWidth = child.DesiredSize().Width;
        childHeight = child.DesiredSize().Height;
      }
    }

    // Guard against negative values
    childWidth = std::max<double>(0.0f, childWidth);
    childHeight = std::max<double>(0.0f, childHeight);

    child.Arrange(winrt::Rect(
        (float)ViewPanel::GetLeft(child),
        (float)ViewPanel::GetTop(child),
        (float)childWidth,
        (float)childHeight));
  }

  UpdateClip(finalSize);

  return finalSize;
}

void ViewPanel::InsertAt(uint32_t const index, winrt::UIElement const &value)
    const {
  Children().InsertAt(index, value);
}

void ViewPanel::RemoveAt(uint32_t const index) const {
  Children().RemoveAt(index);
}

void ViewPanel::Remove(winrt::UIElement element) const {
  uint32_t index;

  if (Children().IndexOf(element, index))
    Children().RemoveAt(index);
}

void ViewPanel::Clear() const {
  Children().Clear();
}

void ViewPanel::ViewBackground(winrt::Brush const &value) {
  SetValue(ViewBackgroundProperty(), winrt::box_value(value));
}

void ViewPanel::BorderThickness(winrt::Thickness const &value) {
  SetValue(BorderThicknessProperty(), winrt::box_value(value));
}

void ViewPanel::BorderBrush(winrt::Brush const &value) {
  SetValue(BorderBrushProperty(), winrt::box_value(value));
}

void ViewPanel::CornerRadius(winrt::CornerRadius const &value) {
  SetValue(CornerRadiusProperty(), winrt::box_value(value));
}

void ViewPanel::ClipChildren(bool value) {
  SetValue(ClipChildrenProperty(), winrt::box_value(value));
}

void ViewPanel::FinalizeProperties() {
  if (!m_propertiesChanged)
    return;

  // There are 3 different solutions
  //
  //  A) No Border
  //      -- No need for any border properties so just contain real children
  //      >> Background applied to ViewPanel
  //
  //  B) Inner Border (child of this panel along with real children)
  //      -- Border created and made a child of this panel, alongside standard
  //      children
  //      >> Border* properties applied to Border, Background applied to
  //      ViewPanel
  //
  //  C) Outer Border
  //      -- Border created but handed out to view manager to make parent of
  //      this ViewPanel
  //      >> Border* properties and Background applied to Border

  const auto unsetValue = winrt::DependencyProperty::UnsetValue();

  bool hasBackground = ReadLocalValue(ViewBackgroundProperty()) != unsetValue;
  bool hasBorderBrush = ReadLocalValue(BorderBrushProperty()) != unsetValue;
  bool hasBorderThickness =
      ReadLocalValue(BorderThicknessProperty()) != unsetValue;
  bool hasCornerRadius = ReadLocalValue(CornerRadiusProperty()) != unsetValue;
  bool displayBorder = hasBorderBrush && hasBorderThickness;

  // Determine which scenario our current properties have put us into
  enum Scenario { OuterBorder, InnerBorder, NoBorder } scenario;
  if (hasCornerRadius) {
    scenario = Scenario::OuterBorder;
    m_hasOuterBorder = true;
  } else if (!displayBorder) {
    scenario = Scenario::NoBorder;
    m_hasOuterBorder = false;
  } else if (ClipChildren()) {
    scenario = Scenario::OuterBorder;
    m_hasOuterBorder = true;
  } else {
    scenario = Scenario::InnerBorder;
    m_hasOuterBorder = false;
  }

  // Border element
  if (scenario != Scenario::NoBorder) {
    // Ensure Border is created
    if (m_border == nullptr) {
      m_border = winrt::Border();

      // Add border as the top child if using as inner border
      if (scenario == Scenario::InnerBorder)
        Children().Append(m_border);
    }

    // TODO: Can Binding be used here?
    if (hasBorderBrush)
      m_border.BorderBrush(BorderBrush());
    else
      m_border.ClearValue(winrt::Border::BorderBrushProperty());

    if (hasBorderThickness)
      m_border.BorderThickness(BorderThickness());
    else
      m_border.ClearValue(winrt::Border::BorderThicknessProperty());

    if (hasCornerRadius)
      m_border.CornerRadius(CornerRadius());
    else
      m_border.ClearValue(winrt::Border::CornerRadiusProperty());
  } else if (m_border != nullptr) {
    // Remove the Border element
    Remove(m_border);
    m_border = nullptr;
  }

  if (scenario == Scenario::OuterBorder) {
    if (hasBackground)
      m_border.Background(ViewBackground());
    else
      m_border.ClearValue(winrt::Border::BackgroundProperty());

    ClearValue(winrt::Panel::BackgroundProperty());
  } else {
    // Set any background on this Panel
    if (hasBackground)
      SetValue(winrt::Panel::BackgroundProperty(), ViewBackground());
    else
      ClearValue(winrt::Panel::BackgroundProperty());
  }

  m_propertiesChanged = false;
}

winrt::Border ViewPanel::GetOuterBorder() {
  if (m_hasOuterBorder && (m_border != nullptr))
    return m_border;
  else
    return winrt::Border(nullptr);
}

void ViewPanel::UpdateClip(winrt::Size &finalSize) {
  // When an outer Border is used it will handle the clipping, otherwise this
  // panel must do so
  if (!m_hasOuterBorder && ClipChildren()) {
    winrt::RectangleGeometry clipGeometry;
    clipGeometry.Rect(winrt::Rect(
        0,
        0,
        static_cast<float>(finalSize.Width),
        static_cast<float>(finalSize.Height)));

    Clip(clipGeometry);
  } else {
    Clip(nullptr);
  }
}

} // namespace winrt::react::uwp::implementation<|MERGE_RESOLUTION|>--- conflicted
+++ resolved
@@ -26,19 +26,9 @@
 
 ViewPanel::ViewPanel() : Super() {}
 
-<<<<<<< HEAD
-winrt::AutomationPeer ViewPanel::OnCreateAutomationPeer() {
-  return winrt::make<winrt::react::uwp::implementation::DynamicAutomationPeer>(
-      *this);
-}
-
 /*static*/ void ViewPanel::VisualPropertyChanged(
     winrt::DependencyObject sender,
     winrt::DependencyPropertyChangedEventArgs e) {
-=======
-/*static*/ void ViewPanel::VisualPropertyChanged(winrt::DependencyObject sender, winrt::DependencyPropertyChangedEventArgs e)
-{
->>>>>>> 52b2dbe7
   auto panel{sender.as<ViewPanel>()};
   if (panel.get() != nullptr)
     panel->m_propertiesChanged = true;
