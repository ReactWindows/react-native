// Copyright (c) Microsoft Corporation. All rights reserved.
// Licensed under the MIT License.

#pragma once

#include <Views/ControlViewManager.h>

namespace react {
namespace uwp {

class TextInputViewManager : public ControlViewManager {
  using Super = ControlViewManager;

 public:
  TextInputViewManager(const std::shared_ptr<IReactInstance> &reactInstance);

  const char *GetName() const override;
  folly::dynamic GetNativeProps() const override;
  folly::dynamic GetExportedCustomDirectEventTypeConstants() const override;
  facebook::react::ShadowNode *createShadow() const override;

<<<<<<< HEAD
=======
  void DispatchCommand(
      XamlView viewToUpdate,
      int64_t commandId,
      const folly::dynamic &commandArgs) override;

>>>>>>> 2fc2aa3e
  YGMeasureFunc GetYogaCustomMeasureFunc() const override;

 protected:
  XamlView CreateViewCore(int64_t tag) override;
  friend class TextInputShadowNode;
};

} // namespace uwp
} // namespace react<|MERGE_RESOLUTION|>--- conflicted
+++ resolved
@@ -19,14 +19,6 @@
   folly::dynamic GetExportedCustomDirectEventTypeConstants() const override;
   facebook::react::ShadowNode *createShadow() const override;
 
-<<<<<<< HEAD
-=======
-  void DispatchCommand(
-      XamlView viewToUpdate,
-      int64_t commandId,
-      const folly::dynamic &commandArgs) override;
-
->>>>>>> 2fc2aa3e
   YGMeasureFunc GetYogaCustomMeasureFunc() const override;
 
  protected:
