--- conflicted
+++ resolved
@@ -23,23 +23,21 @@
 
   // Attached Properties
 
-<<<<<<< HEAD
   static winrt::Windows::UI::Xaml::DependencyProperty
   AccessibilityRoleProperty();
   static void SetAccessibilityRole(
       winrt::Windows::UI::Xaml::UIElement const &element,
       winrt::react::uwp::AccessibilityRoles const &value);
-  static winrt::react::uwp::AccessibilityRoles GetAccessibilityRole(
+  static AccessibilityRoles GetAccessibilityRole(
       winrt::Windows::UI::Xaml::UIElement const &element);
-=======
-  static winrt::Windows::UI::Xaml::DependencyProperty AccessibilityRoleProperty();
-  static void SetAccessibilityRole(winrt::Windows::UI::Xaml::UIElement const& element, winrt::react::uwp::AccessibilityRoles const& value);
-  static AccessibilityRoles GetAccessibilityRole(winrt::Windows::UI::Xaml::UIElement const& element);
 
-  static winrt::Windows::UI::Xaml::DependencyProperty AccessibilityStateSelectedProperty();
-  static void SetAccessibilityStateSelected(winrt::Windows::UI::Xaml::UIElement const& element, bool value);
-  static bool GetAccessibilityStateSelected(winrt::Windows::UI::Xaml::UIElement const& element);
->>>>>>> 52b2dbe7
+  static winrt::Windows::UI::Xaml::DependencyProperty
+  AccessibilityStateSelectedProperty();
+  static void SetAccessibilityStateSelected(
+      winrt::Windows::UI::Xaml::UIElement const &element,
+      bool value);
+  static bool GetAccessibilityStateSelected(
+      winrt::Windows::UI::Xaml::UIElement const &element);
 
   static winrt::Windows::UI::Xaml::DependencyProperty
   AccessibilityStateDisabledProperty();
@@ -49,35 +47,45 @@
   static bool GetAccessibilityStateDisabled(
       winrt::Windows::UI::Xaml::UIElement const &element);
 
-<<<<<<< HEAD
   static winrt::Windows::UI::Xaml::DependencyProperty
-  AccessibilityStateSelectedProperty();
-  static void SetAccessibilityStateSelected(
+  AccessibilityStateCheckedProperty();
+  static void SetAccessibilityStateChecked(
       winrt::Windows::UI::Xaml::UIElement const &element,
       bool value);
-  static bool GetAccessibilityStateSelected(
+  static bool GetAccessibilityStateChecked(
       winrt::Windows::UI::Xaml::UIElement const &element);
-=======
-  static winrt::Windows::UI::Xaml::DependencyProperty AccessibilityStateCheckedProperty();
-  static void SetAccessibilityStateChecked(winrt::Windows::UI::Xaml::UIElement const& element, bool value);
-  static bool GetAccessibilityStateChecked(winrt::Windows::UI::Xaml::UIElement const& element);
 
-  static winrt::Windows::UI::Xaml::DependencyProperty AccessibilityStateUncheckedProperty();
-  static void SetAccessibilityStateUnchecked(winrt::Windows::UI::Xaml::UIElement const& element, bool value);
-  static bool GetAccessibilityStateUnchecked(winrt::Windows::UI::Xaml::UIElement const& element);
+  static winrt::Windows::UI::Xaml::DependencyProperty
+  AccessibilityStateUncheckedProperty();
+  static void SetAccessibilityStateUnchecked(
+      winrt::Windows::UI::Xaml::UIElement const &element,
+      bool value);
+  static bool GetAccessibilityStateUnchecked(
+      winrt::Windows::UI::Xaml::UIElement const &element);
 
-  static winrt::Windows::UI::Xaml::DependencyProperty AccessibilityStateBusyProperty();
-  static void SetAccessibilityStateBusy(winrt::Windows::UI::Xaml::UIElement const& element, bool value);
-  static bool GetAccessibilityStateBusy(winrt::Windows::UI::Xaml::UIElement const& element);
+  static winrt::Windows::UI::Xaml::DependencyProperty
+  AccessibilityStateBusyProperty();
+  static void SetAccessibilityStateBusy(
+      winrt::Windows::UI::Xaml::UIElement const &element,
+      bool value);
+  static bool GetAccessibilityStateBusy(
+      winrt::Windows::UI::Xaml::UIElement const &element);
 
-  static winrt::Windows::UI::Xaml::DependencyProperty AccessibilityStateExpandedProperty();
-  static void SetAccessibilityStateExpanded(winrt::Windows::UI::Xaml::UIElement const& element, bool value);
-  static bool GetAccessibilityStateExpanded(winrt::Windows::UI::Xaml::UIElement const& element);
+  static winrt::Windows::UI::Xaml::DependencyProperty
+  AccessibilityStateExpandedProperty();
+  static void SetAccessibilityStateExpanded(
+      winrt::Windows::UI::Xaml::UIElement const &element,
+      bool value);
+  static bool GetAccessibilityStateExpanded(
+      winrt::Windows::UI::Xaml::UIElement const &element);
 
-  static winrt::Windows::UI::Xaml::DependencyProperty AccessibilityStateCollapsedProperty();
-  static void SetAccessibilityStateCollapsed(winrt::Windows::UI::Xaml::UIElement const& element, bool value);
-  static bool GetAccessibilityStateCollapsed(winrt::Windows::UI::Xaml::UIElement const& element);
->>>>>>> 52b2dbe7
+  static winrt::Windows::UI::Xaml::DependencyProperty
+  AccessibilityStateCollapsedProperty();
+  static void SetAccessibilityStateCollapsed(
+      winrt::Windows::UI::Xaml::UIElement const &element,
+      bool value);
+  static bool GetAccessibilityStateCollapsed(
+      winrt::Windows::UI::Xaml::UIElement const &element);
 
   static winrt::Windows::UI::Xaml::DependencyProperty
   AccessibilityInvokeEventHandlerProperty();
@@ -98,20 +106,13 @@
           implementation::DynamicAutomationProperties> {};
 } // namespace winrt::react::uwp::factory_implementation
 
-<<<<<<< HEAD
 namespace react::uwp {
-// BUG: Calling static members on winrt::react::uwp::DynamicAutomationProperties
-// fails to call down into
-// winrt::react::uwp::implementation::DynamicAutomationProperties because of how
-// we're using cppwinrt. This workaround is so that consumers in react::uwp can
-// just call DynamicAutomationProperties
-=======
-namespace react::uwp
-{
-  // Issue #2172: Calling static members on winrt::react::uwp::DynamicAutomationProperties fails to call
-  // down into winrt::react::uwp::implementation::DynamicAutomationProperties because of how we're
-  // using cppwinrt. This workaround is so that consumers in react::uwp can just call DynamicAutomationProperties
->>>>>>> 52b2dbe7
+// Issue #2172: Calling static members on
+// winrt::react::uwp::DynamicAutomationProperties fails to call
+// down into winrt::react::uwp::implementation::DynamicAutomationProperties
+// because of how we're
+// using cppwinrt. This workaround is so that consumers in react::uwp can just
+// call DynamicAutomationProperties
 
 using DynamicAutomationProperties =
     winrt::react::uwp::implementation::DynamicAutomationProperties;
