// Copyright (c) Microsoft Corporation. All rights reserved.
// Licensed under the MIT License.

#include "pch.h"

#include <Views/ShadowNodeBase.h>
#include "FlyoutViewManager.h"
#include "TouchEventHandler.h"
#include "ViewPanel.h"

#include <Modules/NativeUIManager.h>
#include <Utils/PropertyHandlerUtils.h>
#include <winrt/Windows.UI.Xaml.Controls.Primitives.h>

namespace winrt {
using namespace Windows::UI::Xaml::Controls::Primitives;
using namespace Windows::UI::Xaml::Interop;
} // namespace winrt

static const std::unordered_map<std::string, winrt::FlyoutPlacementMode>
    placementModeMinVersion = {{"top", winrt::FlyoutPlacementMode::Top},
                               {"bottom", winrt::FlyoutPlacementMode::Bottom},
                               {"left", winrt::FlyoutPlacementMode::Left},
                               {"right", winrt::FlyoutPlacementMode::Right},
                               {"full", winrt::FlyoutPlacementMode::Full}};

static const std::unordered_map<std::string, winrt::FlyoutPlacementMode>
    placementModeRS5 = {{"top", winrt::FlyoutPlacementMode::Top},
                        {"bottom", winrt::FlyoutPlacementMode::Bottom},
                        {"left", winrt::FlyoutPlacementMode::Left},
                        {"right", winrt::FlyoutPlacementMode::Right},
                        {"full", winrt::FlyoutPlacementMode::Full},
                        {"top-edge-aligned-left",
                         winrt::FlyoutPlacementMode::TopEdgeAlignedLeft},
                        {"top-edge-aligned-right",
                         winrt::FlyoutPlacementMode::TopEdgeAlignedRight},
                        {"bottom-edge-aligned-left",
                         winrt::FlyoutPlacementMode::BottomEdgeAlignedLeft},
                        {"bottom-edge-aligned-right",
                         winrt::FlyoutPlacementMode::BottomEdgeAlignedRight},
                        {"left-edge-aligned-top",
                         winrt::FlyoutPlacementMode::LeftEdgeAlignedTop},
                        {"left-edge-aligned-bottom",
                         winrt::FlyoutPlacementMode::LeftEdgeAlignedBottom},
                        {"right-edge-aligned-top",
                         winrt::FlyoutPlacementMode::RightEdgeAlignedTop},
                        {"right-edge-aligned-bottom",
                         winrt::FlyoutPlacementMode::RightEdgeAlignedBottom}};

template <>
struct json_type_traits<winrt::FlyoutPlacementMode> {
  static winrt::FlyoutPlacementMode parseJson(const folly::dynamic &json) {
    auto placementMode = !!(winrt::Flyout().try_as<winrt::IFlyoutBase5>())
        ? placementModeRS5
        : placementModeMinVersion;
    auto iter = placementMode.find(json.asString());

    if (iter != placementMode.end()) {
      return iter->second;
    }

    return winrt::FlyoutPlacementMode::Right;
  }
};

namespace react {
namespace uwp {

class FlyoutShadowNode : public ShadowNodeBase {
  using Super = ShadowNodeBase;

 public:
  FlyoutShadowNode() = default;
  virtual ~FlyoutShadowNode();

  void AddView(ShadowNode &child, int64_t index) override;
  void createView() override;
  static void
  OnFlyoutClosed(IReactInstance &instance, int64_t tag, bool newValue);
  void onDropViewInstance() override;
  void removeAllChildren() override;
  void updateProperties(const folly::dynamic &&props) override;
  winrt::Flyout GetFlyout();

  bool IsWindowed() override {
    return true;
  }

 private:
  void SetTargetFrameworkElement();
  void AdjustDefaultFlyoutStyle();
  winrt::Popup GetFlyoutParentPopup() const;

  winrt::FrameworkElement m_targetElement = nullptr;
  winrt::Flyout m_flyout = nullptr;
  bool m_isLightDismissEnabled = true;
  bool m_isOpen = false;
  int64_t m_targetTag = -1;
  float m_horizontalOffset = 0;
  float m_verticalOffset = 0;
  bool m_isFlyoutShowOptionsSupported = false;
  winrt::FlyoutShowOptions m_showOptions = nullptr;
  static thread_local std::int32_t s_cOpenFlyouts;

  std::unique_ptr<TouchEventHandler> m_touchEventHanadler;
  std::unique_ptr<PreviewKeyboardEventHandlerOnRoot>
      m_previewKeyboardEventHandlerOnRoot;

  winrt::Flyout::Closing_revoker m_flyoutClosingRevoker{};
  winrt::Flyout::Closed_revoker m_flyoutClosedRevoker{};
};

thread_local std::int32_t FlyoutShadowNode::s_cOpenFlyouts = 0;

FlyoutShadowNode::~FlyoutShadowNode() {
  m_touchEventHanadler->RemoveTouchHandlers();
  m_previewKeyboardEventHandlerOnRoot->unhook();
}

void FlyoutShadowNode::AddView(ShadowNode &child, int64_t index) {
  auto childView = static_cast<ShadowNodeBase &>(child).GetView();
  m_touchEventHanadler->AddTouchHandlers(childView);
  m_previewKeyboardEventHandlerOnRoot->hook(childView);

  if (m_flyout != nullptr) {
    m_flyout.Content(childView.as<winrt::UIElement>());
  }
}

void FlyoutShadowNode::createView() {
  Super::createView();

  m_flyout = winrt::Flyout();
  m_isFlyoutShowOptionsSupported = !!(m_flyout.try_as<winrt::IFlyoutBase5>());

  if (m_isFlyoutShowOptionsSupported)
    m_showOptions = winrt::FlyoutShowOptions();

  auto wkinstance = GetViewManager()->GetReactInstance();
  m_touchEventHanadler = std::make_unique<TouchEventHandler>(wkinstance);
  m_previewKeyboardEventHandlerOnRoot =
      std::make_unique<PreviewKeyboardEventHandlerOnRoot>(wkinstance);

  m_flyoutClosingRevoker = m_flyout.Closing(
      winrt::auto_revoke,
      [=](winrt::FlyoutBase /*flyoutbase*/,
          winrt::FlyoutBaseClosingEventArgs args) {
        auto instance = wkinstance.lock();
        if (!m_updating && instance != nullptr && !m_isLightDismissEnabled &&
            m_isOpen) {
          args.Cancel(true);
        }
      });

  m_flyoutClosedRevoker =
      m_flyout.Closed(winrt::auto_revoke, [=](auto &&, auto &&) {
        auto instance = wkinstance.lock();
        if (!m_updating && instance != nullptr)
          OnFlyoutClosed(*instance, m_tag, false);
      });

<<<<<<< HEAD
=======
  // After opening the flyout, turn off AllowFocusOnInteraction so that
  // focus cannot land in the top content element of the flyout. If focus
  // lands in the flyout presenter, then on moving focus somewhere else,
  // including the children on the flyout presenter, the flyout can dismiss.
  // (Wait until after opening, so that the flyout presenter has a chance to
  // move focus to the first focusable element in the flyout.)
  //
  m_flyoutOpenedRevoker =
      m_flyout.Opened(winrt::auto_revoke, [=](auto &&, auto &&) {
        auto instance = wkinstance.lock();

        m_flyout.AllowFocusOnInteraction(false);

        if (!m_updating && instance != nullptr) {
          if (auto flyoutPresenter = GetFlyoutPresenter()) {
            // When multiple flyouts are overlapping, XAML's theme shadows
            // don't render properly. As a workaround we enable a z-index
            // translation based on an elevation derived from the count of
            // open flyouts. We apply this translation on open of the flyout.
            // (Translation is only supported on RS5+, eg. IUIElement9)
            if (auto uiElement9 = GetView().try_as<winrt::IUIElement9>()) {
              winrt::Numerics::float3 translation{
                  0, 0, (float)16 * s_cOpenFlyouts};
              flyoutPresenter.Translation(translation);
            }

            flyoutPresenter.AllowFocusOnInteraction(false);
          }
        }
      });

  // Turning AllowFocusOnInteraction off at the root of the flyout and
  // flyout presenter turns it off for all children of the flyout. In order to
  // make sure that interactions with the content of the flyout still work as
  // expected, AllowFocusOnInteraction is turned on the content element when
  // the Content property is updated.
  m_tokenContentPropertyChangeCallback =
      m_flyout.RegisterPropertyChangedCallback(
          winrt::Flyout::ContentProperty(),
          [=](winrt::DependencyObject sender, winrt::DependencyProperty dp) {
            if (auto flyout = sender.try_as<winrt::Flyout>()) {
              if (auto content = flyout.Content()) {
                if (auto fe = content.try_as<winrt::FrameworkElement>()) {
                  fe.AllowFocusOnInteraction(true);
                }
              }
            }
          });

>>>>>>> 4399a1d7
  // Set XamlRoot on the Flyout to handle XamlIsland/AppWindow scenarios.
  if (auto flyoutBase6 = m_flyout.try_as<winrt::IFlyoutBase6>()) {
    if (auto instance = wkinstance.lock()) {
      if (auto xamlRoot =
              static_cast<NativeUIManager *>(instance->NativeUIManager())
                  ->tryGetXamlRoot()) {
        flyoutBase6.XamlRoot(xamlRoot);
      }
    }
  }
}

/*static*/ void FlyoutShadowNode::OnFlyoutClosed(
    IReactInstance &instance,
    int64_t tag,
    bool newValue) {
  folly::dynamic eventData =
      folly::dynamic::object("target", tag)("isOpen", newValue);
  instance.DispatchEvent(tag, "topDismiss", std::move(eventData));
}

void FlyoutShadowNode::onDropViewInstance() {
  if (m_isOpen) {
    m_isOpen = false;
    m_flyout.Hide();
    s_cOpenFlyouts -= 1;
    assert(s_cOpenFlyouts >= 0);
  }
}

void FlyoutShadowNode::removeAllChildren() {
  m_flyout.ClearValue(winrt::Flyout::ContentProperty());
}

void FlyoutShadowNode::updateProperties(const folly::dynamic &&props) {
  m_updating = true;
  bool updateTargetElement = false;
  bool updateIsOpen = false;
  bool updateOffset = false;

  if (m_flyout == nullptr)
    return;

  for (auto &pair : props.items()) {
    const std::string &propertyName = pair.first.getString();
    const folly::dynamic &propertyValue = pair.second;

    if (propertyName == "horizontalOffset") {
      if (propertyValue.isNumber())
        m_horizontalOffset = static_cast<float>(propertyValue.asDouble());
      else
        m_horizontalOffset = 0;

      updateOffset = true;
    } else if (propertyName == "isLightDismissEnabled") {
      if (propertyValue.isBool())
        m_isLightDismissEnabled = propertyValue.asBool();
      else if (propertyValue.isNull())
        m_isLightDismissEnabled = true;
      if (m_isOpen) {
        auto popup = GetFlyoutParentPopup();
        if (popup != nullptr)
          popup.IsLightDismissEnabled(m_isLightDismissEnabled);
      }
    } else if (propertyName == "isOpen") {
      if (propertyValue.isBool()) {
        bool isOpen = m_isOpen;
        m_isOpen = propertyValue.asBool();
        if (isOpen != m_isOpen) {
          updateIsOpen = true;
        }
      }
    } else if (propertyName == "placement") {
      auto placement = json_type_traits<winrt::FlyoutPlacementMode>::parseJson(
          propertyValue);
      m_flyout.Placement(placement);
    } else if (propertyName == "target") {
      if (propertyValue.isNumber()) {
        m_targetTag = static_cast<int64_t>(propertyValue.asDouble());
        updateTargetElement = true;
      } else
        m_targetTag = -1;
    } else if (propertyName == "verticalOffset") {
      if (propertyValue.isNumber())
        m_verticalOffset = static_cast<float>(propertyValue.asDouble());
      else
        m_verticalOffset = 0;

      updateOffset = true;
    }
  }

  if (updateTargetElement || m_targetElement == nullptr) {
    SetTargetFrameworkElement();
    winrt::FlyoutBase::SetAttachedFlyout(m_targetElement, m_flyout);
  }

  if (updateOffset && m_isFlyoutShowOptionsSupported) {
    winrt::Point newPoint(m_horizontalOffset, m_verticalOffset);
    m_showOptions.Position(newPoint);
  }

  if (updateIsOpen) {
    if (m_isOpen) {
      s_cOpenFlyouts += 1;
<<<<<<< HEAD
      AdjustDefaultFlyoutStyle();
=======
      AdjustDefaultFlyoutStyle(50000, 50000);
>>>>>>> 4399a1d7
      if (m_isFlyoutShowOptionsSupported) {
        m_flyout.ShowAt(m_targetElement, m_showOptions);
      } else {
        winrt::FlyoutBase::ShowAttachedFlyout(m_targetElement);
      }

      auto popup = GetFlyoutParentPopup();
      if (popup != nullptr)
        popup.IsLightDismissEnabled(m_isLightDismissEnabled);
    } else {
      m_flyout.Hide();
      s_cOpenFlyouts -= 1;
      assert(s_cOpenFlyouts >= 0);
    }
  }

  // TODO: hook up view props to the flyout (m_flyout) instead of setting them
  // on the dummy view.
  // Super::updateProperties(std::move(props));
  m_updating = false;
}

winrt::Flyout FlyoutShadowNode::GetFlyout() {
  return m_flyout;
}

void FlyoutShadowNode::SetTargetFrameworkElement() {
  auto wkinstance = GetViewManager()->GetReactInstance();
  auto instance = wkinstance.lock();

  if (instance == nullptr)
    return;

  if (m_targetTag > 0) {
    auto pNativeUIManagerHost =
        static_cast<NativeUIManager *>(instance->NativeUIManager())->getHost();
    ShadowNodeBase *pShadowNodeChild = static_cast<ShadowNodeBase *>(
        pNativeUIManagerHost->FindShadowNodeForTag(m_targetTag));

    if (pShadowNodeChild != nullptr) {
      auto targetView = pShadowNodeChild->GetView();
      m_targetElement = targetView.as<winrt::FrameworkElement>();
    }
  } else {
    m_targetElement =
        winrt::Window::Current().Content().as<winrt::FrameworkElement>();
  }
}

void FlyoutShadowNode::AdjustDefaultFlyoutStyle() {
  winrt::Style flyoutStyle(
      {L"Windows.UI.Xaml.Controls.FlyoutPresenter", winrt::TypeKind::Metadata});
  flyoutStyle.Setters().Append(winrt::Setter(
      winrt::FrameworkElement::MaxWidthProperty(), winrt::box_value(50000)));
  flyoutStyle.Setters().Append(winrt::Setter(
      winrt::FrameworkElement::MaxHeightProperty(), winrt::box_value(50000)));
  flyoutStyle.Setters().Append(
      winrt::Setter(winrt::Control::PaddingProperty(), winrt::box_value(0)));
  flyoutStyle.Setters().Append(winrt::Setter(
      winrt::Control::BorderThicknessProperty(), winrt::box_value(0)));
  // When multiple flyouts are overlapping, XAML's theme shadows don't render
  // properly. As a workaround (temporary) we disable shadows when multiple
  // flyouts are open.
  if (s_cOpenFlyouts > 1) {
    static bool isDisableShadowsSupported =
        winrt::Windows::Foundation::Metadata::ApiInformation::IsPropertyPresent(
            L"Windows.UI.Xaml.Controls.FlyoutPresenter",
            L"IsDefaultShadowEnabled");
    if (isDisableShadowsSupported) {
      flyoutStyle.Setters().Append(winrt::Setter(
          winrt::FlyoutPresenter::IsDefaultShadowEnabledProperty(),
          winrt::box_value(false)));
    }
  }
  m_flyout.FlyoutPresenterStyle(flyoutStyle);
}

winrt::Popup FlyoutShadowNode::GetFlyoutParentPopup() const {
  // TODO: Use VisualTreeHelper::GetOpenPopupsFromXamlRoot when running against
  // RS6
  winrt::Windows::Foundation::Collections::IVectorView<winrt::Popup> popups =
      winrt::VisualTreeHelper::GetOpenPopups(winrt::Window::Current());
  if (popups.Size() > 0)
    return popups.GetAt(0);
  return nullptr;
}

FlyoutViewManager::FlyoutViewManager(
    const std::shared_ptr<IReactInstance> &reactInstance)
    : Super(reactInstance) {}

const char *FlyoutViewManager::GetName() const {
  return "RCTFlyout";
}

XamlView FlyoutViewManager::CreateViewCore(int64_t tag) {
  return winrt::make<winrt::react::uwp::implementation::ViewPanel>()
      .as<XamlView>();
}

facebook::react::ShadowNode *FlyoutViewManager::createShadow() const {
  return new FlyoutShadowNode();
}

folly::dynamic FlyoutViewManager::GetNativeProps() const {
  auto props = Super::GetNativeProps();

  props.update(folly::dynamic::object("horizontalOffset", "number")(
      "isLightDismissEnabled", "boolean")("isOpen", "boolean")(
      "placement", "number")("target", "number")("verticalOffset", "number"));

  return props;
}

folly::dynamic FlyoutViewManager::GetExportedCustomDirectEventTypeConstants()
    const {
  auto directEvents = Super::GetExportedCustomDirectEventTypeConstants();
  directEvents["topDismiss"] =
      folly::dynamic::object("registrationName", "onDismiss");

  return directEvents;
}

void FlyoutViewManager::SetLayoutProps(
    ShadowNodeBase &nodeToUpdate,
    XamlView viewToUpdate,
    float left,
    float top,
    float width,
    float height) {
  auto *pFlyoutShadowNode = static_cast<FlyoutShadowNode *>(&nodeToUpdate);

  if (auto flyout = pFlyoutShadowNode->GetFlyout()) {
    if (winrt::FlyoutPlacementMode::Full == flyout.Placement()) {
      winrt::Style flyoutStyle({L"Windows.UI.Xaml.Controls.FlyoutPresenter",
                                winrt::TypeKind::Metadata});

      // If the height or width of the container is less than the child's
      // height/width + 2, the content is added in a Scroll View.
      flyoutStyle.Setters().Append(winrt::Setter(
          winrt::FrameworkElement::MaxWidthProperty(),
          winrt::box_value(width + 2)));
      flyoutStyle.Setters().Append(winrt::Setter(
          winrt::FrameworkElement::MaxHeightProperty(),
          winrt::box_value(height + 2)));
      flyoutStyle.Setters().Append(winrt::Setter(
          winrt::Control::PaddingProperty(), winrt::box_value(0)));

      flyout.FlyoutPresenterStyle(flyoutStyle);
    }
  }
}

} // namespace uwp
} // namespace react<|MERGE_RESOLUTION|>--- conflicted
+++ resolved
@@ -13,16 +13,26 @@
 #include <winrt/Windows.UI.Xaml.Controls.Primitives.h>
 
 namespace winrt {
+using namespace Windows::UI::Xaml::Controls;
 using namespace Windows::UI::Xaml::Controls::Primitives;
 using namespace Windows::UI::Xaml::Interop;
 } // namespace winrt
 
 static const std::unordered_map<std::string, winrt::FlyoutPlacementMode>
-    placementModeMinVersion = {{"top", winrt::FlyoutPlacementMode::Top},
-                               {"bottom", winrt::FlyoutPlacementMode::Bottom},
-                               {"left", winrt::FlyoutPlacementMode::Left},
-                               {"right", winrt::FlyoutPlacementMode::Right},
-                               {"full", winrt::FlyoutPlacementMode::Full}};
+    placementModeMinVersion = {
+        {"top", winrt::FlyoutPlacementMode::Top},
+        {"top-edge-aligned-left", winrt::FlyoutPlacementMode::Top},
+        {"top-edge-aligned-right", winrt::FlyoutPlacementMode::Top},
+        {"bottom", winrt::FlyoutPlacementMode::Bottom},
+        {"bottom-edge-aligned-left", winrt::FlyoutPlacementMode::Bottom},
+        {"bottom-edge-aligned-right", winrt::FlyoutPlacementMode::Bottom},
+        {"left", winrt::FlyoutPlacementMode::Left},
+        {"left-edge-aligned-top", winrt::FlyoutPlacementMode::Left},
+        {"left-edge-aligned-bottom", winrt::FlyoutPlacementMode::Left},
+        {"right", winrt::FlyoutPlacementMode::Right},
+        {"right-edge-aligned-top", winrt::FlyoutPlacementMode::Right},
+        {"right-edge-aligned-bottom", winrt::FlyoutPlacementMode::Right},
+        {"full", winrt::FlyoutPlacementMode::Full}};
 
 static const std::unordered_map<std::string, winrt::FlyoutPlacementMode>
     placementModeRS5 = {{"top", winrt::FlyoutPlacementMode::Top},
@@ -81,6 +91,7 @@
   void removeAllChildren() override;
   void updateProperties(const folly::dynamic &&props) override;
   winrt::Flyout GetFlyout();
+  void AdjustDefaultFlyoutStyle(float maxWidth, float maxHeight);
 
   bool IsWindowed() override {
     return true;
@@ -88,8 +99,8 @@
 
  private:
   void SetTargetFrameworkElement();
-  void AdjustDefaultFlyoutStyle();
   winrt::Popup GetFlyoutParentPopup() const;
+  winrt::FlyoutPresenter GetFlyoutPresenter() const;
 
   winrt::FrameworkElement m_targetElement = nullptr;
   winrt::Flyout m_flyout = nullptr;
@@ -108,6 +119,8 @@
 
   winrt::Flyout::Closing_revoker m_flyoutClosingRevoker{};
   winrt::Flyout::Closed_revoker m_flyoutClosedRevoker{};
+  int64_t m_tokenContentPropertyChangeCallback;
+  winrt::Flyout::Opened_revoker m_flyoutOpenedRevoker{};
 };
 
 thread_local std::int32_t FlyoutShadowNode::s_cOpenFlyouts = 0;
@@ -155,12 +168,20 @@
   m_flyoutClosedRevoker =
       m_flyout.Closed(winrt::auto_revoke, [=](auto &&, auto &&) {
         auto instance = wkinstance.lock();
-        if (!m_updating && instance != nullptr)
+        if (!m_updating && instance != nullptr) {
+          if (m_targetElement != nullptr) {
+            // When the flyout closes, attempt to move focus to
+            // its anchor element to prevent cases where focus can land on
+            // an outer flyout content and therefore trigger a unexpected flyout
+            // dismissal
+            winrt::FocusManager::TryFocusAsync(
+                m_targetElement, winrt::FocusState::Programmatic);
+          }
+
           OnFlyoutClosed(*instance, m_tag, false);
+        }
       });
 
-<<<<<<< HEAD
-=======
   // After opening the flyout, turn off AllowFocusOnInteraction so that
   // focus cannot land in the top content element of the flyout. If focus
   // lands in the flyout presenter, then on moving focus somewhere else,
@@ -210,7 +231,6 @@
             }
           });
 
->>>>>>> 4399a1d7
   // Set XamlRoot on the Flyout to handle XamlIsland/AppWindow scenarios.
   if (auto flyoutBase6 = m_flyout.try_as<winrt::IFlyoutBase6>()) {
     if (auto instance = wkinstance.lock()) {
@@ -300,6 +320,13 @@
         m_verticalOffset = 0;
 
       updateOffset = true;
+    } else if (propertyName == "isOverlayEnabled") {
+      auto overlayMode = winrt::LightDismissOverlayMode::Off;
+      if (propertyValue.isBool() && propertyValue.asBool()) {
+        overlayMode = winrt::LightDismissOverlayMode::On;
+      }
+
+      m_flyout.LightDismissOverlayMode(overlayMode);
     }
   }
 
@@ -316,11 +343,7 @@
   if (updateIsOpen) {
     if (m_isOpen) {
       s_cOpenFlyouts += 1;
-<<<<<<< HEAD
-      AdjustDefaultFlyoutStyle();
-=======
       AdjustDefaultFlyoutStyle(50000, 50000);
->>>>>>> 4399a1d7
       if (m_isFlyoutShowOptionsSupported) {
         m_flyout.ShowAt(m_targetElement, m_showOptions);
       } else {
@@ -370,31 +393,26 @@
   }
 }
 
-void FlyoutShadowNode::AdjustDefaultFlyoutStyle() {
+void FlyoutShadowNode::AdjustDefaultFlyoutStyle(
+    float maxWidth,
+    float maxHeight) {
   winrt::Style flyoutStyle(
       {L"Windows.UI.Xaml.Controls.FlyoutPresenter", winrt::TypeKind::Metadata});
   flyoutStyle.Setters().Append(winrt::Setter(
-      winrt::FrameworkElement::MaxWidthProperty(), winrt::box_value(50000)));
+      winrt::FrameworkElement::MaxWidthProperty(), winrt::box_value(maxWidth)));
   flyoutStyle.Setters().Append(winrt::Setter(
-      winrt::FrameworkElement::MaxHeightProperty(), winrt::box_value(50000)));
+      winrt::FrameworkElement::MaxHeightProperty(),
+      winrt::box_value(maxHeight)));
   flyoutStyle.Setters().Append(
       winrt::Setter(winrt::Control::PaddingProperty(), winrt::box_value(0)));
   flyoutStyle.Setters().Append(winrt::Setter(
       winrt::Control::BorderThicknessProperty(), winrt::box_value(0)));
-  // When multiple flyouts are overlapping, XAML's theme shadows don't render
-  // properly. As a workaround (temporary) we disable shadows when multiple
-  // flyouts are open.
-  if (s_cOpenFlyouts > 1) {
-    static bool isDisableShadowsSupported =
-        winrt::Windows::Foundation::Metadata::ApiInformation::IsPropertyPresent(
-            L"Windows.UI.Xaml.Controls.FlyoutPresenter",
-            L"IsDefaultShadowEnabled");
-    if (isDisableShadowsSupported) {
-      flyoutStyle.Setters().Append(winrt::Setter(
-          winrt::FlyoutPresenter::IsDefaultShadowEnabledProperty(),
-          winrt::box_value(false)));
-    }
-  }
+  flyoutStyle.Setters().Append(winrt::Setter(
+      winrt::FrameworkElement::AllowFocusOnInteractionProperty(),
+      winrt::box_value(false)));
+  flyoutStyle.Setters().Append(winrt::Setter(
+      winrt::Control::BackgroundProperty(),
+      winrt::box_value<winrt::SolidColorBrush>(winrt::Colors::Transparent())));
   m_flyout.FlyoutPresenterStyle(flyoutStyle);
 }
 
@@ -408,6 +426,23 @@
   return nullptr;
 }
 
+winrt::FlyoutPresenter FlyoutShadowNode::GetFlyoutPresenter() const {
+  if (m_flyout == nullptr || m_flyout.Content() == nullptr)
+    return nullptr;
+
+  auto parent = winrt::VisualTreeHelper::GetParent(m_flyout.Content());
+  if (parent == nullptr)
+    return nullptr;
+
+  auto scope = parent.try_as<winrt::FlyoutPresenter>();
+  while (parent != nullptr && scope == nullptr) {
+    parent = winrt::VisualTreeHelper::GetParent(parent);
+    scope = parent.try_as<winrt::FlyoutPresenter>();
+  }
+
+  return scope;
+}
+
 FlyoutViewManager::FlyoutViewManager(
     const std::shared_ptr<IReactInstance> &reactInstance)
     : Super(reactInstance) {}
@@ -430,7 +465,8 @@
 
   props.update(folly::dynamic::object("horizontalOffset", "number")(
       "isLightDismissEnabled", "boolean")("isOpen", "boolean")(
-      "placement", "number")("target", "number")("verticalOffset", "number"));
+      "placement", "number")("target", "number")("verticalOffset", "number")(
+      "isOverlayEnabled", "boolean"));
 
   return props;
 }
@@ -455,21 +491,7 @@
 
   if (auto flyout = pFlyoutShadowNode->GetFlyout()) {
     if (winrt::FlyoutPlacementMode::Full == flyout.Placement()) {
-      winrt::Style flyoutStyle({L"Windows.UI.Xaml.Controls.FlyoutPresenter",
-                                winrt::TypeKind::Metadata});
-
-      // If the height or width of the container is less than the child's
-      // height/width + 2, the content is added in a Scroll View.
-      flyoutStyle.Setters().Append(winrt::Setter(
-          winrt::FrameworkElement::MaxWidthProperty(),
-          winrt::box_value(width + 2)));
-      flyoutStyle.Setters().Append(winrt::Setter(
-          winrt::FrameworkElement::MaxHeightProperty(),
-          winrt::box_value(height + 2)));
-      flyoutStyle.Setters().Append(winrt::Setter(
-          winrt::Control::PaddingProperty(), winrt::box_value(0)));
-
-      flyout.FlyoutPresenterStyle(flyoutStyle);
+      pFlyoutShadowNode->AdjustDefaultFlyoutStyle(width, height);
     }
   }
 }
