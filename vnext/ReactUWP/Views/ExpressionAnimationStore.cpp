// Copyright (c) Microsoft Corporation. All rights reserved.
// Licensed under the MIT License.

#include "pch.h"
#include "ExpressionAnimationStore.h"

<<<<<<< HEAD
namespace winrt
{
  using namespace Windows::UI::Xaml;
  using namespace Windows::UI::Composition;
}

namespace react {  namespace uwp {

// Expression for computing the center point of a UIElement, produces a vector3 with 2D translation to center.
winrt::ExpressionAnimation ExpressionAnimationStore::GetElementCenterPointExpression()
{
  /*

  // Because of a bug in the Composition system, we cannot cache this expression.  The pattern we need to avoid is caching any animation that we call SetExpressionReferenceParameter on.
  // is unexpectedly taking a strong reference on the reference parameter, keeping it alive much too long and causing a crash when reusing the cached animation.
  if (m_elementCenterPointExpression == nullptr)
  {
    m_elementCenterPointExpression = winrt::Window::Current().Compositor().CreateExpressionAnimation(L"vector3(0.5 * uielement.ActualSize.x, 0.5 * uielement.ActualSize.y, 0)");
=======
namespace winrt {
using namespace Windows::UI::Xaml;
using namespace Windows::UI::Composition;
} // namespace winrt

namespace react {
namespace uwp {

// Expression for computing the center point of a UIElement, produces a vector3
// with 2D translation to center.
winrt::ExpressionAnimation
ExpressionAnimationStore::GetElementCenterPointExpression() {
  if (m_elementCenterPointExpression == nullptr) {
    m_elementCenterPointExpression =
        winrt::Window::Current().Compositor().CreateExpressionAnimation(
            L"vector3(0.5 * uielement.ActualSize.x, 0.5 * uielement.ActualSize.y, 0)");
>>>>>>> 021abdf7
  }

  return m_elementCenterPointExpression;
  */

  return winrt::Window::Current().Compositor().CreateExpressionAnimation(L"vector3(0.5 * uielement.ActualSize.x, 0.5 * uielement.ActualSize.y, 0)");
}

// Expression for applying a TransformMatrix about the centerpoint of a
// UIElement, produces a Matrix4x4 with overall transform.
winrt::ExpressionAnimation
ExpressionAnimationStore::GetTransformCenteringExpression() {
  if (m_transformCenteringExpression == nullptr) {
    m_transformCenteringExpression =
        winrt::Window::Current().Compositor().CreateExpressionAnimation(
            L"Matrix4x4.CreateFromTranslation(-PS.center) * PS.transform * Matrix4x4.CreateFromTranslation(PS.center)");
  }

  return m_transformCenteringExpression;
}

} // namespace uwp
} // namespace react<|MERGE_RESOLUTION|>--- conflicted
+++ resolved
@@ -4,26 +4,6 @@
 #include "pch.h"
 #include "ExpressionAnimationStore.h"
 
-<<<<<<< HEAD
-namespace winrt
-{
-  using namespace Windows::UI::Xaml;
-  using namespace Windows::UI::Composition;
-}
-
-namespace react {  namespace uwp {
-
-// Expression for computing the center point of a UIElement, produces a vector3 with 2D translation to center.
-winrt::ExpressionAnimation ExpressionAnimationStore::GetElementCenterPointExpression()
-{
-  /*
-
-  // Because of a bug in the Composition system, we cannot cache this expression.  The pattern we need to avoid is caching any animation that we call SetExpressionReferenceParameter on.
-  // is unexpectedly taking a strong reference on the reference parameter, keeping it alive much too long and causing a crash when reusing the cached animation.
-  if (m_elementCenterPointExpression == nullptr)
-  {
-    m_elementCenterPointExpression = winrt::Window::Current().Compositor().CreateExpressionAnimation(L"vector3(0.5 * uielement.ActualSize.x, 0.5 * uielement.ActualSize.y, 0)");
-=======
 namespace winrt {
 using namespace Windows::UI::Xaml;
 using namespace Windows::UI::Composition;
@@ -36,17 +16,25 @@
 // with 2D translation to center.
 winrt::ExpressionAnimation
 ExpressionAnimationStore::GetElementCenterPointExpression() {
+  /*
+
+  // Because of a bug in the Composition system, we cannot cache this expression.  
+  // The pattern we need to avoid is caching any animation that we call 
+  // SetExpressionReferenceParameter on is unexpectedly taking a strong reference 
+  // on the reference parameter, keeping it alive much too long and causing a crash 
+  // when reusing the cached animation.
+
   if (m_elementCenterPointExpression == nullptr) {
     m_elementCenterPointExpression =
         winrt::Window::Current().Compositor().CreateExpressionAnimation(
             L"vector3(0.5 * uielement.ActualSize.x, 0.5 * uielement.ActualSize.y, 0)");
->>>>>>> 021abdf7
   }
 
   return m_elementCenterPointExpression;
-  */
+*/
 
-  return winrt::Window::Current().Compositor().CreateExpressionAnimation(L"vector3(0.5 * uielement.ActualSize.x, 0.5 * uielement.ActualSize.y, 0)");
+  return winrt::Window::Current().Compositor().CreateExpressionAnimation(
+            L"vector3(0.5 * uielement.ActualSize.x, 0.5 * uielement.ActualSize.y, 0)");
 }
 
 // Expression for applying a TransformMatrix about the centerpoint of a
