// Copyright (c) Microsoft Corporation. All rights reserved.
// Licensed under the MIT License.

#include "pch.h"

#include "TextInputViewManager.h"

#include "unicode.h"

#include <Utils/PropertyHandlerUtils.h>
#include <Utils/PropertyUtils.h>
#include <Utils/ValueUtils.h>

#include <IReactInstance.h>

#include <winrt/Windows.Foundation.h>
#include <winrt/Windows.UI.Text.h>
#include <winrt/Windows.UI.Xaml.Controls.h>
#include <winrt/Windows.UI.Xaml.Input.h>

namespace winrt {
using namespace Windows::Foundation;
using namespace Windows::UI::Xaml;
using namespace Windows::UI::Xaml::Controls;
using namespace Windows::UI::Xaml::Input;
}

namespace react {
  namespace uwp {
    struct Selection
    {
      int start = -1;
      int end = -1;
      bool isValid();
    };

    bool Selection::isValid() {
      if (start < 0)
        return false;
      if (end < 0)
        return false;
      if (start > end)
        return false;
      return true;
    }
} }

// Such code is better to move to a seperate parser layer
template<>
struct json_type_traits<react::uwp::Selection>
{
  static react::uwp::Selection parseJson(const folly::dynamic& json)
  {
    react::uwp::Selection selection;
    for (auto& item : json.items())
    {
      if (item.first == "start")
      {
        auto start = item.second.asInt();
        if (start == static_cast<int>(start))
          selection.start = static_cast<int>(start);
      }
      else if (item.first == "end")
      {
        auto end = item.second.asInt();
        if (end == static_cast<int>(end))
          selection.end = static_cast<int>(end);
      }
    }
    return selection;
  }
};

namespace react { namespace uwp {

class TextInputShadowNode : public ShadowNodeBase
{
  using Super = ShadowNodeBase;
public:
  TextInputShadowNode() = default;
  void createView() override;
  void updateProperties(const folly::dynamic&& props) override;

  bool ImplementsPadding() override { return true; }

private:
  bool m_shouldClearTextOnFocus = false;
  bool m_shouldSelectTextOnFocus = false;
};

enum class TextInputCommands
{
  SetFocus = 1,
  Blur = 2,
};

void TextInputShadowNode::createView()
{
  Super::createView();

  auto textBox = GetView().as<winrt::TextBox>();
  auto wkinstance = GetViewManager()->GetReactInstance();
  auto tag = m_tag;
  textBox.TextChanged([=](auto &&, auto &&)
  {
    auto instance = wkinstance.lock();
    folly::dynamic eventData = folly::dynamic::object("target", tag)("text", HstringToDynamic(textBox.Text()));
    if (!m_updating && instance != nullptr)
      instance->DispatchEvent(tag, "topTextInputChange", std::move(eventData));
  });

  textBox.GotFocus([=](auto &&, auto &&)
  {
    if (m_shouldClearTextOnFocus)
      textBox.ClearValue(winrt::TextBox::TextProperty());

    if (m_shouldSelectTextOnFocus)
      textBox.SelectAll();

    auto instance = wkinstance.lock();
    folly::dynamic eventData = folly::dynamic::object("target", tag);
    if (!m_updating && instance != nullptr)
      instance->DispatchEvent(tag, "topTextInputFocus", std::move(eventData));
  });

  textBox.LostFocus([=](auto &&, auto &&)
  {
    auto instance = wkinstance.lock();
    folly::dynamic eventDataBlur = folly::dynamic::object("target", tag);
    folly::dynamic eventDataEndEditing = folly::dynamic::object("target", tag)("text", HstringToDynamic(textBox.Text()));
    if (!m_updating && instance != nullptr)
    {
      instance->DispatchEvent(tag, "topTextInputBlur", std::move(eventDataBlur));
      instance->DispatchEvent(tag, "topTextInputEndEditing", std::move(eventDataEndEditing));
    }
  });

  textBox.SelectionChanged([=](auto &&, auto &&)
  {
    auto instance = wkinstance.lock();
    folly::dynamic selectionData = folly::dynamic::object("start", textBox.SelectionStart())("end", textBox.SelectionStart() + textBox.SelectionLength());
    folly::dynamic eventData = folly::dynamic::object("target", tag)("selection", std::move(selectionData));
    if (!m_updating && instance != nullptr)
      instance->DispatchEvent(tag, "topTextInputSelectionChange", std::move(eventData));
  });

  textBox.SizeChanged([=](auto &&, winrt::SizeChangedEventArgs const& args)
  {
    if (textBox.TextWrapping() == winrt::TextWrapping::Wrap)
    {
      auto instance = wkinstance.lock();
      folly::dynamic contentSizeData = folly::dynamic::object("width", args.NewSize().Width)("height", args.NewSize().Height);
      folly::dynamic eventData = folly::dynamic::object("target", tag)("contentSize", std::move(contentSizeData));
      if (!m_updating && instance != nullptr)
        instance->DispatchEvent(tag, "topTextInputContentSizeChange", std::move(eventData));
    }
  });

  if (textBox.ApplyTemplate()) {
    textBox.GetTemplateChild(asHstring("ContentElement")).as<winrt::ScrollViewer>().ViewChanging([=](auto&&, winrt::ScrollViewerViewChangingEventArgs const& args) {
      auto instance = wkinstance.lock();
      if (!m_updating && instance != nullptr) {
        folly::dynamic offsetData = folly::dynamic::object("x", args.FinalView().HorizontalOffset())("y", args.FinalView().VerticalOffset());
        folly::dynamic eventData = folly::dynamic::object("target", tag)("contentOffset", std::move(offsetData));
        instance->DispatchEvent(tag, "topTextInputOnScroll", std::move(eventData));
      }
    });
  }

<<<<<<< HEAD
  textBox.CharacterReceived([=](auto&&, winrt::CharacterReceivedRoutedEventArgs const& args) {
    auto instance = wkinstance.lock();
    std::string key;
    wchar_t s[2] = L" ";
    s[0] = args.Character();
    key = facebook::react::unicode::utf16ToUtf8(s, 1);
=======
  if (textBox.try_as<winrt::IUIElement7>())
  {
    textBox.CharacterReceived([=](auto&&, winrt::CharacterReceivedRoutedEventArgs const& args) {
      auto instance = wkinstance.lock();
      std::string key;
      wchar_t s[2] = L" ";
      s[0] = args.Character();
      key = facebook::react::UnicodeConversion::Utf16ToUtf8(s, 1);
>>>>>>> 45237597

      if (key.compare("\r") == 0) {
        key = "Enter";
      }
      else if (key.compare("\b") == 0) {
        key = "Backspace";
      }

      if (!m_updating && instance != nullptr) {
        folly::dynamic eventData = folly::dynamic::object("target", tag)("key", folly::dynamic(key));
        instance->DispatchEvent(tag, "topTextInputKeyPress", std::move(eventData));
      }
      });
  }
}
void TextInputShadowNode::updateProperties(const folly::dynamic&& props)
{
  m_updating = true;
  auto textBox = GetView().as<winrt::TextBox>();
  if (textBox == nullptr)
    return;

  auto control = textBox.as<winrt::Control>();
  for (auto& pair : props.items())
  {
    if (TryUpdateFontProperties(control, pair.first, pair.second))
    {
      continue;
    }
    else if (TryUpdateTextAlignment(textBox, pair.first, pair.second))
    {
      continue;
    }
    else if (TryUpdateCharacterSpacing(control, pair.first, pair.second))
    {
      continue;
    }
    else if (pair.first == "multiline")
    {
      if (pair.second.isBool())
        textBox.TextWrapping(pair.second.asBool() ? winrt::TextWrapping::Wrap : winrt::TextWrapping::NoWrap);
      else if (pair.second.isNull())
        textBox.ClearValue(winrt::TextBox::TextWrappingProperty());
    }
    else if (pair.first == "allowFontScaling")
    {
      if (pair.second.isBool())
        textBox.IsTextScaleFactorEnabled(pair.second.asBool());
      else if (pair.second.isNull())
        textBox.ClearValue(winrt::Control::IsTextScaleFactorEnabledProperty());
    }
    else if (pair.first == "clearTextOnFocus")
    {
      if (pair.second.isBool())
        m_shouldClearTextOnFocus = pair.second.asBool();
    }
    else if (pair.first == "editable")
    {
      if (pair.second.isBool())
        textBox.IsReadOnly(!pair.second.asBool());
      else if (pair.second.isNull())
        textBox.ClearValue(winrt::TextBox::IsReadOnlyProperty());
    }
    else if (pair.first == "maxLength")
    {
      if (pair.second.isInt())
        textBox.MaxLength(static_cast<int32_t>(pair.second.asInt()));
      else if (pair.second.isNull())
        textBox.ClearValue(winrt::TextBox::MaxLengthProperty());
    }
    else if (pair.first == "placeholder")
    {
      if (pair.second.isString())
        textBox.PlaceholderText(asHstring(pair.second));
      else if (pair.second.isNull())
        textBox.ClearValue(winrt::TextBox::PlaceholderTextProperty());
    }
    else if (pair.first == "placeholderTextColor")
    {
      if (textBox.try_as<winrt::ITextBlock6>())
      {
        if (pair.second.isInt())
          textBox.PlaceholderForeground(SolidColorBrushFrom(pair.second));
        else if (pair.second.isNull())
          textBox.ClearValue(winrt::TextBox::PlaceholderForegroundProperty());
      }
    }
    else if (pair.first == "scrollEnabled")
    {
      if (pair.second.isBool() && textBox.TextWrapping() == winrt::TextWrapping::Wrap)
      {
        auto scrollMode = pair.second.asBool() ? winrt::ScrollMode::Auto : winrt::ScrollMode::Disabled;
        winrt::ScrollViewer::SetVerticalScrollMode(textBox, scrollMode);
        winrt::ScrollViewer::SetHorizontalScrollMode(textBox, scrollMode);
      }
    }
    else if (pair.first == "selection")
    {
      if (pair.second.isObject())
      {
        auto selection = json_type_traits<Selection>::parseJson(pair.second);

        if (selection.isValid())
          textBox.Select(selection.start, selection.end - selection.start);
      }
    }
    else if (pair.first == "selectionColor")
    {
      if (pair.second.isInt())
        textBox.SelectionHighlightColor(SolidColorBrushFrom(pair.second));
      else if (pair.second.isNull())
        textBox.ClearValue(winrt::TextBox::SelectionHighlightColorProperty());
    }
    else if (pair.first == "selectTextOnFocus")
    {
      if (pair.second.isBool())
        m_shouldSelectTextOnFocus = pair.second.asBool();
    }
    else if (pair.first == "spellCheck")
    {
      if (pair.second.isBool())
        textBox.IsSpellCheckEnabled(pair.second.asBool());
      else if (pair.second.isNull())
        textBox.ClearValue(winrt::TextBox::IsSpellCheckEnabledProperty());
    }
    else if (pair.first == "text")
    {
      if (pair.second.isString())
        textBox.Text(asHstring(pair.second));
      else if (pair.second.isNull())
        textBox.ClearValue(winrt::TextBox::TextProperty());
    }
  }

  Super::updateProperties(std::move(props));
  m_updating = false;
}

TextInputViewManager::TextInputViewManager(const std::shared_ptr<IReactInstance>& reactInstance)
  : Super(reactInstance)
{
}

const char* TextInputViewManager::GetName() const
{
  return "RCTTextInput";
}

folly::dynamic TextInputViewManager::GetCommands() const
{
  auto commands = Super::GetCommands();
  commands.update(folly::dynamic::object
    ("SetFocus", static_cast<std::underlying_type_t<TextInputCommands>>(TextInputCommands::SetFocus))
  );
  commands.update(folly::dynamic::object
    ("Blur", static_cast<std::underlying_type_t<TextInputCommands>>(TextInputCommands::Blur))
  );
  return commands;
}

folly::dynamic TextInputViewManager::GetNativeProps() const
{
  auto props = Super::GetNativeProps();

  props.update(folly::dynamic::object
    ("allowFontScaling", "boolean")
    ("clearTextOnFocus", "boolean")
    ("editable", "boolean")
    ("maxLength", "int")
    ("multiline", "boolean")
    ("placeholder", "string")
    ("placeholderTextColor", "Color")
    ("scrollEnabled", "boolean")
    ("selection", "Map")
    ("selectionColor", "Color")
    ("selectTextOnFocus", "boolean")
    ("spellCheck", "boolean")
    ("text", "string")
  );

  return props;
}

folly::dynamic TextInputViewManager::GetExportedCustomDirectEventTypeConstants() const
{
  auto directEvents = Super::GetExportedCustomDirectEventTypeConstants();
  directEvents["topTextInputChange"] = folly::dynamic::object("registrationName", "onChange");
  directEvents["topTextInputFocus"] = folly::dynamic::object("registrationName", "onFocus");
  directEvents["topTextInputBlur"] = folly::dynamic::object("registrationName", "onBlur");
  directEvents["topTextInputEndEditing"] = folly::dynamic::object("registrationName", "onEndEditing");
  directEvents["topTextInputSelectionChange"] = folly::dynamic::object("registrationName", "onSelectionChange");
  directEvents["topTextInputContentSizeChange"] = folly::dynamic::object("registrationName", "onContentSizeChange");
  directEvents["topTextInputKeyPress"] = folly::dynamic::object("registrationName", "onKeyPress");
  directEvents["topTextInputOnScroll"] = folly::dynamic::object("registrationName", "onScroll");

  return directEvents;
}

facebook::react::ShadowNode* TextInputViewManager::createShadow() const
{
  return new TextInputShadowNode();
}

XamlView TextInputViewManager::CreateViewCore(int64_t tag)
{
  winrt::TextBox textBox;
  return textBox;
}

void TextInputViewManager::DispatchCommand(XamlView viewToUpdate, int64_t commandId, const folly::dynamic& commandArgs)
{
  auto textBox = viewToUpdate.as<winrt::TextBox>();
  if (textBox == nullptr)
    return;

  switch (static_cast<TextInputCommands>(commandId))
  {
    case TextInputCommands::SetFocus:
    {
      textBox.Focus(winrt::FocusState::Programmatic);
      break;
    }

    case TextInputCommands::Blur:
    {
      auto content = winrt::Windows::UI::Xaml::Window::Current().Content();
      if (content == nullptr)
        break;

      auto frame = content.try_as<winrt::Windows::UI::Xaml::Controls::Frame>();
      if (frame != nullptr)
        frame.Focus(winrt::FocusState::Programmatic);
      break;
    }
  }
}

YGMeasureFunc TextInputViewManager::GetYogaCustomMeasureFunc() const
{
  return DefaultYogaSelfMeasureFunc;
}

} }<|MERGE_RESOLUTION|>--- conflicted
+++ resolved
@@ -167,14 +167,6 @@
     });
   }
 
-<<<<<<< HEAD
-  textBox.CharacterReceived([=](auto&&, winrt::CharacterReceivedRoutedEventArgs const& args) {
-    auto instance = wkinstance.lock();
-    std::string key;
-    wchar_t s[2] = L" ";
-    s[0] = args.Character();
-    key = facebook::react::unicode::utf16ToUtf8(s, 1);
-=======
   if (textBox.try_as<winrt::IUIElement7>())
   {
     textBox.CharacterReceived([=](auto&&, winrt::CharacterReceivedRoutedEventArgs const& args) {
@@ -182,8 +174,7 @@
       std::string key;
       wchar_t s[2] = L" ";
       s[0] = args.Character();
-      key = facebook::react::UnicodeConversion::Utf16ToUtf8(s, 1);
->>>>>>> 45237597
+      key = facebook::react::unicode::Utf16ToUtf8(s, 1);
 
       if (key.compare("\r") == 0) {
         key = "Enter";
