﻿<?xml version="1.0" encoding="utf-8"?>
<Project ToolsVersion="4.0" xmlns="http://schemas.microsoft.com/developer/msbuild/2003">
  <ItemGroup>
    <ClCompile Include="Modules\DeviceInfoModule.cpp">
      <Filter>Modules</Filter>
    </ClCompile>
    <ClCompile Include="Modules\DevSupportManagerUwp.cpp">
      <Filter>Modules</Filter>
    </ClCompile>
    <ClCompile Include="Sandbox\DevSupportManagerUwpSandbox.cpp">
      <Filter>Sandbox</Filter>
    </ClCompile>
    <ClCompile Include="Base\InstanceFactory.cpp">
      <Filter>Base</Filter>
    </ClCompile>
    <ClCompile Include="Base\ChakraJSIRuntimeHolder.cpp">
      <Filter>Base</Filter>
    </ClCompile>
    <ClCompile Include="Utils\LocalBundleReader.cpp">
      <Filter>Utils</Filter>
    </ClCompile>
    <ClCompile Include="Modules\LocationObserverModule.cpp">
      <Filter>Modules</Filter>
    </ClCompile>
    <ClCompile Include="Modules\NativeUIManager.cpp">
      <Filter>Modules</Filter>
    </ClCompile>
    <ClCompile Include="Modules\NetworkingModule.cpp">
      <Filter>Modules</Filter>
    </ClCompile>
    <ClCompile Include="Threading\AsyncWorkQueue.cpp">
      <Filter>Threading</Filter>
    </ClCompile>
    <ClCompile Include="CxxReactUWP\JSBigString.cpp">
      <Filter>CxxReactUwp</Filter>
    </ClCompile>
    <ClCompile Include="Threading\JSQueueThread.cpp">
      <Filter>Threading</Filter>
    </ClCompile>
    <ClCompile Include="Modules\TimingModule.cpp">
      <Filter>Modules</Filter>
    </ClCompile>
    <ClCompile Include="Utils\ValueUtils.cpp">
      <Filter>Utils</Filter>
    </ClCompile>
    <ClCompile Include="Utils\AccessibilityUtils.cpp">
      <Filter>Utils</Filter>
    </ClCompile>
    <ClCompile Include="Threading\UIMessageQueueThread.cpp">
      <Filter>Threading</Filter>
    </ClCompile>
    <ClCompile Include="Base\UwpReactInstance.cpp">
      <Filter>Base</Filter>
    </ClCompile>
    <ClCompile Include="Threading\WorkerMessageQueueThread.cpp">
      <Filter>Threading</Filter>
    </ClCompile>
    <ClCompile Include="Modules\WebSocketModuleUwp.cpp">
      <Filter>Modules</Filter>
    </ClCompile>
    <ClCompile Include="Executors\WebSocketJSExecutorUwp.cpp">
      <Filter>Executors</Filter>
    </ClCompile>
    <ClCompile Include="Modules\Animated\AdditionAnimatedNode.cpp">
      <Filter>Modules\Animated</Filter>
    </ClCompile>
    <ClCompile Include="Modules\Animated\DecayAnimationDriver.cpp">
      <Filter>Modules\Animated</Filter>
    </ClCompile>
    <ClCompile Include="Modules\Animated\DiffClampAnimatedNode.cpp">
      <Filter>Modules\Animated</Filter>
    </ClCompile>
    <ClCompile Include="Modules\Animated\DivisionAnimatedNode.cpp">
      <Filter>Modules\Animated</Filter>
    </ClCompile>
    <ClCompile Include="Modules\Animated\EventAnimationDriver.cpp">
      <Filter>Modules\Animated</Filter>
    </ClCompile>
    <ClCompile Include="Modules\Animated\FrameAnimationDriver.cpp">
      <Filter>Modules\Animated</Filter>
    </ClCompile>
    <ClCompile Include="Modules\Animated\InterpolationAnimatedNode.cpp">
      <Filter>Modules\Animated</Filter>
    </ClCompile>
    <ClCompile Include="Modules\Animated\ModulusAnimatedNode.cpp">
      <Filter>Modules\Animated</Filter>
    </ClCompile>
    <ClCompile Include="Modules\Animated\MultiplicationAnimatedNode.cpp">
      <Filter>Modules\Animated</Filter>
    </ClCompile>
    <ClCompile Include="Modules\Animated\NativeAnimatedModule.cpp">
      <Filter>Modules\Animated</Filter>
    </ClCompile>
    <ClCompile Include="Modules\Animated\PropsAnimatedNode.cpp">
      <Filter>Modules\Animated</Filter>
    </ClCompile>
    <ClCompile Include="Modules\Animated\StyleAnimatedNode.cpp">
      <Filter>Modules\Animated</Filter>
    </ClCompile>
    <ClCompile Include="Modules\Animated\SubtractionAnimatedNode.cpp">
      <Filter>Modules\Animated</Filter>
    </ClCompile>
    <ClCompile Include="Modules\Animated\TransformAnimatedNode.cpp">
      <Filter>Modules\Animated</Filter>
    </ClCompile>
    <ClCompile Include="Modules\Animated\ValueAnimatedNode.cpp">
      <Filter>Modules\Animated</Filter>
    </ClCompile>
    <ClCompile Include="Executors\WebSocketJSExecutorFactory.cpp">
      <Filter>Executors</Filter>
    </ClCompile>
    <ClCompile Include="Modules\I18nModule.cpp">
      <Filter>Modules</Filter>
    </ClCompile>
    <ClCompile Include="ABI\ABIModuleLoader.cpp">
      <Filter>ABI</Filter>
    </ClCompile>
    <ClCompile Include="ABI\Instance_rt.cpp">
      <Filter>ABI</Filter>
    </ClCompile>
    <ClCompile Include="ABI\ReactControl_rt.cpp">
      <Filter>ABI</Filter>
    </ClCompile>
    <ClCompile Include="ABI\HStringHelper.cpp">
      <Filter>ABI</Filter>
    </ClCompile>
    <ClCompile Include="EndPoints\dll\dllmain.cpp">
      <Filter>Endpoint\dll</Filter>
    </ClCompile>
    <ClCompile Include="EndPoints\dll\JSCGlue.cpp">
      <Filter>Endpoint\dll</Filter>
    </ClCompile>
    <ClCompile Include="Views\FrameworkElementViewManager.cpp">
      <Filter>Views</Filter>
    </ClCompile>
    <ClCompile Include="Views\RawTextViewManager.cpp">
      <Filter>Views</Filter>
    </ClCompile>
    <ClCompile Include="Views\ReactControl.cpp">
      <Filter>Views</Filter>
    </ClCompile>
    <ClCompile Include="Views\ReactRootView.cpp">
      <Filter>Views</Filter>
    </ClCompile>
    <ClCompile Include="Views\RootViewManager.cpp">
      <Filter>Views</Filter>
    </ClCompile>
    <ClCompile Include="Views\ScrollViewManager.cpp">
      <Filter>Views</Filter>
    </ClCompile>
    <ClCompile Include="Views\ShadowNodeBase.cpp">
      <Filter>Views</Filter>
    </ClCompile>
    <ClCompile Include="Views\TextInputViewManager.cpp">
      <Filter>Views</Filter>
    </ClCompile>
    <ClCompile Include="Views\TextViewManager.cpp">
      <Filter>Views</Filter>
    </ClCompile>
    <ClCompile Include="Views\ViewManagerBase.cpp">
      <Filter>Views</Filter>
    </ClCompile>
    <ClCompile Include="Views\ViewViewManager.cpp">
      <Filter>Views</Filter>
    </ClCompile>
    <ClCompile Include="Views\WebViewManager.cpp">
      <Filter>Views</Filter>
    </ClCompile>
    <ClCompile Include="Polyester\ButtonContentViewManager.cpp">
      <Filter>Polyester</Filter>
    </ClCompile>
    <ClCompile Include="Polyester\ButtonViewManager.cpp">
      <Filter>Polyester</Filter>
    </ClCompile>
    <ClCompile Include="Polyester\ContentControlViewManager.cpp">
      <Filter>Polyester</Filter>
    </ClCompile>
    <ClCompile Include="Polyester\HyperlinkViewManager.cpp">
      <Filter>Polyester</Filter>
    </ClCompile>
    <ClCompile Include="Pch\pch.cpp">
      <Filter>Pch</Filter>
    </ClCompile>
    <ClCompile Include="Views\VirtualTextViewManager.cpp">
      <Filter>Views</Filter>
    </ClCompile>
    <ClCompile Include="Views\module.g.cpp">
      <Filter>Views</Filter>
    </ClCompile>
    <ClCompile Include="Modules\LinkingManagerModule.cpp">
      <Filter>Modules</Filter>
    </ClCompile>
    <ClCompile Include="Views\ActivityIndicatorViewManager.cpp">
      <Filter>Views</Filter>
    </ClCompile>
    <ClCompile Include="Views\CheckboxViewManager.cpp">
      <Filter>Views</Filter>
    </ClCompile>
    <ClCompile Include="Polyester\IconViewManager.cpp">
      <Filter>Polyester</Filter>
    </ClCompile>
    <ClCompile Include="Views\SwitchViewManager.cpp">
      <Filter>Views</Filter>
    </ClCompile>
    <ClCompile Include="Modules\ClipboardModule.cpp">
      <Filter>Modules</Filter>
    </ClCompile>
    <ClCompile Include="Views\ViewPanel.cpp">
      <Filter>Views</Filter>
    </ClCompile>
    <ClCompile Include="Views\PickerViewManager.cpp">
      <Filter>Views</Filter>
    </ClCompile>
    <ClCompile Include="Views\PopupViewManager.cpp">
      <Filter>Views</Filter>
    </ClCompile>
    <ClCompile Include="Views\TouchEventHandler.cpp">
      <Filter>Views</Filter>
    </ClCompile>
    <ClCompile Include="Modules\AppStateModuleUwp.cpp">
      <Filter>Modules</Filter>
    </ClCompile>
    <ClCompile Include="Modules\AppThemeModuleUwp.cpp">
      <Filter>Modules</Filter>
    </ClCompile>
    <ClCompile Include="Views\ControlViewManager.cpp">
      <Filter>Views</Filter>
    </ClCompile>
    <ClCompile Include="Views\DatePickerViewManager.cpp">
      <Filter>Views</Filter>
    </ClCompile>
    <ClCompile Include="Views\DynamicAutomationProperties.cpp">
      <Filter>Views</Filter>
    </ClCompile>
    <ClCompile Include="Views\DynamicAutomationPeer.cpp">
      <Filter>Views</Filter>
    </ClCompile>
    <ClCompile Include="Views\ViewControl.cpp">
      <Filter>Views</Filter>
    </ClCompile>
    <ClCompile Include="Views\FlyoutViewManager.cpp">
      <Filter>Views</Filter>
    </ClCompile>
    <ClCompile Include="Views\Impl\ScrollViewUWPImplementation.cpp">
      <Filter>Views\Impl</Filter>
    </ClCompile>
    <ClCompile Include="Views\Impl\SnapPointManagingContentControl.cpp">
      <Filter>Views\Impl</Filter>
    </ClCompile>
    <ClCompile Include="Views\ScrollContentViewManager.cpp">
      <Filter>Views</Filter>
    </ClCompile>
    <ClCompile Include="Views\Image\ImageViewManager.cpp">
      <Filter>Views\Image</Filter>
    </ClCompile>
    <ClCompile Include="Views\Image\ReactImageBrush.cpp">
      <Filter>Views\Image</Filter>
    </ClCompile>
    <ClCompile Include="Views\Image\ReactImage.cpp">
      <Filter>Views\Image</Filter>
    </ClCompile>
    <ClCompile Include="Views\ExpressionAnimationStore.cpp">
      <Filter>Views</Filter>
    </ClCompile>
    <ClCompile Include="Modules\ImageViewManagerModule.cpp">
      <Filter>Modules</Filter>
    </ClCompile>
    <ClCompile Include="Utils\Helpers.cpp">
      <Filter>Utils</Filter>
    </ClCompile>
    <ClCompile Include="Views\KeyboardEventHandler.cpp">
      <Filter>Views</Filter>
    </ClCompile>
    <ClCompile Include="Utils\UwpPreparedScriptStore.cpp">
      <Filter>Utils</Filter>
    </ClCompile>
    <ClCompile Include="Utils\UwpScriptStore.cpp">
      <Filter>Utils</Filter>
    </ClCompile>
    <ClCompile Include="Modules\Animated\NativeAnimatedNodeManager.cpp">
      <Filter>Modules\Animated</Filter>
    </ClCompile>
    <ClCompile Include="Modules\Animated\AnimatedNode.cpp">
      <Filter>Modules\Animated</Filter>
    </ClCompile>
    <ClCompile Include="Modules\Animated\AnimationDriver.cpp">
      <Filter>Modules\Animated</Filter>
    </ClCompile>
<<<<<<< HEAD
    <ClCompile Include="Base\HermesRuntimeHolder.cpp">
      <Filter>Base</Filter>
=======
    <ClCompile Include="Modules\Animated\SpringAnimationDriver.cpp">
      <Filter>Modules\Animated</Filter>
>>>>>>> e03a0924
    </ClCompile>
  </ItemGroup>
  <ItemGroup>
    <ClInclude Include="Modules\DeviceInfoModule.h">
      <Filter>Modules</Filter>
    </ClInclude>
    <ClInclude Include="..\include\ReactUWP\CreateUwpModules.h">
      <Filter>include</Filter>
    </ClInclude>
    <ClInclude Include="Modules\DevSupportManagerUwp.h">
      <Filter>Modules</Filter>
    </ClInclude>
    <ClInclude Include="..\include\ReactUWP\InstanceFactory.h">
      <Filter>Base</Filter>
    </ClInclude>
    <ClInclude Include="..\include\ReactUWP\IXamlRootView.h">
      <Filter>include</Filter>
    </ClInclude>
    <ClInclude Include="..\include\ReactUWP\IReactInstance.h">
      <Filter>include</Filter>
    </ClInclude>
    <ClInclude Include="Utils\LocalBundleReader.h">
      <Filter>Utils</Filter>
    </ClInclude>
    <ClInclude Include="Modules\LocationObserverModule.h">
      <Filter>Modules</Filter>
    </ClInclude>
    <ClInclude Include="Modules\NativeUIManager.h">
      <Filter>Modules</Filter>
    </ClInclude>
    <ClInclude Include="Modules\NetworkingModule.h">
      <Filter>Modules</Filter>
    </ClInclude>
    <ClInclude Include="Threading\AsyncWorkQueue.h">
      <Filter>Threading</Filter>
    </ClInclude>
    <ClInclude Include="Threading\AsyncWorkQueue_Priv.h">
      <Filter>Threading</Filter>
    </ClInclude>
    <ClInclude Include="Threading\JSQueueThread.h">
      <Filter>Threading</Filter>
    </ClInclude>
    <ClInclude Include="Utils\PropertyUtils.h">
      <Filter>Utils</Filter>
    </ClInclude>
    <ClInclude Include="..\include\ReactUWP\ReactUwp.h">
      <Filter>include</Filter>
    </ClInclude>
    <ClInclude Include="Modules\TimingModule.h">
      <Filter>Modules</Filter>
    </ClInclude>
    <ClInclude Include="Threading\UIMessageQueueThread.h">
      <Filter>Threading</Filter>
    </ClInclude>
    <ClInclude Include="Base\UwpReactInstance.h">
      <Filter>Base</Filter>
    </ClInclude>
    <ClInclude Include="Base\ChakraJSIRuntimeHolder.h">
      <Filter>Base</Filter>
    </ClInclude>
    <ClInclude Include="..\include\ReactUWP\XamlView.h">
      <Filter>include</Filter>
    </ClInclude>
    <ClInclude Include="Threading\WorkerMessageQueueThread.h">
      <Filter>Threading</Filter>
    </ClInclude>
    <ClInclude Include="Modules\WebSocketModuleUwp.h">
      <Filter>Modules</Filter>
    </ClInclude>
    <ClInclude Include="Executors\WebSocketJSExecutorUwp.h">
      <Filter>Executors</Filter>
    </ClInclude>
    <ClInclude Include="Modules\Animated\AdditionAnimatedNode.h">
      <Filter>Modules\Animated</Filter>
    </ClInclude>
    <ClInclude Include="Modules\Animated\DecayAnimationDriver.h">
      <Filter>Modules\Animated</Filter>
    </ClInclude>
    <ClInclude Include="Modules\Animated\DiffClampAnimatedNode.h">
      <Filter>Modules\Animated</Filter>
    </ClInclude>
    <ClInclude Include="Modules\Animated\DivisionAnimatedNode.h">
      <Filter>Modules\Animated</Filter>
    </ClInclude>
    <ClInclude Include="Modules\Animated\EventAnimationDriver.h">
      <Filter>Modules\Animated</Filter>
    </ClInclude>
    <ClInclude Include="Modules\Animated\FrameAnimationDriver.h">
      <Filter>Modules\Animated</Filter>
    </ClInclude>
    <ClInclude Include="Modules\Animated\InterpolationAnimatedNode.h">
      <Filter>Modules\Animated</Filter>
    </ClInclude>
    <ClInclude Include="Modules\Animated\ModulusAnimatedNode.h">
      <Filter>Modules\Animated</Filter>
    </ClInclude>
    <ClInclude Include="Modules\Animated\MultiplicationAnimatedNode.h">
      <Filter>Modules\Animated</Filter>
    </ClInclude>
    <ClInclude Include="Modules\Animated\NativeAnimatedModule.h">
      <Filter>Modules\Animated</Filter>
    </ClInclude>
    <ClInclude Include="Modules\Animated\PropsAnimatedNode.h">
      <Filter>Modules\Animated</Filter>
    </ClInclude>
    <ClInclude Include="Modules\Animated\StyleAnimatedNode.h">
      <Filter>Modules\Animated</Filter>
    </ClInclude>
    <ClInclude Include="Modules\Animated\SubtractionAnimatedNode.h">
      <Filter>Modules\Animated</Filter>
    </ClInclude>
    <ClInclude Include="Modules\Animated\TransformAnimatedNode.h">
      <Filter>Modules\Animated</Filter>
    </ClInclude>
    <ClInclude Include="Modules\Animated\ValueAnimatedNode.h">
      <Filter>Modules\Animated</Filter>
    </ClInclude>
    <ClInclude Include="Modules\I18nModule.h">
      <Filter>Modules</Filter>
    </ClInclude>
    <ClInclude Include="ABI\ABIModuleLoader.h">
      <Filter>ABI</Filter>
    </ClInclude>
    <ClInclude Include="ABI\Instance_rt.h">
      <Filter>ABI</Filter>
    </ClInclude>
    <ClInclude Include="ABI\ReactControl_rt.h">
      <Filter>ABI</Filter>
    </ClInclude>
    <ClInclude Include="ABI\comTemplateLibrary.h">
      <Filter>ABI</Filter>
    </ClInclude>
    <ClInclude Include="ABI\HStringHelper.h">
      <Filter>ABI</Filter>
    </ClInclude>
    <ClInclude Include="Views\RawTextViewManager.h">
      <Filter>Views</Filter>
    </ClInclude>
    <ClInclude Include="Views\ReactControl.h">
      <Filter>Views</Filter>
    </ClInclude>
    <ClInclude Include="Views\RootViewManager.h">
      <Filter>Views</Filter>
    </ClInclude>
    <ClInclude Include="Views\ScrollViewManager.h">
      <Filter>Views</Filter>
    </ClInclude>
    <ClInclude Include="Views\TextInputViewManager.h">
      <Filter>Views</Filter>
    </ClInclude>
    <ClInclude Include="Views\TextViewManager.h">
      <Filter>Views</Filter>
    </ClInclude>
    <ClInclude Include="Views\ViewViewManager.h">
      <Filter>Views</Filter>
    </ClInclude>
    <ClInclude Include="Views\WebViewManager.h">
      <Filter>Views</Filter>
    </ClInclude>
    <ClInclude Include="Polyester\ButtonContentViewManager.h">
      <Filter>Polyester</Filter>
    </ClInclude>
    <ClInclude Include="Polyester\ButtonViewManager.h">
      <Filter>Polyester</Filter>
    </ClInclude>
    <ClInclude Include="Polyester\ContentControlViewManager.h">
      <Filter>Polyester</Filter>
    </ClInclude>
    <ClInclude Include="Polyester\HyperlinkViewManager.h">
      <Filter>Polyester</Filter>
    </ClInclude>
    <ClInclude Include="Pch\pch.h">
      <Filter>Pch</Filter>
    </ClInclude>
    <ClInclude Include="Views\VirtualTextViewManager.h">
      <Filter>Views</Filter>
    </ClInclude>
    <ClInclude Include="Modules\LinkingManagerModule.h">
      <Filter>Modules</Filter>
    </ClInclude>
    <ClInclude Include="Views\ActivityIndicatorViewManager.h">
      <Filter>Views</Filter>
    </ClInclude>
    <ClInclude Include="Views\CheckboxViewManager.h">
      <Filter>Views</Filter>
    </ClInclude>
    <ClInclude Include="Polyester\IconViewManager.h">
      <Filter>Polyester</Filter>
    </ClInclude>
    <ClInclude Include="Views\SwitchViewManager.h">
      <Filter>Views</Filter>
    </ClInclude>
    <ClInclude Include="Modules\ClipboardModule.h">
      <Filter>Modules</Filter>
    </ClInclude>
    <ClInclude Include="Views\ViewPanel.h">
      <Filter>Views</Filter>
    </ClInclude>
    <ClInclude Include="Views\PickerViewManager.h">
      <Filter>Views</Filter>
    </ClInclude>
    <ClInclude Include="Views\PopupViewManager.h">
      <Filter>Views</Filter>
    </ClInclude>
    <ClInclude Include="Views\TouchEventHandler.h">
      <Filter>Views</Filter>
    </ClInclude>
    <ClInclude Include="Modules\AppStateModuleUwp.h">
      <Filter>Modules</Filter>
    </ClInclude>
    <ClInclude Include="Modules\AppThemeModuleUwp.h">
      <Filter>Modules</Filter>
    </ClInclude>
    <ClInclude Include="Views\DatePickerViewManager.h">
      <Filter>Views</Filter>
    </ClInclude>
    <ClInclude Include="Utils\PropertyHandlerUtils.h">
      <Filter>Utils</Filter>
    </ClInclude>
    <ClInclude Include="..\include\ReactUWP\Views\ControlViewManager.h">
      <Filter>Views</Filter>
    </ClInclude>
    <ClInclude Include="..\include\ReactUWP\Views\FrameworkElementViewManager.h">
      <Filter>Views</Filter>
    </ClInclude>
    <ClInclude Include="..\include\ReactUWP\Views\ShadowNodeBase.h">
      <Filter>Views</Filter>
    </ClInclude>
    <ClInclude Include="..\include\ReactUWP\Views\ViewManagerBase.h">
      <Filter>Views</Filter>
    </ClInclude>
    <ClInclude Include="..\include\ReactUWP\Utils\ValueUtils.h">
      <Filter>Utils</Filter>
    </ClInclude>
    <ClInclude Include="..\include\ReactUWP\Utils\AccessibilityUtils.h">
      <Filter>Utils</Filter>
    </ClInclude>
    <ClInclude Include="Views\cppwinrt\DynamicAutomationProperties.g.h">
      <Filter>Views\cppwinrt</Filter>
    </ClInclude>
    <ClInclude Include="Views\cppwinrt\DynamicAutomationPeer.g.h">
      <Filter>Views\cppwinrt</Filter>
    </ClInclude>
    <ClInclude Include="Views\cppwinrt\ViewControl.g.h">
      <Filter>Views\cppwinrt</Filter>
    </ClInclude>
    <ClInclude Include="Views\cppwinrt\ViewPanel.g.h">
      <Filter>Views\cppwinrt</Filter>
    </ClInclude>
    <ClInclude Include="Views\ViewControl.h">
      <Filter>Views</Filter>
    </ClInclude>
    <ClInclude Include="Views\DynamicAutomationProperties.h">
      <Filter>Views</Filter>
    </ClInclude>
    <ClInclude Include="Views\DynamicAutomationPeer.h">
      <Filter>Views</Filter>
    </ClInclude>
    <ClInclude Include="Views\FlyoutViewManager.h">
      <Filter>Views</Filter>
    </ClInclude>
    <ClInclude Include="Views\Impl\ScrollViewUWPImplementation.h">
      <Filter>Views\Impl</Filter>
    </ClInclude>
    <ClInclude Include="Views\Impl\SnapPointManagingContentControl.h">
      <Filter>Views\Impl</Filter>
    </ClInclude>
    <ClInclude Include="Views\ScrollContentViewManager.h">
      <Filter>Views</Filter>
    </ClInclude>
    <ClInclude Include="Views\Image\ImageViewManager.h">
      <Filter>Views\Image</Filter>
    </ClInclude>
    <ClInclude Include="Views\cppwinrt\winrt\react.uwp.h">
      <Filter>Views\cppwinrt\winrt</Filter>
    </ClInclude>
    <ClInclude Include="Views\cppwinrt\winrt\impl\react.uwp.0.h">
      <Filter>Views\cppwinrt\winrt\impl</Filter>
    </ClInclude>
    <ClInclude Include="Views\cppwinrt\winrt\impl\react.uwp.1.h">
      <Filter>Views\cppwinrt\winrt\impl</Filter>
    </ClInclude>
    <ClInclude Include="Views\cppwinrt\winrt\impl\react.uwp.2.h">
      <Filter>Views\cppwinrt\winrt\impl</Filter>
    </ClInclude>
    <ClInclude Include="Views\cppwinrt\BorderEffect.g.h">
      <Filter>Views\cppwinrt</Filter>
    </ClInclude>
    <ClInclude Include="Views\Image\ReactImageBrush.h">
      <Filter>Views\Image</Filter>
    </ClInclude>
    <ClInclude Include="Views\Image\ReactImage.h">
      <Filter>Views\Image</Filter>
    </ClInclude>
    <ClInclude Include="Views\ExpressionAnimationStore.h">
      <Filter>Views</Filter>
    </ClInclude>
    <ClInclude Include="Modules\ImageViewManagerModule.h">
      <Filter>Modules</Filter>
    </ClInclude>
    <ClInclude Include="Views\Image\Microsoft.UI.Composition.Effects_Impl.h">
      <Filter>Views\Image</Filter>
    </ClInclude>
    <ClInclude Include="Views\Image\BorderEffect.h">
      <Filter>Views\Image</Filter>
    </ClInclude>
    <ClInclude Include="Utils\Helpers.h">
      <Filter>Utils</Filter>
    </ClInclude>
    <ClInclude Include="..\include\ReactUWP\Views\KeyboardEventHandler.h">
      <Filter>Views</Filter>
    </ClInclude>
    <ClInclude Include="Utils\UwpPreparedScriptStore.h">
      <Filter>Utils</Filter>
    </ClInclude>
    <ClInclude Include="Utils\UwpScriptStore.h">
      <Filter>Utils</Filter>
    </ClInclude>
    <ClInclude Include="Modules\Animated\NativeAnimatedNodeManager.h">
      <Filter>Modules\Animated</Filter>
    </ClInclude>
    <ClInclude Include="Modules\Animated\AnimationType.h">
      <Filter>Modules\Animated</Filter>
    </ClInclude>
    <ClInclude Include="Modules\Animated\AnimatedNode.h">
      <Filter>Modules\Animated</Filter>
    </ClInclude>
    <ClInclude Include="Modules\Animated\AnimatedNodeType.h">
      <Filter>Modules\Animated</Filter>
    </ClInclude>
    <ClInclude Include="Modules\Animated\AnimationDriver.h">
      <Filter>Modules\Animated</Filter>
    </ClInclude>
    <ClInclude Include="Modules\Animated\FacadeType.h">
      <Filter>Modules\Animated</Filter>
    </ClInclude>
    <ClInclude Include="Modules\Animated\ExtrapolationType.h">
      <Filter>Modules\Animated</Filter>
    </ClInclude>
<<<<<<< HEAD
    <ClInclude Include="Base\HermesRuntimeHolder.h">
      <Filter>Base</Filter>
=======
    <ClInclude Include="Modules\Animated\SpringAnimationDriver.h">
      <Filter>Modules\Animated</Filter>
>>>>>>> e03a0924
    </ClInclude>
  </ItemGroup>
  <ItemGroup>
    <None Include="EndPoints\dll\react-native-uwp.arm.def">
      <Filter>Endpoint\dll</Filter>
    </None>
    <None Include="EndPoints\dll\react-native-uwp.x64.def">
      <Filter>Endpoint\dll</Filter>
    </None>
    <None Include="EndPoints\dll\react-native-uwp.x86.def">
      <Filter>Endpoint\dll</Filter>
    </None>
    <None Include="dirs" />
    <None Include="ABI\lib\sources">
      <Filter>ABI\lib</Filter>
    </None>
    <None Include="ABI\idl\sources">
      <Filter>ABI\idl</Filter>
    </None>
    <None Include="EndPoints\dll\sources">
      <Filter>Endpoint\dll</Filter>
    </None>
    <None Include="EndPoints\dirs">
      <Filter>Endpoint</Filter>
    </None>
    <None Include="ABI\dirs">
      <Filter>ABI</Filter>
    </None>
    <None Include="ABI\sources.inc">
      <Filter>ABI</Filter>
    </None>
    <None Include="Base\sources">
      <Filter>Base</Filter>
    </None>
    <None Include="CxxReactUWP\sources">
      <Filter>CxxReactUwp</Filter>
    </None>
    <None Include="Executors\sources">
      <Filter>Executors</Filter>
    </None>
    <None Include="Modules\sources">
      <Filter>Modules</Filter>
    </None>
    <None Include="Pch\sources">
      <Filter>Pch</Filter>
    </None>
    <None Include="Polyester\sources">
      <Filter>Polyester</Filter>
    </None>
    <None Include="Sandbox\sources">
      <Filter>Sandbox</Filter>
    </None>
    <None Include="Threading\sources">
      <Filter>Threading</Filter>
    </None>
    <None Include="Utils\sources">
      <Filter>Utils</Filter>
    </None>
    <None Include="Views\sources">
      <Filter>Views</Filter>
    </None>
    <None Include="make.inc" />
    <None Include="..\makewinrt.inc" />
    <None Include="packages.config" />
  </ItemGroup>
  <ItemGroup>
    <Filter Include="Modules">
      <UniqueIdentifier>{c08ab955-f1a5-41c1-9cc6-5f8bcefaf7e0}</UniqueIdentifier>
    </Filter>
    <Filter Include="Modules\Animated">
      <UniqueIdentifier>{A4613589-965A-4B1F-85DB-CEEC21D101DA}</UniqueIdentifier>
    </Filter>
    <Filter Include="include">
      <UniqueIdentifier>{f74fe3a1-618b-482c-ba94-adc3e6e90ab8}</UniqueIdentifier>
    </Filter>
    <Filter Include="Sandbox">
      <UniqueIdentifier>{b4b85434-3409-4179-bff4-b56db8c27ba3}</UniqueIdentifier>
    </Filter>
    <Filter Include="Views">
      <UniqueIdentifier>{9bbaf5d1-247d-4ace-a1ee-b2eedd508b9f}</UniqueIdentifier>
    </Filter>
    <Filter Include="Base">
      <UniqueIdentifier>{26ff5593-c6b7-496c-b404-42a9383d526b}</UniqueIdentifier>
    </Filter>
    <Filter Include="Utils">
      <UniqueIdentifier>{bb9f99d7-a245-464d-b5ec-65c27b7d8867}</UniqueIdentifier>
    </Filter>
    <Filter Include="Threading">
      <UniqueIdentifier>{542ec69d-6533-415a-8031-9b33341bd9c3}</UniqueIdentifier>
    </Filter>
    <Filter Include="CxxReactUwp">
      <UniqueIdentifier>{be3d40fe-5616-42c8-a6f8-420829da555f}</UniqueIdentifier>
    </Filter>
    <Filter Include="Executors">
      <UniqueIdentifier>{5fbd1830-96ea-41cc-afa6-75f5361a8daa}</UniqueIdentifier>
    </Filter>
    <Filter Include="ABI">
      <UniqueIdentifier>{80eca5f5-e4e9-487a-9e75-e750931c1b56}</UniqueIdentifier>
    </Filter>
    <Filter Include="Endpoint">
      <UniqueIdentifier>{555a0640-4683-4832-b0d4-53b6daae2b99}</UniqueIdentifier>
    </Filter>
    <Filter Include="Endpoint\dll">
      <UniqueIdentifier>{c5bec0bd-a8d4-485d-87c5-d2f5d8b24586}</UniqueIdentifier>
    </Filter>
    <Filter Include="Polyester">
      <UniqueIdentifier>{4e47b86c-5481-40a7-98ae-6e4658677fb9}</UniqueIdentifier>
    </Filter>
    <Filter Include="Pch">
      <UniqueIdentifier>{e8e8ea38-e3d2-4984-b53b-95982ad5c09a}</UniqueIdentifier>
    </Filter>
    <Filter Include="ABI\idl">
      <UniqueIdentifier>{ef201c30-5c3e-48ca-9a26-cf80c92ad5fa}</UniqueIdentifier>
    </Filter>
    <Filter Include="ABI\lib">
      <UniqueIdentifier>{6ce02bc1-7b54-4e9f-a950-8d794d89de63}</UniqueIdentifier>
    </Filter>
    <Filter Include="Views\cppwinrt">
      <UniqueIdentifier>{4dbf6aed-54f8-4ebd-b99d-667a4b380d8a}</UniqueIdentifier>
    </Filter>
    <Filter Include="Views\Impl">
      <UniqueIdentifier>{101c2d4a-d343-4771-969f-29af0c9f46b2}</UniqueIdentifier>
    </Filter>
    <Filter Include="Views\Image">
      <UniqueIdentifier>{6d877886-1c5c-45b8-8eae-2e1354cf673e}</UniqueIdentifier>
    </Filter>
    <Filter Include="Views\cppwinrt\winrt">
      <UniqueIdentifier>{e5234a36-e9ee-4ba3-9b11-02e7bd2ca6f0}</UniqueIdentifier>
    </Filter>
    <Filter Include="Views\cppwinrt\winrt\impl">
      <UniqueIdentifier>{24ea7245-f460-4176-82b1-3cac4cd54621}</UniqueIdentifier>
    </Filter>
  </ItemGroup>
  <ItemGroup>
    <MidlRT Include="ABI\idl\Module.idl">
      <Filter>ABI\idl</Filter>
    </MidlRT>
    <MidlRT Include="ABI\idl\Instance.idl">
      <Filter>ABI\idl</Filter>
    </MidlRT>
    <MidlRT Include="ABI\idl\ReactControl.idl">
      <Filter>ABI\idl</Filter>
    </MidlRT>
  </ItemGroup>
  <ItemGroup>
    <ResourceCompile Include="Version.rc" />
  </ItemGroup>
</Project><|MERGE_RESOLUTION|>--- conflicted
+++ resolved
@@ -286,13 +286,10 @@
     <ClCompile Include="Modules\Animated\AnimationDriver.cpp">
       <Filter>Modules\Animated</Filter>
     </ClCompile>
-<<<<<<< HEAD
     <ClCompile Include="Base\HermesRuntimeHolder.cpp">
       <Filter>Base</Filter>
-=======
     <ClCompile Include="Modules\Animated\SpringAnimationDriver.cpp">
       <Filter>Modules\Animated</Filter>
->>>>>>> e03a0924
     </ClCompile>
   </ItemGroup>
   <ItemGroup>
@@ -632,13 +629,10 @@
     <ClInclude Include="Modules\Animated\ExtrapolationType.h">
       <Filter>Modules\Animated</Filter>
     </ClInclude>
-<<<<<<< HEAD
     <ClInclude Include="Base\HermesRuntimeHolder.h">
       <Filter>Base</Filter>
-=======
     <ClInclude Include="Modules\Animated\SpringAnimationDriver.h">
       <Filter>Modules\Animated</Filter>
->>>>>>> e03a0924
     </ClInclude>
   </ItemGroup>
   <ItemGroup>
