--- conflicted
+++ resolved
@@ -216,7 +216,6 @@
     <ClCompile Include="Views\ScrollContentViewManager.cpp">
       <Filter>Views</Filter>
     </ClCompile>
-<<<<<<< HEAD
     <ClCompile Include="Views\Image\ImageViewManager.cpp">
       <Filter>Views\Image</Filter>
     </ClCompile>
@@ -225,10 +224,9 @@
     </ClCompile>
     <ClCompile Include="Views\Image\ReactImage.cpp">
       <Filter>Views\Image</Filter>
-=======
+    </ClCompile>
     <ClCompile Include="Views\ExpressionAnimationStore.cpp">
       <Filter>Views</Filter>
->>>>>>> abf080b8
     </ClCompile>
   </ItemGroup>
   <ItemGroup>
@@ -434,7 +432,6 @@
     <ClInclude Include="Views\ScrollContentViewManager.h">
       <Filter>Views</Filter>
     </ClInclude>
-<<<<<<< HEAD
     <ClInclude Include="Views\Image\ImageViewManager.h">
       <Filter>Views\Image</Filter>
     </ClInclude>
@@ -473,10 +470,9 @@
     </ClInclude>
     <ClInclude Include="Views\Image\ReactImage.h">
       <Filter>Views\Image</Filter>
-=======
+    </ClInclude>
     <ClInclude Include="Views\ExpressionAnimationStore.h">
       <Filter>Views</Filter>
->>>>>>> abf080b8
     </ClInclude>
   </ItemGroup>
   <ItemGroup>
