﻿<?xml version="1.0" encoding="utf-8"?>
<Project ToolsVersion="4.0" xmlns="http://schemas.microsoft.com/developer/msbuild/2003">
  <ItemGroup>
    <ClCompile Include="Modules\DeviceInfoModule.cpp">
      <Filter>Modules</Filter>
    </ClCompile>
    <ClCompile Include="Modules\DevSupportManagerUwp.cpp">
      <Filter>Modules</Filter>
    </ClCompile>
    <ClCompile Include="Sandbox\DevSupportManagerUwpSandbox.cpp">
      <Filter>Sandbox</Filter>
    </ClCompile>
    <ClCompile Include="Base\InstanceFactory.cpp">
      <Filter>Base</Filter>
    </ClCompile>
    <ClCompile Include="Base\ChakraJSIRuntimeHolder.cpp">
      <Filter>Base</Filter>
    </ClCompile>
    <ClCompile Include="Utils\LocalBundleReader.cpp">
      <Filter>Utils</Filter>
    </ClCompile>
    <ClCompile Include="Modules\LocationObserverModule.cpp">
      <Filter>Modules</Filter>
    </ClCompile>
    <ClCompile Include="Modules\NativeUIManager.cpp">
      <Filter>Modules</Filter>
    </ClCompile>
    <ClCompile Include="Modules\NetworkingModule.cpp">
      <Filter>Modules</Filter>
    </ClCompile>
    <ClCompile Include="Threading\AsyncWorkQueue.cpp">
      <Filter>Threading</Filter>
    </ClCompile>
    <ClCompile Include="CxxReactUWP\JSBigString.cpp">
      <Filter>CxxReactUwp</Filter>
    </ClCompile>
    <ClCompile Include="Threading\JSQueueThread.cpp">
      <Filter>Threading</Filter>
    </ClCompile>
    <ClCompile Include="Modules\TimingModule.cpp">
      <Filter>Modules</Filter>
    </ClCompile>
    <ClCompile Include="Utils\ValueUtils.cpp">
      <Filter>Utils</Filter>
    </ClCompile>
    <ClCompile Include="Utils\AccessibilityUtils.cpp">
      <Filter>Utils</Filter>
    </ClCompile>
    <ClCompile Include="Threading\UIMessageQueueThread.cpp">
      <Filter>Threading</Filter>
    </ClCompile>
    <ClCompile Include="Base\UwpReactInstance.cpp">
      <Filter>Base</Filter>
    </ClCompile>
    <ClCompile Include="Threading\WorkerMessageQueueThread.cpp">
      <Filter>Threading</Filter>
    </ClCompile>
    <ClCompile Include="Modules\WebSocketModuleUwp.cpp">
      <Filter>Modules</Filter>
    </ClCompile>
    <ClCompile Include="Executors\WebSocketJSExecutorUwp.cpp">
      <Filter>Executors</Filter>
    </ClCompile>
    <ClCompile Include="..\Shared\OInstance.cpp">
      <Filter>Shared</Filter>
    </ClCompile>
    <ClCompile Include="..\Shared\InstanceManager.cpp">
      <Filter>Shared</Filter>
    </ClCompile>
    <ClCompile Include="Executors\WebSocketJSExecutorFactory.cpp">
      <Filter>Executors</Filter>
    </ClCompile>
    <ClCompile Include="Modules\I18nModule.cpp">
      <Filter>Modules</Filter>
    </ClCompile>
    <ClCompile Include="ABI\ABIModuleLoader.cpp">
      <Filter>ABI</Filter>
    </ClCompile>
    <ClCompile Include="ABI\Instance_rt.cpp">
      <Filter>ABI</Filter>
    </ClCompile>
    <ClCompile Include="ABI\ReactControl_rt.cpp">
      <Filter>ABI</Filter>
    </ClCompile>
    <ClCompile Include="ABI\HStringHelper.cpp">
      <Filter>ABI</Filter>
    </ClCompile>
    <ClCompile Include="EndPoints\dll\dllmain.cpp">
      <Filter>Endpoint\dll</Filter>
    </ClCompile>
    <ClCompile Include="EndPoints\dll\JSCGlue.cpp">
      <Filter>Endpoint\dll</Filter>
    </ClCompile>
    <ClCompile Include="Views\FrameworkElementViewManager.cpp">
      <Filter>Views</Filter>
    </ClCompile>
    <ClCompile Include="Views\RawTextViewManager.cpp">
      <Filter>Views</Filter>
    </ClCompile>
    <ClCompile Include="Views\ReactControl.cpp">
      <Filter>Views</Filter>
    </ClCompile>
    <ClCompile Include="Views\ReactRootView.cpp">
      <Filter>Views</Filter>
    </ClCompile>
    <ClCompile Include="Views\RootViewManager.cpp">
      <Filter>Views</Filter>
    </ClCompile>
    <ClCompile Include="Views\ScrollViewManager.cpp">
      <Filter>Views</Filter>
    </ClCompile>
    <ClCompile Include="Views\ShadowNodeBase.cpp">
      <Filter>Views</Filter>
    </ClCompile>
    <ClCompile Include="Views\TextInputViewManager.cpp">
      <Filter>Views</Filter>
    </ClCompile>
    <ClCompile Include="Views\TextViewManager.cpp">
      <Filter>Views</Filter>
    </ClCompile>
    <ClCompile Include="Views\ViewManagerBase.cpp">
      <Filter>Views</Filter>
    </ClCompile>
    <ClCompile Include="Views\ViewViewManager.cpp">
      <Filter>Views</Filter>
    </ClCompile>
    <ClCompile Include="Views\WebViewManager.cpp">
      <Filter>Views</Filter>
    </ClCompile>
    <ClCompile Include="Polyester\ButtonContentViewManager.cpp">
      <Filter>Polyester</Filter>
    </ClCompile>
    <ClCompile Include="Polyester\ButtonViewManager.cpp">
      <Filter>Polyester</Filter>
    </ClCompile>
    <ClCompile Include="Polyester\ContentControlViewManager.cpp">
      <Filter>Polyester</Filter>
    </ClCompile>
    <ClCompile Include="Polyester\HyperlinkViewManager.cpp">
      <Filter>Polyester</Filter>
    </ClCompile>
    <ClCompile Include="Pch\pch.cpp">
      <Filter>Pch</Filter>
    </ClCompile>
    <ClCompile Include="..\Shared\AsyncStorageModule.cpp">
      <Filter>Shared</Filter>
    </ClCompile>
    <ClCompile Include="..\Shared\AsyncStorage\AsyncStorageManager.cpp">
      <Filter>Shared</Filter>
    </ClCompile>
    <ClCompile Include="..\Shared\AsyncStorage\FollyDynamicConverter.cpp">
      <Filter>Shared</Filter>
    </ClCompile>
    <ClCompile Include="..\Shared\AsyncStorage\KeyValueStorage.cpp">
      <Filter>Shared</Filter>
    </ClCompile>
    <ClCompile Include="..\Shared\AsyncStorage\StorageFileIO.cpp">
      <Filter>Shared</Filter>
    </ClCompile>
    <ClCompile Include="Views\VirtualTextViewManager.cpp">
      <Filter>Views</Filter>
    </ClCompile>
    <ClCompile Include="..\Shared\Logging.cpp">
      <Filter>Shared</Filter>
    </ClCompile>
    <ClCompile Include="Modules\LinkingManagerModule.cpp">
      <Filter>Modules</Filter>
    </ClCompile>
    <ClCompile Include="Views\ActivityIndicatorViewManager.cpp">
      <Filter>Views</Filter>
    </ClCompile>
    <ClCompile Include="Views\CheckboxViewManager.cpp">
      <Filter>Views</Filter>
    </ClCompile>
    <ClCompile Include="Polyester\IconViewManager.cpp">
      <Filter>Polyester</Filter>
    </ClCompile>
    <ClCompile Include="..\Shared\MemoryTracker.cpp" />
    <ClCompile Include="Views\SwitchViewManager.cpp">
      <Filter>Views</Filter>
    </ClCompile>
    <ClCompile Include="Modules\ClipboardModule.cpp">
      <Filter>Modules</Filter>
    </ClCompile>
    <ClCompile Include="Views\ViewPanel.cpp">
      <Filter>Views</Filter>
    </ClCompile>
    <ClCompile Include="Views\PickerViewManager.cpp">
      <Filter>Views</Filter>
    </ClCompile>
    <ClCompile Include="Views\PopupViewManager.cpp">
      <Filter>Views</Filter>
    </ClCompile>
    <ClCompile Include="Views\TouchEventHandler.cpp">
      <Filter>Views</Filter>
    </ClCompile>
    <ClCompile Include="Modules\AppStateModuleUwp.cpp">
      <Filter>Modules</Filter>
    </ClCompile>
    <ClCompile Include="Views\ControlViewManager.cpp">
      <Filter>Views</Filter>
    </ClCompile>
    <ClCompile Include="Views\DatePickerViewManager.cpp">
      <Filter>Views</Filter>
    </ClCompile>
    <ClCompile Include="Views\ViewControl.cpp">
      <Filter>Views</Filter>
    </ClCompile>
    <ClCompile Include="Views\FlyoutViewManager.cpp">
      <Filter>Views</Filter>
    </ClCompile>
    <ClCompile Include="Views\Impl\ScrollViewUWPImplementation.cpp">
      <Filter>Views\Impl</Filter>
    </ClCompile>
    <ClCompile Include="Views\Impl\SnapPointManagingContentControl.cpp" />
    <ClCompile Include="Views\ScrollContentViewManager.cpp">
      <Filter>Views</Filter>
    </ClCompile>
<<<<<<< HEAD
    <ClCompile Include="UwpPreparedScriptStore.cpp">
      <Filter>Utils</Filter>
    </ClCompile>
    <ClCompile Include="UwpScriptStore.cpp">
      <Filter>Utils</Filter>
=======
    <ClCompile Include="Views\Image\ImageViewManager.cpp">
      <Filter>Views\Image</Filter>
    </ClCompile>
    <ClCompile Include="Views\Image\ReactImageBrush.cpp">
      <Filter>Views\Image</Filter>
    </ClCompile>
    <ClCompile Include="Views\Image\ReactImage.cpp">
      <Filter>Views\Image</Filter>
    </ClCompile>
    <ClCompile Include="Views\ExpressionAnimationStore.cpp">
      <Filter>Views</Filter>
    </ClCompile>
    <ClCompile Include="Modules\ImageViewManagerModule.cpp">
      <Filter>Modules</Filter>
>>>>>>> 0fed9972
    </ClCompile>
  </ItemGroup>
  <ItemGroup>
    <ClInclude Include="Modules\DeviceInfoModule.h">
      <Filter>Modules</Filter>
    </ClInclude>
    <ClInclude Include="..\include\ReactUWP\CreateUwpModules.h">
      <Filter>include</Filter>
    </ClInclude>
    <ClInclude Include="Modules\DevSupportManagerUwp.h">
      <Filter>Modules</Filter>
    </ClInclude>
    <ClInclude Include="..\include\ReactUWP\InstanceFactory.h">
      <Filter>Base</Filter>
    </ClInclude>
    <ClInclude Include="..\include\ReactUWP\IXamlRootView.h">
      <Filter>include</Filter>
    </ClInclude>
    <ClInclude Include="..\include\ReactUWP\IReactInstance.h">
      <Filter>include</Filter>
    </ClInclude>
    <ClInclude Include="Utils\LocalBundleReader.h">
      <Filter>Utils</Filter>
    </ClInclude>
    <ClInclude Include="Modules\LocationObserverModule.h">
      <Filter>Modules</Filter>
    </ClInclude>
    <ClInclude Include="Modules\NativeUIManager.h">
      <Filter>Modules</Filter>
    </ClInclude>
    <ClInclude Include="Modules\NetworkingModule.h">
      <Filter>Modules</Filter>
    </ClInclude>
    <ClInclude Include="Threading\AsyncWorkQueue.h">
      <Filter>Threading</Filter>
    </ClInclude>
    <ClInclude Include="Threading\AsyncWorkQueue_Priv.h">
      <Filter>Threading</Filter>
    </ClInclude>
    <ClInclude Include="Threading\JSQueueThread.h">
      <Filter>Threading</Filter>
    </ClInclude>
    <ClInclude Include="Utils\PropertyUtils.h">
      <Filter>Utils</Filter>
    </ClInclude>
    <ClInclude Include="..\include\ReactUWP\ReactUwp.h">
      <Filter>include</Filter>
    </ClInclude>
    <ClInclude Include="Modules\TimingModule.h">
      <Filter>Modules</Filter>
    </ClInclude>
    <ClInclude Include="Threading\UIMessageQueueThread.h">
      <Filter>Threading</Filter>
    </ClInclude>
    <ClInclude Include="Base\UwpReactInstance.h">
      <Filter>Base</Filter>
    </ClInclude>
    <ClInclude Include="Base\ChakraJSIRuntimeHolder.h">
      <Filter>Base</Filter>
    </ClInclude>
    <ClInclude Include="..\include\ReactUWP\XamlView.h">
      <Filter>include</Filter>
    </ClInclude>
    <ClInclude Include="Threading\WorkerMessageQueueThread.h">
      <Filter>Threading</Filter>
    </ClInclude>
    <ClInclude Include="Modules\WebSocketModuleUwp.h">
      <Filter>Modules</Filter>
    </ClInclude>
    <ClInclude Include="Executors\WebSocketJSExecutorUwp.h">
      <Filter>Executors</Filter>
    </ClInclude>
    <ClInclude Include="Modules\I18nModule.h">
      <Filter>Modules</Filter>
    </ClInclude>
    <ClInclude Include="ABI\ABIModuleLoader.h">
      <Filter>ABI</Filter>
    </ClInclude>
    <ClInclude Include="ABI\Instance_rt.h">
      <Filter>ABI</Filter>
    </ClInclude>
    <ClInclude Include="ABI\ReactControl_rt.h">
      <Filter>ABI</Filter>
    </ClInclude>
    <ClInclude Include="ABI\comTemplateLibrary.h">
      <Filter>ABI</Filter>
    </ClInclude>
    <ClInclude Include="ABI\HStringHelper.h">
      <Filter>ABI</Filter>
    </ClInclude>
    <ClInclude Include="Views\RawTextViewManager.h">
      <Filter>Views</Filter>
    </ClInclude>
    <ClInclude Include="Views\ReactControl.h">
      <Filter>Views</Filter>
    </ClInclude>
    <ClInclude Include="Views\RootViewManager.h">
      <Filter>Views</Filter>
    </ClInclude>
    <ClInclude Include="Views\ScrollViewManager.h">
      <Filter>Views</Filter>
    </ClInclude>
    <ClInclude Include="Views\TextInputViewManager.h">
      <Filter>Views</Filter>
    </ClInclude>
    <ClInclude Include="Views\TextViewManager.h">
      <Filter>Views</Filter>
    </ClInclude>
    <ClInclude Include="Views\ViewViewManager.h">
      <Filter>Views</Filter>
    </ClInclude>
    <ClInclude Include="Views\WebViewManager.h">
      <Filter>Views</Filter>
    </ClInclude>
    <ClInclude Include="Polyester\ButtonContentViewManager.h">
      <Filter>Polyester</Filter>
    </ClInclude>
    <ClInclude Include="Polyester\ButtonViewManager.h">
      <Filter>Polyester</Filter>
    </ClInclude>
    <ClInclude Include="Polyester\ContentControlViewManager.h">
      <Filter>Polyester</Filter>
    </ClInclude>
    <ClInclude Include="Polyester\HyperlinkViewManager.h">
      <Filter>Polyester</Filter>
    </ClInclude>
    <ClInclude Include="Pch\pch.h">
      <Filter>Pch</Filter>
    </ClInclude>
    <ClInclude Include="Views\VirtualTextViewManager.h">
      <Filter>Views</Filter>
    </ClInclude>
    <ClInclude Include="Modules\LinkingManagerModule.h">
      <Filter>Modules</Filter>
    </ClInclude>
    <ClInclude Include="Views\ActivityIndicatorViewManager.h">
      <Filter>Views</Filter>
    </ClInclude>
    <ClInclude Include="Views\CheckboxViewManager.h">
      <Filter>Views</Filter>
    </ClInclude>
    <ClInclude Include="Polyester\IconViewManager.h">
      <Filter>Polyester</Filter>
    </ClInclude>
    <ClInclude Include="Views\SwitchViewManager.h">
      <Filter>Views</Filter>
    </ClInclude>
    <ClInclude Include="Modules\ClipboardModule.h">
      <Filter>Modules</Filter>
    </ClInclude>
    <ClInclude Include="Views\ViewPanel.h">
      <Filter>Views</Filter>
    </ClInclude>
    <ClInclude Include="Views\PickerViewManager.h">
      <Filter>Views</Filter>
    </ClInclude>
    <ClInclude Include="Views\PopupViewManager.h">
      <Filter>Views</Filter>
    </ClInclude>
    <ClInclude Include="Views\TouchEventHandler.h">
      <Filter>Views</Filter>
    </ClInclude>
    <ClInclude Include="Modules\AppStateModuleUwp.h">
      <Filter>Modules</Filter>
    </ClInclude>
    <ClInclude Include="Views\DatePickerViewManager.h">
      <Filter>Views</Filter>
    </ClInclude>
    <ClInclude Include="Utils\PropertyHandlerUtils.h">
      <Filter>Utils</Filter>
    </ClInclude>
    <ClInclude Include="..\include\ReactUWP\Views\ControlViewManager.h">
      <Filter>Views</Filter>
    </ClInclude>
    <ClInclude Include="..\include\ReactUWP\Views\FrameworkElementViewManager.h">
      <Filter>Views</Filter>
    </ClInclude>
    <ClInclude Include="..\include\ReactUWP\Views\ShadowNodeBase.h">
      <Filter>Views</Filter>
    </ClInclude>
    <ClInclude Include="..\include\ReactUWP\Views\ViewManagerBase.h">
      <Filter>Views</Filter>
    </ClInclude>
    <ClInclude Include="..\include\ReactUWP\Utils\ValueUtils.h">
      <Filter>Utils</Filter>
    </ClInclude>
    <ClInclude Include="..\include\ReactUWP\Utils\AccessibilityUtils.h">
      <Filter>Utils</Filter>
    </ClInclude>
    <ClInclude Include="Views\cppwinrt\react.uwp.DynamicAutomationPeer.g.h">
      <Filter>Views\cppwinrt</Filter>
    </ClInclude>
    <ClInclude Include="Views\ViewControl.h">
      <Filter>Views</Filter>
    </ClInclude>
    <ClInclude Include="Views\FlyoutViewManager.h">
      <Filter>Views</Filter>
    </ClInclude>
    <ClInclude Include="Views\Impl\ScrollViewUWPImplementation.h">
      <Filter>Views\Impl</Filter>
    </ClInclude>
    <ClInclude Include="Views\Impl\SnapPointManagingContentControl.h" />
    <ClInclude Include="Views\ScrollContentViewManager.h">
      <Filter>Views</Filter>
    </ClInclude>
    <ClInclude Include="Views\Image\ImageViewManager.h">
      <Filter>Views\Image</Filter>
    </ClInclude>
    <ClInclude Include="Views\cppwinrt\winrt\react.uwp.h">
      <Filter>Views\cppwinrt\winrt</Filter>
    </ClInclude>
    <ClInclude Include="Views\cppwinrt\winrt\impl\react.uwp.0.h">
      <Filter>Views\cppwinrt\winrt\impl</Filter>
    </ClInclude>
    <ClInclude Include="Views\cppwinrt\winrt\impl\react.uwp.1.h">
      <Filter>Views\cppwinrt\winrt\impl</Filter>
    </ClInclude>
    <ClInclude Include="Views\cppwinrt\winrt\impl\react.uwp.2.h">
      <Filter>Views\cppwinrt\winrt\impl</Filter>
    </ClInclude>
    <ClInclude Include="Views\cppwinrt\winrt\impl\Microsoft.UI.Composition.Effects.0.h">
      <Filter>Views\cppwinrt\winrt\impl</Filter>
    </ClInclude>
    <ClInclude Include="Views\cppwinrt\winrt\impl\Microsoft.UI.Composition.Effects.1.h">
      <Filter>Views\cppwinrt\winrt\impl</Filter>
    </ClInclude>
    <ClInclude Include="Views\cppwinrt\winrt\impl\Microsoft.UI.Composition.Effects.2.h">
      <Filter>Views\cppwinrt\winrt\impl</Filter>
    </ClInclude>
    <ClInclude Include="Views\cppwinrt\winrt\Microsoft.UI.Composition.Effects.h">
      <Filter>Views\cppwinrt\winrt</Filter>
    </ClInclude>
    <ClInclude Include="Views\cppwinrt\Microsoft.UI.Composition.Effects.BorderEffect.g.h">
      <Filter>Views\cppwinrt</Filter>
    </ClInclude>
    <ClInclude Include="Views\Image\ReactImageBrush.h">
      <Filter>Views\Image</Filter>
    </ClInclude>
    <ClInclude Include="Views\Image\ReactImage.h">
      <Filter>Views\Image</Filter>
    </ClInclude>
    <ClInclude Include="Views\ExpressionAnimationStore.h">
      <Filter>Views</Filter>
    </ClInclude>
    <ClInclude Include="Modules\ImageViewManagerModule.h">
      <Filter>Modules</Filter>
    </ClInclude>
    <ClInclude Include="Views\Image\Microsoft.UI.Composition.Effects_Impl.h">
      <Filter>Views\Image</Filter>
    </ClInclude>
    <ClInclude Include="Views\Image\BorderEffect.h">
      <Filter>Views\Image</Filter>
    </ClInclude>
    <ClInclude Include="UwpPreparedScriptStore.h">
      <Filter>Utils</Filter>
    </ClInclude>
    <ClInclude Include="UwpScriptStore.h">
      <Filter>Utils</Filter>
    </ClInclude>
  </ItemGroup>
  <ItemGroup>
    <None Include="EndPoints\dll\react-native-uwp.arm.def">
      <Filter>Endpoint\dll</Filter>
    </None>
    <None Include="EndPoints\dll\react-native-uwp.x64.def">
      <Filter>Endpoint\dll</Filter>
    </None>
    <None Include="EndPoints\dll\react-native-uwp.x86.def">
      <Filter>Endpoint\dll</Filter>
    </None>
    <None Include="dirs" />
    <None Include="ABI\lib\sources">
      <Filter>ABI\lib</Filter>
    </None>
    <None Include="ABI\idl\sources">
      <Filter>ABI\idl</Filter>
    </None>
    <None Include="EndPoints\dll\sources">
      <Filter>Endpoint\dll</Filter>
    </None>
    <None Include="EndPoints\dirs">
      <Filter>Endpoint</Filter>
    </None>
    <None Include="ABI\dirs">
      <Filter>ABI</Filter>
    </None>
    <None Include="ABI\sources.inc">
      <Filter>ABI</Filter>
    </None>
    <None Include="Base\sources">
      <Filter>Base</Filter>
    </None>
    <None Include="CxxReactUWP\sources">
      <Filter>CxxReactUwp</Filter>
    </None>
    <None Include="Executors\sources">
      <Filter>Executors</Filter>
    </None>
    <None Include="Modules\sources">
      <Filter>Modules</Filter>
    </None>
    <None Include="Pch\sources">
      <Filter>Pch</Filter>
    </None>
    <None Include="Polyester\sources">
      <Filter>Polyester</Filter>
    </None>
    <None Include="Sandbox\sources">
      <Filter>Sandbox</Filter>
    </None>
    <None Include="..\Shared\sources.inc">
      <Filter>Shared</Filter>
    </None>
    <None Include="..\Shared\winrt\sources">
      <Filter>Shared</Filter>
    </None>
    <None Include="Threading\sources">
      <Filter>Threading</Filter>
    </None>
    <None Include="Utils\sources">
      <Filter>Utils</Filter>
    </None>
    <None Include="Views\sources">
      <Filter>Views</Filter>
    </None>
    <None Include="make.inc" />
    <None Include="..\makewinrt.inc" />
    <None Include="packages.config" />
  </ItemGroup>
  <ItemGroup>
    <Filter Include="Modules">
      <UniqueIdentifier>{c08ab955-f1a5-41c1-9cc6-5f8bcefaf7e0}</UniqueIdentifier>
    </Filter>
    <Filter Include="include">
      <UniqueIdentifier>{f74fe3a1-618b-482c-ba94-adc3e6e90ab8}</UniqueIdentifier>
    </Filter>
    <Filter Include="Sandbox">
      <UniqueIdentifier>{b4b85434-3409-4179-bff4-b56db8c27ba3}</UniqueIdentifier>
    </Filter>
    <Filter Include="Views">
      <UniqueIdentifier>{9bbaf5d1-247d-4ace-a1ee-b2eedd508b9f}</UniqueIdentifier>
    </Filter>
    <Filter Include="Base">
      <UniqueIdentifier>{26ff5593-c6b7-496c-b404-42a9383d526b}</UniqueIdentifier>
    </Filter>
    <Filter Include="Utils">
      <UniqueIdentifier>{bb9f99d7-a245-464d-b5ec-65c27b7d8867}</UniqueIdentifier>
    </Filter>
    <Filter Include="Threading">
      <UniqueIdentifier>{542ec69d-6533-415a-8031-9b33341bd9c3}</UniqueIdentifier>
    </Filter>
    <Filter Include="CxxReactUwp">
      <UniqueIdentifier>{be3d40fe-5616-42c8-a6f8-420829da555f}</UniqueIdentifier>
    </Filter>
    <Filter Include="Executors">
      <UniqueIdentifier>{5fbd1830-96ea-41cc-afa6-75f5361a8daa}</UniqueIdentifier>
    </Filter>
    <Filter Include="Shared">
      <UniqueIdentifier>{ae08ff60-1246-49b2-9d8d-dc3ac814d8c4}</UniqueIdentifier>
    </Filter>
    <Filter Include="ABI">
      <UniqueIdentifier>{80eca5f5-e4e9-487a-9e75-e750931c1b56}</UniqueIdentifier>
    </Filter>
    <Filter Include="Endpoint">
      <UniqueIdentifier>{555a0640-4683-4832-b0d4-53b6daae2b99}</UniqueIdentifier>
    </Filter>
    <Filter Include="Endpoint\dll">
      <UniqueIdentifier>{c5bec0bd-a8d4-485d-87c5-d2f5d8b24586}</UniqueIdentifier>
    </Filter>
    <Filter Include="Polyester">
      <UniqueIdentifier>{4e47b86c-5481-40a7-98ae-6e4658677fb9}</UniqueIdentifier>
    </Filter>
    <Filter Include="Pch">
      <UniqueIdentifier>{e8e8ea38-e3d2-4984-b53b-95982ad5c09a}</UniqueIdentifier>
    </Filter>
    <Filter Include="ABI\idl">
      <UniqueIdentifier>{ef201c30-5c3e-48ca-9a26-cf80c92ad5fa}</UniqueIdentifier>
    </Filter>
    <Filter Include="ABI\lib">
      <UniqueIdentifier>{6ce02bc1-7b54-4e9f-a950-8d794d89de63}</UniqueIdentifier>
    </Filter>
    <Filter Include="Views\cppwinrt">
      <UniqueIdentifier>{4dbf6aed-54f8-4ebd-b99d-667a4b380d8a}</UniqueIdentifier>
    </Filter>
    <Filter Include="Views\Impl">
      <UniqueIdentifier>{101c2d4a-d343-4771-969f-29af0c9f46b2}</UniqueIdentifier>
    </Filter>
    <Filter Include="Views\Image">
      <UniqueIdentifier>{6d877886-1c5c-45b8-8eae-2e1354cf673e}</UniqueIdentifier>
    </Filter>
    <Filter Include="Views\cppwinrt\winrt">
      <UniqueIdentifier>{e5234a36-e9ee-4ba3-9b11-02e7bd2ca6f0}</UniqueIdentifier>
    </Filter>
    <Filter Include="Views\cppwinrt\winrt\impl">
      <UniqueIdentifier>{24ea7245-f460-4176-82b1-3cac4cd54621}</UniqueIdentifier>
    </Filter>
  </ItemGroup>
  <ItemGroup>
    <MidlRT Include="ABI\idl\Module.idl">
      <Filter>ABI\idl</Filter>
    </MidlRT>
    <MidlRT Include="ABI\idl\Instance.idl">
      <Filter>ABI\idl</Filter>
    </MidlRT>
    <MidlRT Include="ABI\idl\ReactControl.idl">
      <Filter>ABI\idl</Filter>
    </MidlRT>
  </ItemGroup>
</Project><|MERGE_RESOLUTION|>--- conflicted
+++ resolved
@@ -216,13 +216,11 @@
     <ClCompile Include="Views\ScrollContentViewManager.cpp">
       <Filter>Views</Filter>
     </ClCompile>
-<<<<<<< HEAD
     <ClCompile Include="UwpPreparedScriptStore.cpp">
       <Filter>Utils</Filter>
     </ClCompile>
     <ClCompile Include="UwpScriptStore.cpp">
       <Filter>Utils</Filter>
-=======
     <ClCompile Include="Views\Image\ImageViewManager.cpp">
       <Filter>Views\Image</Filter>
     </ClCompile>
@@ -237,7 +235,6 @@
     </ClCompile>
     <ClCompile Include="Modules\ImageViewManagerModule.cpp">
       <Filter>Modules</Filter>
->>>>>>> 0fed9972
     </ClCompile>
   </ItemGroup>
   <ItemGroup>
