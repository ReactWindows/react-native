--- conflicted
+++ resolved
@@ -227,24 +227,11 @@
       <Filter>Views\Impl</Filter>
     </ClCompile>
     <ClCompile Include="Views\Impl\SnapPointManagingContentControl.cpp">
-<<<<<<< HEAD
-      <Filter>Views</Filter>
-=======
       <Filter>Views\Impl</Filter>
->>>>>>> b3984116
     </ClCompile>
     <ClCompile Include="Views\ScrollContentViewManager.cpp">
       <Filter>Views</Filter>
     </ClCompile>
-<<<<<<< HEAD
-    <ClCompile Include="Utils\UwpPreparedScriptStore.cpp">
-      <Filter>Utils</Filter>
-    </ClCompile>
-    <ClCompile Include="Utils\UwpScriptStore.cpp">
-      <Filter>Utils</Filter>
-    </ClCompile>
-=======
->>>>>>> b3984116
     <ClCompile Include="Views\Image\ImageViewManager.cpp">
       <Filter>Views\Image</Filter>
     </ClCompile>
@@ -532,20 +519,13 @@
     <ClInclude Include="Views\Image\BorderEffect.h">
       <Filter>Views\Image</Filter>
     </ClInclude>
-<<<<<<< HEAD
+    <ClInclude Include="Utils\Helpers.h">
+      <Filter>Utils</Filter>
+    </ClInclude>
+    <ClInclude Include="..\include\ReactUWP\Views\KeyboardEventHandler.h">
+      <Filter>Views</Filter>
+    </ClInclude>
     <ClInclude Include="Utils\UwpPreparedScriptStore.h">
-      <Filter>Utils</Filter>
-    </ClInclude>
-    <ClInclude Include="Utils\Helpers.h">
-=======
-    <ClInclude Include="Utils\Helpers.h">
-      <Filter>Utils</Filter>
-    </ClInclude>
-    <ClInclude Include="..\include\ReactUWP\Views\KeyboardEventHandler.h">
-      <Filter>Views</Filter>
-    </ClInclude>
-    <ClInclude Include="Utils\UwpPreparedScriptStore.h">
->>>>>>> b3984116
       <Filter>Utils</Filter>
     </ClInclude>
     <ClInclude Include="Utils\UwpScriptStore.h">
