--- conflicted
+++ resolved
@@ -265,10 +265,6 @@
               animationConfig,
               manager));
       break;
-<<<<<<< HEAD
-    case AnimationType::Spring:
-      // TODO: implement spring animations tracked by issue #2681
-=======
     case AnimationType::Spring: {
       folly::dynamic dynamicValues = [animationConfig]() {
         const auto dynamicValues = animationConfig.count(s_dynamicToValuesName);
@@ -284,7 +280,6 @@
               animationConfig,
               manager,
               dynamicValues));
->>>>>>> 4399a1d7
       break;
     }
     default:
