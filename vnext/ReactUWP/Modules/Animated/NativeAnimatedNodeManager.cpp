// Copyright (c) Microsoft Corporation. All rights reserved.
// Licensed under the MIT License.

#include "pch.h"
#include "NativeAnimatedNodeManager.h"
#include "AdditionAnimatedNode.h"
#include "DiffClampAnimatedNode.h"
#include "DivisionAnimatedNode.h"
#include "InterpolationAnimatedNode.h"
#include "ModulusAnimatedNode.h"
#include "MultiplicationAnimatedNode.h"
#include "StyleAnimatedNode.h"
#include "SubtractionAnimatedNode.h"

#include "DecayAnimationDriver.h"
#include "FrameAnimationDriver.h"

#include "AnimatedNodeType.h"
#include "AnimationType.h"
#include "FacadeType.h"

#include <ReactUWP\Modules\NativeUIManager.h>
#include <Windows.Foundation.h>

namespace react {
namespace uwp {
void NativeAnimatedNodeManager::CreateAnimatedNode(
    int64_t tag,
    const folly::dynamic &config,
    const std::weak_ptr<IReactInstance> &instance,
    const std::shared_ptr<NativeAnimatedNodeManager> &manager) {
  if (m_animationNodes.count(tag) > 0 || m_propsNodes.count(tag) > 0 ||
      m_styleNodes.count(tag) > 0 || m_valueNodes.count(tag) > 0) {
    throw new std::invalid_argument(
        "AnimatedNode with tag " + std::to_string(tag) + " already exists.");
    return;
  }

  switch (const auto type = AnimatedNodeTypeFromString(
              config.find("type").dereference().second.getString())) {
    case AnimatedNodeType::Style: {
      m_styleNodes.emplace(
          tag, std::make_unique<StyleAnimatedNode>(tag, config, manager));
      break;
    }
    case AnimatedNodeType::Value: {
      m_valueNodes.emplace(
          tag, std::make_unique<ValueAnimatedNode>(tag, config, manager));
      break;
    }
    case AnimatedNodeType::Props: {
      m_propsNodes.emplace(
          tag,
          std::make_unique<PropsAnimatedNode>(tag, config, instance, manager));
      break;
    }
    case AnimatedNodeType::Interpolation: {
      m_valueNodes.emplace(
          tag,
          std::make_unique<InterpolationAnimatedNode>(tag, config, manager));
      break;
    }
    case AnimatedNodeType::Addition: {
      m_valueNodes.emplace(
          tag, std::make_unique<AdditionAnimatedNode>(tag, config, manager));
      break;
    }
    case AnimatedNodeType::Subtraction: {
      m_valueNodes.emplace(
          tag, std::make_unique<SubtractionAnimatedNode>(tag, config, manager));
      break;
    }
    case AnimatedNodeType::Division: {
      m_valueNodes.emplace(
          tag, std::make_unique<DivisionAnimatedNode>(tag, config, manager));
      break;
    }
    case AnimatedNodeType::Multiplication: {
      m_valueNodes.emplace(
          tag,
          std::make_unique<MultiplicationAnimatedNode>(tag, config, manager));
      break;
    }
    case AnimatedNodeType::Modulus: {
      m_valueNodes.emplace(
          tag, std::make_unique<ModulusAnimatedNode>(tag, config, manager));
      break;
    }
    case AnimatedNodeType::Diffclamp: {
      m_valueNodes.emplace(
          tag, std::make_unique<DiffClampAnimatedNode>(tag, config, manager));
      break;
    }
    case AnimatedNodeType::Transform: {
      m_transformNodes.emplace(
          tag, std::make_unique<TransformAnimatedNode>(tag, config, manager));
      break;
    }
    case AnimatedNodeType::Tracking: {
      break;
    }
    default: {
      assert(false);
      break;
    }
  }
}

void NativeAnimatedNodeManager::ConnectAnimatedNodeToView(
    int64_t propsNodeTag,
    int64_t viewTag) {
  m_propsNodes.at(propsNodeTag)->ConnectToView(viewTag);
}

void NativeAnimatedNodeManager::DisconnectAnimatedNodeToView(
    int64_t propsNodeTag,
    int64_t viewTag) {
  m_propsNodes.at(propsNodeTag)->DisconnectFromView(viewTag);
}

void NativeAnimatedNodeManager::ConnectAnimatedNode(
    int64_t parentNodeTag,
    int64_t childNodeTag) {
  if (const auto parentNode = GetAnimatedNode(parentNodeTag)) {
    parentNode->AddChild(childNodeTag);
  }
}

void NativeAnimatedNodeManager::DisconnectAnimatedNode(
    int64_t parentNodeTag,
    int64_t childNodeTag) {
  if (const auto parentNode = GetAnimatedNode(parentNodeTag)) {
    parentNode->RemoveChild(childNodeTag);
  }
}

void NativeAnimatedNodeManager::StopAnimation(int64_t animationId) {
  if (m_activeAnimations.count(animationId)) {
    if (const auto animation = m_activeAnimations.at(animationId).get()) {
      animation->StopAnimation();
      m_activeAnimations.erase(animationId);
    }
  }
}

void NativeAnimatedNodeManager::StartAnimatingNode(
    int64_t animationId,
    int64_t animatedNodeTag,
    const folly::dynamic &animationConfig,
    const Callback &endCallback,
    const std::shared_ptr<NativeAnimatedNodeManager> &manager) {
  switch (AnimationTypeFromString(
      animationConfig.find("type").dereference().second.getString())) {
    case AnimationType::Decay:
      m_activeAnimations.emplace(
          animationId,
          std::make_unique<DecayAnimationDriver>(
              animationId,
              animatedNodeTag,
              endCallback,
              animationConfig,
              manager));
      break;
    case AnimationType::Frames:
      m_activeAnimations.emplace(
          animationId,
          std::make_unique<FrameAnimationDriver>(
              animationId,
              animatedNodeTag,
              endCallback,
              animationConfig,
              manager));
      break;
    case AnimationType::Spring:
      // TODO: implement spring animations tracked by issue #2681
      break;
    default:
      assert(false);
      break;
  }

  if (m_activeAnimations.count(animationId)) {
    m_activeAnimations.at(animationId)->StartAnimation();
  }
}

<<<<<<< HEAD
    void NativeAnimatedNodeManager::AddAnimatedEventToView(int64_t viewTag, const std::string& eventName, const folly::dynamic& eventMapping, const std::shared_ptr<NativeAnimatedNodeManager>& manager)
    {
      const auto valueNodeTag = static_cast<int64_t>(eventMapping.find("animatedValueTag").dereference().second.asDouble());
      const auto pathList = eventMapping.find("nativeEventPath").dereference().second;
=======
void NativeAnimatedNodeManager::DropAnimatedNode(int64_t tag) {
  m_valueNodes.erase(tag);
  m_propsNodes.erase(tag);
  m_styleNodes.erase(tag);
  m_transformNodes.erase(tag);
}
>>>>>>> 021abdf7

void NativeAnimatedNodeManager::SetAnimatedNodeValue(
    int64_t tag,
    double value) {
  if (const auto valueNode = m_valueNodes.at(tag).get()) {
    valueNode->RawValue(static_cast<float>(value));
  }
}

<<<<<<< HEAD
    void NativeAnimatedNodeManager::RemoveAnimatedEventFromView(int64_t viewTag, const std::string& eventName, int64_t animatedValueTag)
    {
      const auto key = std::make_tuple(viewTag, eventName);
      if (m_eventDrivers.count(key))
      {
        auto& drivers = m_eventDrivers.at(key);
        auto iterator = drivers.begin();

        for (auto iterator = drivers.begin(); iterator != drivers.end(); )
        {
          if (const auto value = iterator->get()->AnimatedValue())
          {
            if(value->Tag() == animatedValueTag)
            {
              iterator = drivers.erase(iterator);
              continue;
            }
          }
          ++iterator;
        }
=======
void NativeAnimatedNodeManager::SetAnimatedNodeOffset(
    int64_t tag,
    double offset) {
  if (const auto valueNode = m_valueNodes.at(tag).get()) {
    valueNode->Offset(static_cast<float>(offset));
  }
}

void NativeAnimatedNodeManager::FlattenAnimatedNodeOffset(int64_t tag) {
  if (const auto valueNode = m_valueNodes.at(tag).get()) {
    valueNode->FlattenOffset();
  }
}

void NativeAnimatedNodeManager::ExtractAnimatedNodeOffset(int64_t tag) {
  if (const auto valueNode = m_valueNodes.at(tag).get()) {
    valueNode->ExtractOffset();
  }
}

void NativeAnimatedNodeManager::AddAnimatedEventToView(
    int64_t viewTag,
    const std::string &eventName,
    const folly::dynamic &eventMapping,
    const std::shared_ptr<NativeAnimatedNodeManager> &manager) {
  const auto valueNodeTag = static_cast<int64_t>(
      eventMapping.find("animatedValueTag").dereference().second.asDouble());
  const auto pathList =
      eventMapping.find("nativeEventPath").dereference().second.getString();
>>>>>>> 021abdf7

  const auto key = std::make_tuple(viewTag, eventName);
  if (m_eventDrivers.count(key)) {
    m_eventDrivers.at(key).emplace_back(std::make_unique<EventAnimationDriver>(
        pathList, valueNodeTag, manager));
  } else {
    auto vector = std::vector<std::unique_ptr<EventAnimationDriver>>{};
    vector.emplace_back(std::make_unique<EventAnimationDriver>(
        pathList, valueNodeTag, manager));
    m_eventDrivers.insert({key, std::move(vector)});
  }
}

void NativeAnimatedNodeManager::RemoveAnimatedEventFromView(
    int64_t viewTag,
    const std::string &eventName,
    int64_t animatedValueTag) {
  const auto key = std::make_tuple(viewTag, eventName);
  if (m_eventDrivers.count(key)) {
    auto &drivers = m_eventDrivers.at(key);

    for (auto iterator = drivers.begin(); iterator != drivers.end();
         iterator++) {
      if (const auto value = iterator->get()->AnimatedValue()) {
        if (value->Tag() == animatedValueTag) {
          m_eventDrivers.at(key).erase(iterator);
        }
      }
    }

<<<<<<< HEAD
    void NativeAnimatedNodeManager::ProcessDelayedPropsNodes()
    {
      // If StartAnimations fails we'll put the props nodes back into this queue to
      // try again when the next batch completes. Because of this we need to copy the
      // props to change into a local and clear the member before we begin.
      const auto delayedPropsNodes = m_delayedPropsNodes;
      m_delayedPropsNodes.clear();
      for (const auto tag : delayedPropsNodes)
      {
        if (m_propsNodes.count(tag) > 0)
        {
          m_propsNodes.at(tag)->StartAnimations();
        }
      }
=======
    if (!drivers.size()) {
      m_eventDrivers.erase(key);
>>>>>>> 021abdf7
    }
  }
}

void NativeAnimatedNodeManager::ProcessDelayedPropsNodes() {
  // If StartAnimations fails we'll put the props nodes back into this queue to
  // try again when the next batch completes. Because of this we need to copy
  // the props to change into a local and clear the member before we begin.
  const auto delayedPropsNodes = m_delayedPropsNodes;
  m_delayedPropsNodes.clear();
  for (const auto tag : delayedPropsNodes) {
    m_propsNodes.at(tag)->StartAnimations();
  }
}

void NativeAnimatedNodeManager::AddDelayedPropsNode(
    int64_t propsNodeTag,
    const std::shared_ptr<IReactInstance> &instance) {
  m_delayedPropsNodes.push_back(propsNodeTag);
  if (m_delayedPropsNodes.size() <= 1) {
    static_cast<NativeUIManager *>(instance->NativeUIManager())
        ->AddBatchCompletedCallback([this]() { ProcessDelayedPropsNodes(); });
  }
}

AnimationDriver *NativeAnimatedNodeManager::GetAnimationNode(int64_t tag) {
  if (m_animationNodes.count(tag)) {
    return m_animationNodes.at(tag).get();
  }
  return static_cast<AnimationDriver *>(nullptr);
}

AnimatedNode *NativeAnimatedNodeManager::GetAnimatedNode(int64_t tag) {
  if (m_valueNodes.count(tag)) {
    return m_valueNodes.at(tag).get();
  }
  if (m_styleNodes.count(tag)) {
    return m_styleNodes.at(tag).get();
  }
  if (m_propsNodes.count(tag)) {
    return m_propsNodes.at(tag).get();
  }
  if (m_transformNodes.count(tag)) {
    return m_transformNodes.at(tag).get();
  }
  return static_cast<AnimatedNode *>(nullptr);
}

ValueAnimatedNode *NativeAnimatedNodeManager::GetValueAnimatedNode(
    int64_t tag) {
  if (m_valueNodes.count(tag)) {
    return m_valueNodes.at(tag).get();
  }
  return static_cast<ValueAnimatedNode *>(nullptr);
}

PropsAnimatedNode *NativeAnimatedNodeManager::GetPropsAnimatedNode(
    int64_t tag) {
  if (m_propsNodes.count(tag)) {
    return m_propsNodes.at(tag).get();
  }
  return static_cast<PropsAnimatedNode *>(nullptr);
}

StyleAnimatedNode *NativeAnimatedNodeManager::GetStyleAnimatedNode(
    int64_t tag) {
  if (m_styleNodes.count(tag)) {
    return m_styleNodes.at(tag).get();
  }
  return static_cast<StyleAnimatedNode *>(nullptr);
}

TransformAnimatedNode *NativeAnimatedNodeManager::GetTransformAnimatedNode(
    int64_t tag) {
  if (m_transformNodes.count(tag)) {
    return m_transformNodes.at(tag).get();
  }
  return static_cast<TransformAnimatedNode *>(nullptr);
}
} // namespace uwp
} // namespace react<|MERGE_RESOLUTION|>--- conflicted
+++ resolved
@@ -184,19 +184,12 @@
   }
 }
 
-<<<<<<< HEAD
-    void NativeAnimatedNodeManager::AddAnimatedEventToView(int64_t viewTag, const std::string& eventName, const folly::dynamic& eventMapping, const std::shared_ptr<NativeAnimatedNodeManager>& manager)
-    {
-      const auto valueNodeTag = static_cast<int64_t>(eventMapping.find("animatedValueTag").dereference().second.asDouble());
-      const auto pathList = eventMapping.find("nativeEventPath").dereference().second;
-=======
 void NativeAnimatedNodeManager::DropAnimatedNode(int64_t tag) {
   m_valueNodes.erase(tag);
   m_propsNodes.erase(tag);
   m_styleNodes.erase(tag);
   m_transformNodes.erase(tag);
 }
->>>>>>> 021abdf7
 
 void NativeAnimatedNodeManager::SetAnimatedNodeValue(
     int64_t tag,
@@ -206,28 +199,6 @@
   }
 }
 
-<<<<<<< HEAD
-    void NativeAnimatedNodeManager::RemoveAnimatedEventFromView(int64_t viewTag, const std::string& eventName, int64_t animatedValueTag)
-    {
-      const auto key = std::make_tuple(viewTag, eventName);
-      if (m_eventDrivers.count(key))
-      {
-        auto& drivers = m_eventDrivers.at(key);
-        auto iterator = drivers.begin();
-
-        for (auto iterator = drivers.begin(); iterator != drivers.end(); )
-        {
-          if (const auto value = iterator->get()->AnimatedValue())
-          {
-            if(value->Tag() == animatedValueTag)
-            {
-              iterator = drivers.erase(iterator);
-              continue;
-            }
-          }
-          ++iterator;
-        }
-=======
 void NativeAnimatedNodeManager::SetAnimatedNodeOffset(
     int64_t tag,
     double offset) {
@@ -249,15 +220,14 @@
 }
 
 void NativeAnimatedNodeManager::AddAnimatedEventToView(
-    int64_t viewTag,
-    const std::string &eventName,
-    const folly::dynamic &eventMapping,
-    const std::shared_ptr<NativeAnimatedNodeManager> &manager) {
+	int64_t viewTag,
+	const std::string &eventName,
+	const folly::dynamic &eventMapping,
+	const std::shared_ptr<NativeAnimatedNodeManager> &manager) {
   const auto valueNodeTag = static_cast<int64_t>(
-      eventMapping.find("animatedValueTag").dereference().second.asDouble());
-  const auto pathList =
-      eventMapping.find("nativeEventPath").dereference().second.getString();
->>>>>>> 021abdf7
+	  eventMapping.find("animatedValueTag").dereference().second.asDouble());
+  const auto pathList = 
+	  eventMapping.find("nativeEventPath").dereference().second;
 
   const auto key = std::make_tuple(viewTag, eventName);
   if (m_eventDrivers.count(key)) {
@@ -272,53 +242,39 @@
 }
 
 void NativeAnimatedNodeManager::RemoveAnimatedEventFromView(
-    int64_t viewTag,
-    const std::string &eventName,
-    int64_t animatedValueTag) {
+	int64_t viewTag,
+	const std::string &eventName,
+	int64_t animatedValueTag) {
   const auto key = std::make_tuple(viewTag, eventName);
   if (m_eventDrivers.count(key)) {
-    auto &drivers = m_eventDrivers.at(key);
-
-    for (auto iterator = drivers.begin(); iterator != drivers.end();
-         iterator++) {
+    auto& drivers = m_eventDrivers.at(key);
+
+    for (auto iterator = drivers.begin(); iterator != drivers.end();) {
       if (const auto value = iterator->get()->AnimatedValue()) {
-        if (value->Tag() == animatedValueTag) {
-          m_eventDrivers.at(key).erase(iterator);
+        if(value->Tag() == animatedValueTag) {
+            iterator = drivers.erase(iterator);
+            continue;
         }
       }
-    }
-
-<<<<<<< HEAD
-    void NativeAnimatedNodeManager::ProcessDelayedPropsNodes()
-    {
-      // If StartAnimations fails we'll put the props nodes back into this queue to
-      // try again when the next batch completes. Because of this we need to copy the
-      // props to change into a local and clear the member before we begin.
-      const auto delayedPropsNodes = m_delayedPropsNodes;
-      m_delayedPropsNodes.clear();
-      for (const auto tag : delayedPropsNodes)
-      {
-        if (m_propsNodes.count(tag) > 0)
-        {
-          m_propsNodes.at(tag)->StartAnimations();
-        }
-      }
-=======
+      ++iterator;
+    }
+
     if (!drivers.size()) {
       m_eventDrivers.erase(key);
->>>>>>> 021abdf7
     }
   }
 }
 
 void NativeAnimatedNodeManager::ProcessDelayedPropsNodes() {
   // If StartAnimations fails we'll put the props nodes back into this queue to
-  // try again when the next batch completes. Because of this we need to copy
-  // the props to change into a local and clear the member before we begin.
+  // try again when the next batch completes. Because of this we need to copy the
+  // props to change into a local and clear the member before we begin.
   const auto delayedPropsNodes = m_delayedPropsNodes;
   m_delayedPropsNodes.clear();
   for (const auto tag : delayedPropsNodes) {
-    m_propsNodes.at(tag)->StartAnimations();
+    if (m_propsNodes.count(tag) > 0) {
+        m_propsNodes.at(tag)->StartAnimations();
+    }
   }
 }
 
