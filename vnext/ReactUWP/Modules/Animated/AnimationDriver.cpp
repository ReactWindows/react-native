// Copyright (c) Microsoft Corporation. All rights reserved.
// Licensed under the MIT License.

#include "pch.h"
#include "AnimationDriver.h"

namespace react {
namespace uwp {

<<<<<<< HEAD
AnimationDriver::AnimationDriver(
    int64_t id,
    int64_t animatedValueTag,
    const Callback &endCallback,
    const folly::dynamic &config,
    const std::shared_ptr<NativeAnimatedNodeManager> &manager)
    : m_id(id),
      m_animatedValueTag(animatedValueTag),
      m_endCallback(endCallback),
      m_config(config),
      m_manager(manager) {
  m_iterations = [iterations = config.find("iterations"),
                  end = config.items().end()]() {
    if (iterations != end) {
      return iterations.dereference().second.getInt();
=======
    AnimationDriver::AnimationDriver(int64_t id, int64_t animatedValueTag, const Callback& endCallback, const folly::dynamic& config, const std::shared_ptr<NativeAnimatedNodeManager>& manager) :
      m_id(id), m_animatedValueTag(animatedValueTag), m_endCallback(endCallback), m_config(config), m_manager(manager)
    {
      m_iterations = [iterations = config.find("iterations"), end = config.items().end()]() {
        if (iterations != end)
        {
          return static_cast<int64_t>(iterations.dereference().second.asDouble());
        }
        return static_cast<int64_t>(1);
      }();
>>>>>>> c088b5a1
    }
    return static_cast<int64_t>(1);
  }();
}

AnimationDriver::~AnimationDriver() {
  if (m_scopedBatch)
    m_scopedBatch.Completed(m_scopedBatchCompletedToken);
}

void AnimationDriver::StartAnimation() {
  const auto [animation, scopedBatch] = MakeAnimation(m_config);

  const auto animatedValue = GetAnimatedValue();

  if (animatedValue) {
    animatedValue->PropertySet().StartAnimation(L"offset", animation);
    animatedValue->AddActiveAnimation(m_id);
  }
  scopedBatch.End();

  m_scopedBatchCompletedToken = scopedBatch.Completed(
      [endCallback = m_endCallback, animatedValue, id = m_id](
          auto sender, auto) {
        if (endCallback) {
          endCallback(std::vector<folly::dynamic>{
              folly::dynamic::object("finished", true)});
        }
        if (animatedValue) {
          animatedValue->RemoveActiveAnimation(id);
        }
      });

  m_animation = animation;
  m_scopedBatch = scopedBatch;
}

void AnimationDriver::StopAnimation() {
  if (const auto animatedValue = GetAnimatedValue()) {
    animatedValue->PropertySet().StopAnimation(L"offset");
    m_endCallback(
        std::vector<folly::dynamic>{folly::dynamic::object("finished", false)});
  }
}

ValueAnimatedNode *AnimationDriver::GetAnimatedValue() {
  if (auto manager = m_manager.lock()) {
    return manager->GetValueAnimatedNode(m_animatedValueTag);
  }
  return static_cast<ValueAnimatedNode *>(nullptr);
}
} // namespace uwp
} // namespace react<|MERGE_RESOLUTION|>--- conflicted
+++ resolved
@@ -1,13 +1,13 @@
 // Copyright (c) Microsoft Corporation. All rights reserved.
 // Licensed under the MIT License.
 
+#include "AnimationDriver.h"
 #include "pch.h"
-#include "AnimationDriver.h"
+
 
 namespace react {
 namespace uwp {
 
-<<<<<<< HEAD
 AnimationDriver::AnimationDriver(
     int64_t id,
     int64_t animatedValueTag,
@@ -19,25 +19,18 @@
       m_endCallback(endCallback),
       m_config(config),
       m_manager(manager) {
-  m_iterations = [iterations = config.find("iterations"),
-                  end = config.items().end()]() {
+  m_iterations =
+      [ iterations = config.find("iterations"), end = config.items().end() ]() {
     if (iterations != end) {
-      return iterations.dereference().second.getInt();
-=======
-    AnimationDriver::AnimationDriver(int64_t id, int64_t animatedValueTag, const Callback& endCallback, const folly::dynamic& config, const std::shared_ptr<NativeAnimatedNodeManager>& manager) :
-      m_id(id), m_animatedValueTag(animatedValueTag), m_endCallback(endCallback), m_config(config), m_manager(manager)
-    {
-      m_iterations = [iterations = config.find("iterations"), end = config.items().end()]() {
-        if (iterations != end)
-        {
-          return static_cast<int64_t>(iterations.dereference().second.asDouble());
-        }
-        return static_cast<int64_t>(1);
-      }();
->>>>>>> c088b5a1
+      return static_cast<int64_t>(iterations.dereference().second.asDouble());
     }
     return static_cast<int64_t>(1);
-  }();
+  }
+  ();
+}
+return static_cast<int64_t>(1);
+}
+();
 }
 
 AnimationDriver::~AnimationDriver() {
@@ -46,7 +39,7 @@
 }
 
 void AnimationDriver::StartAnimation() {
-  const auto [animation, scopedBatch] = MakeAnimation(m_config);
+  const auto[animation, scopedBatch] = MakeAnimation(m_config);
 
   const auto animatedValue = GetAnimatedValue();
 
@@ -57,7 +50,7 @@
   scopedBatch.End();
 
   m_scopedBatchCompletedToken = scopedBatch.Completed(
-      [endCallback = m_endCallback, animatedValue, id = m_id](
+      [ endCallback = m_endCallback, animatedValue, id = m_id ](
           auto sender, auto) {
         if (endCallback) {
           endCallback(std::vector<folly::dynamic>{
