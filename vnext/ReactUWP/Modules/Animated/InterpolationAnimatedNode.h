--- conflicted
+++ resolved
@@ -5,57 +5,6 @@
 #include <folly/dynamic.h>
 #include "ValueAnimatedNode.h"
 
-<<<<<<< HEAD
-namespace react { namespace uwp {
-
-  class InterpolationAnimatedNode : public ValueAnimatedNode
-  {
-  public:
-    InterpolationAnimatedNode(int64_t tag, const folly::dynamic& config, const std::shared_ptr<NativeAnimatedNodeManager>& manager);
-
-    virtual void Update() override;
-    virtual void OnDetachedFromNode(int64_t animatedNodeTag) override;
-    virtual void OnAttachToNode(int64_t animatedNodeTag) override;
-
-    static constexpr std::wstring_view ExtrapolateTypeIdentity = L"identity";
-    static constexpr std::wstring_view ExtrapolateTypeClamp = L"clamp";
-    static constexpr std::wstring_view ExtrapolateTypeExtend = L"extend";
-
-  private:
-    winrt::ExpressionAnimation CreateExpressionAnimation(const winrt::Compositor& compositor, ValueAnimatedNode& parent);
-
-    winrt::hstring GetExpression(const winrt::hstring& value);
-    winrt::hstring GetInterpolateExpression(
-      const winrt::hstring& value,
-      const std::wstring& inputMin,
-      const std::wstring& inputMax,
-      const std::wstring& outputMin,
-      const std::wstring& outputMax);
-    winrt::hstring GetLeftExpression(const winrt::hstring& value, const winrt::hstring& leftInterpolateExpression);
-    winrt::hstring GetRightExpression(const winrt::hstring&, const winrt::hstring& rightInterpolateExpression);
-
-    winrt::ExpressionAnimation m_rawValueAnimation{ nullptr };
-    winrt::ExpressionAnimation m_offsetAnimation{ nullptr };
-    std::vector<double> m_inputRanges;
-    std::vector<double> m_outputRanges;
-    std::string m_extrapolateLeft;
-    std::string m_extrapolateRight;
-
-    int64_t m_parentTag{ s_parentTagUnset };
-
-    static constexpr int64_t s_parentTagUnset{ -1 };
-
-    static constexpr std::string_view s_inputRangeName{ "inputRange" };
-    static constexpr std::string_view s_outputRangeName{ "outputRange" };
-    static constexpr std::string_view s_extrapolateLeftName{ "extrapolateLeft" };
-    static constexpr std::string_view s_extrapolateRightName{ "extrapolateRight" };
-
-    static constexpr std::wstring_view s_parentPropsName{ L"p" };
-    static constexpr std::wstring_view s_inputName{ L"i" };
-    static constexpr std::wstring_view s_outputName{ L"o" };
-  };
-} }
-=======
 namespace react {
 namespace uwp {
 
@@ -79,14 +28,20 @@
       const winrt::Compositor &compositor,
       ValueAnimatedNode &parent);
 
-  winrt::hstring GetExpression(const winrt::hstring &value);
-  winrt::hstring GetInterpolateExpression(const winrt::hstring &value);
-  winrt::hstring GetLeftExpression(const winrt::hstring &value);
-  winrt::hstring GetRightExpression(const winrt::hstring &value);
-  winrt::ExpressionAnimation m_rawValueAnimation{nullptr};
-  winrt::ExpressionAnimation m_offsetAnimation{nullptr};
-  std::array<double, 2> m_inputRange;
-  std::array<double, 2> m_outputRange;
+  winrt::hstring GetExpression(const winrt::hstring& value);
+  winrt::hstring GetInterpolateExpression(
+    const winrt::hstring& value,
+    const std::wstring& inputMin,
+    const std::wstring& inputMax,
+    const std::wstring& outputMin,
+    const std::wstring& outputMax);
+  winrt::hstring GetLeftExpression(const winrt::hstring& value, const winrt::hstring& leftInterpolateExpression);
+  winrt::hstring GetRightExpression(const winrt::hstring&, const winrt::hstring& rightInterpolateExpression);
+
+  winrt::ExpressionAnimation m_rawValueAnimation{ nullptr };
+  winrt::ExpressionAnimation m_offsetAnimation{ nullptr };
+  std::vector<double> m_inputRanges;
+  std::vector<double> m_outputRanges;
   std::string m_extrapolateLeft;
   std::string m_extrapolateRight;
 
@@ -99,12 +54,9 @@
   static constexpr std::string_view s_extrapolateLeftName{"extrapolateLeft"};
   static constexpr std::string_view s_extrapolateRightName{"extrapolateRight"};
 
-  static constexpr std::wstring_view s_parentPropsName{L"parentProps"};
-  static constexpr std::wstring_view s_inputMinName{L"inputMin"};
-  static constexpr std::wstring_view s_inputMaxName{L"inputMax"};
-  static constexpr std::wstring_view s_outputMinName{L"outputMin"};
-  static constexpr std::wstring_view s_outputMaxName{L"outputMax"};
+  static constexpr std::wstring_view s_parentPropsName{ L"p" };
+  static constexpr std::wstring_view s_inputName{ L"i" };
+  static constexpr std::wstring_view s_outputName{ L"o" };
 };
 } // namespace uwp
-} // namespace react
->>>>>>> 021abdf7
+} // namespace react