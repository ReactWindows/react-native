--- conflicted
+++ resolved
@@ -6,162 +6,21 @@
 #include "ExtrapolationType.h"
 #include "NativeAnimatedNodeManager.h"
 
-<<<<<<< HEAD
 namespace react { namespace uwp {
-  InterpolationAnimatedNode::InterpolationAnimatedNode(int64_t tag, const folly::dynamic& config, const std::shared_ptr<NativeAnimatedNodeManager>& manager) : ValueAnimatedNode(tag, manager)
-  {
-    for (const auto& rangeValue : config.find(s_inputRangeName).dereference().second)
-    {
-      m_inputRanges.push_back(rangeValue.asDouble());
-    }
-    for (const auto& rangeValue : config.find(s_outputRangeName).dereference().second)
-    {
-      m_outputRanges.push_back(rangeValue.asDouble());
-    }
-
-    m_extrapolateLeft = config.find(s_extrapolateLeftName).dereference().second.asString();
-    m_extrapolateRight = config.find(s_extrapolateRightName).dereference().second.asString();
+InterpolationAnimatedNode::InterpolationAnimatedNode(
+	int64_t tag,
+	const folly::dynamic& config,
+	const std::shared_ptr<NativeAnimatedNodeManager>& manager)
+	: ValueAnimatedNode(tag, manager) {
+  for (const auto& rangeValue :
+	   config.find(s_inputRangeName).dereference().second) {
+    m_inputRanges.push_back(rangeValue.asDouble());
+  }
+  for (const auto& rangeValue :
+	   config.find(s_outputRangeName).dereference().second) {
+    m_outputRanges.push_back(rangeValue.asDouble());
   }
 
-  void InterpolationAnimatedNode::Update()
-  {
-
-=======
-namespace react {
-namespace uwp {
-InterpolationAnimatedNode::InterpolationAnimatedNode(
-    int64_t tag,
-    const folly::dynamic &config,
-    const std::shared_ptr<NativeAnimatedNodeManager> &manager)
-    : ValueAnimatedNode(tag, manager) {
-  int arrayIndex = 0;
-  for (const auto &rangeValue :
-       config.find(s_inputRangeName).dereference().second) {
-    m_inputRange[arrayIndex] = rangeValue.asDouble();
-    arrayIndex++;
->>>>>>> 021abdf7
-  }
-
-  arrayIndex = 0;
-  for (const auto &rangeValue :
-       config.find(s_outputRangeName).dereference().second) {
-    m_outputRange[arrayIndex] = rangeValue.asDouble();
-    arrayIndex++;
-  }
-
-<<<<<<< HEAD
-  void InterpolationAnimatedNode::OnAttachToNode(int64_t animatedNodeTag)
-  {
-    assert(m_parentTag == s_parentTagUnset);
-    m_parentTag = animatedNodeTag;
-
-    const auto [rawValueAnimation, offsetAnimation] = [this]()
-    {
-      if (const auto manager = m_manager.lock())
-      {
-        if (const auto parent = manager->GetValueAnimatedNode(m_parentTag))
-        {
-          const auto compositor = winrt::Window::Current().Compositor();
-
-          const auto rawValueAnimation = CreateExpressionAnimation(compositor, *parent);
-          rawValueAnimation.Expression(GetExpression(s_parentPropsName + static_cast<winrt::hstring>(L".") + s_valueName));
-
-          const auto offsetAnimation = CreateExpressionAnimation(compositor, *parent);
-          offsetAnimation.Expression(L"(" + GetExpression(s_parentPropsName + static_cast<winrt::hstring>(L".") + s_offsetName + L" + " + s_parentPropsName + L"." + s_valueName) + L") - this.target." + s_valueName);
-
-          return std::make_tuple(rawValueAnimation, offsetAnimation);
-        }
-      }
-      return std::tuple<winrt::ExpressionAnimation, winrt::ExpressionAnimation>(nullptr, nullptr);
-    }();
-
-    m_propertySet.StartAnimation(s_valueName, rawValueAnimation);
-    m_propertySet.StartAnimation(s_offsetName, offsetAnimation);
-
-    m_rawValueAnimation = rawValueAnimation;
-    m_offsetAnimation = offsetAnimation;
-  }
-
-  winrt::ExpressionAnimation InterpolationAnimatedNode::CreateExpressionAnimation(const winrt::Compositor& compositor, ValueAnimatedNode& parent)
-  {
-    const auto animation = compositor.CreateExpressionAnimation();
-    animation.SetReferenceParameter(s_parentPropsName, parent.PropertySet());
-    for (size_t i = 0; i < m_inputRanges.size(); i++)
-    {
-      animation.SetScalarParameter(s_inputName.data() + std::to_wstring(i), static_cast<float>(m_inputRanges[i]));
-    }
-    for (size_t i = 0; i < m_outputRanges.size(); i++)
-    {
-      animation.SetScalarParameter(s_outputName.data() + std::to_wstring(i), static_cast<float>(m_outputRanges[i]));
-    }
-    return animation;
-  }
-
-  winrt::hstring InterpolationAnimatedNode::GetExpression(const winrt::hstring& value)
-  {
-    const auto leftInterpolateExpression = GetInterpolateExpression(
-      value,
-      s_inputName.data() + std::to_wstring(0),
-      s_inputName.data() + std::to_wstring(1),
-      s_outputName.data() + std::to_wstring(0),
-      s_outputName.data() + std::to_wstring(1));
-
-    const auto size = m_inputRanges.size();
-    const auto rightInterpolateExpression = GetInterpolateExpression(
-      value,
-      s_inputName.data() + std::to_wstring(size - 2),
-      s_inputName.data() + std::to_wstring(size - 1),
-      s_outputName.data() + std::to_wstring(size - 2),
-      s_outputName.data() + std::to_wstring(size - 1));
-
-    auto returnValue = GetLeftExpression(value, leftInterpolateExpression) + GetRightExpression(value, rightInterpolateExpression);
-
-    // Start at 1 because we use the index and previous for each step.
-    for (size_t i = 1; i < size - 1; i++)
-    {
-      const std::wstring inMin = s_inputName.data() + std::to_wstring(i - 1);
-      const std::wstring inMax = s_inputName.data() + std::to_wstring(i);
-      const std::wstring outMin = s_outputName.data() + std::to_wstring(i - 1);
-      const std::wstring outMax = s_outputName.data() + std::to_wstring(i);
-
-      returnValue = returnValue +
-        value + L" >= " + inMin + L" && " + value + L" <= " + inMax + L" ? " +
-        GetInterpolateExpression(
-          value,
-          inMin,
-          inMax,
-          outMin,
-          outMax)
-        + L" : ";
-    }
-
-    returnValue = returnValue + //L"asd" + 
-      GetInterpolateExpression(
-        value,
-        s_inputName.data() + std::to_wstring(size - 2),
-        s_inputName.data() + std::to_wstring(size - 1),
-        s_outputName.data() + std::to_wstring(size - 2),
-        s_outputName.data() + std::to_wstring(size - 1));
-
-    return returnValue;
-  }
-
-  winrt::hstring InterpolationAnimatedNode::GetInterpolateExpression(
-    const winrt::hstring& value,
-    const std::wstring& inputMin,
-    const std::wstring& inputMax,
-    const std::wstring& outputMin,
-    const std::wstring& outputMax)
-  {
-      return outputMin + static_cast<winrt::hstring>(L" + ((") + outputMax + L" - " + outputMin + L") * ((" + value + L" - " + inputMin + L") / (" + inputMax + L" - " + inputMin + L")))";
-  }
-
-  winrt::hstring InterpolationAnimatedNode::GetLeftExpression(const winrt::hstring& value, const winrt::hstring& leftInterpolateExpression)
-  {
-    const auto firstInput = s_inputName.data() + std::to_wstring(0);
-    switch (ExtrapolationTypeFromString(m_extrapolateLeft))
-    {
-=======
   m_extrapolateLeft =
       config.find(s_extrapolateLeftName).dereference().second.asString();
   m_extrapolateRight =
@@ -195,14 +54,13 @@
             s_valueName));
 
         const auto offsetAnimation =
-            CreateExpressionAnimation(compositor, *parent);
+			CreateExpressionAnimation(compositor, *parent);
         offsetAnimation.Expression(
-            L"(" +
-            GetExpression(
-                static_cast<winrt::hstring>(L"(") + s_parentPropsName + L"." +
-                s_offsetName + L" + " + s_parentPropsName + L"." + s_valueName +
-                L")") +
-            L") - this.target." + s_valueName);
+			L"(" +
+			GetExpression(
+				s_parentPropsName + static_cast<winrt::hstring>(L".") + s_offsetName +
+				L" + " + s_parentPropsName + L"." + s_valueName) +
+			L") - this.target." + s_valueName);
 
         return std::make_tuple(rawValueAnimation, offsetAnimation);
       }
@@ -219,80 +77,118 @@
 }
 
 winrt::ExpressionAnimation InterpolationAnimatedNode::CreateExpressionAnimation(
-    const winrt::Compositor &compositor,
-    ValueAnimatedNode &parent) {
+	const winrt::Compositor& compositor,
+	ValueAnimatedNode& parent) {
   const auto animation = compositor.CreateExpressionAnimation();
   animation.SetReferenceParameter(s_parentPropsName, parent.PropertySet());
-  animation.SetScalarParameter(
-      s_inputMinName, static_cast<float>(m_inputRange[0]));
-  animation.SetScalarParameter(
-      s_inputMaxName, static_cast<float>(m_inputRange[1]));
-  animation.SetScalarParameter(
-      s_outputMinName, static_cast<float>(m_outputRange[0]));
-  animation.SetScalarParameter(
-      s_outputMaxName, static_cast<float>(m_outputRange[1]));
+  for (size_t i = 0; i < m_inputRanges.size(); i++)
+  {
+    animation.SetScalarParameter(s_inputName.data() + std::to_wstring(i), static_cast<float>(m_inputRanges[i]));
+  }
+  for (size_t i = 0; i < m_outputRanges.size(); i++)
+  {
+    animation.SetScalarParameter(s_outputName.data() + std::to_wstring(i), static_cast<float>(m_outputRanges[i]));
+  }
   return animation;
 }
 
-winrt::hstring InterpolationAnimatedNode::GetExpression(
-    const winrt::hstring &value) {
-  return GetLeftExpression(value) + GetRightExpression(value) +
-      GetInterpolateExpression(value);
+winrt::hstring InterpolationAnimatedNode::GetExpression(const winrt::hstring& value)
+{
+  const auto leftInterpolateExpression = GetInterpolateExpression(
+      value,
+      s_inputName.data() + std::to_wstring(0),
+      s_inputName.data() + std::to_wstring(1),
+      s_outputName.data() + std::to_wstring(0),
+      s_outputName.data() + std::to_wstring(1));
+
+  const auto size = m_inputRanges.size();
+  const auto rightInterpolateExpression = GetInterpolateExpression(
+      value,
+      s_inputName.data() + std::to_wstring(size - 2),
+      s_inputName.data() + std::to_wstring(size - 1),
+      s_outputName.data() + std::to_wstring(size - 2),
+      s_outputName.data() + std::to_wstring(size - 1));
+
+  auto returnValue = GetLeftExpression(value, leftInterpolateExpression) + GetRightExpression(value, rightInterpolateExpression);
+
+  // Start at 1 because we use the index and previous for each step.
+  for (size_t i = 1; i < size - 1; i++)
+  {
+    const std::wstring inMin = s_inputName.data() + std::to_wstring(i - 1);
+    const std::wstring inMax = s_inputName.data() + std::to_wstring(i);
+    const std::wstring outMin = s_outputName.data() + std::to_wstring(i - 1);
+    const std::wstring outMax = s_outputName.data() + std::to_wstring(i);
+
+    returnValue = returnValue +
+    value + L" >= " + inMin + L" && " + value + L" <= " + inMax + L" ? " +
+    GetInterpolateExpression(
+        value,
+        inMin,
+        inMax,
+        outMin,
+        outMax)
+    + L" : ";
+  }
+
+  returnValue = returnValue + //L"asd" + 
+    GetInterpolateExpression(
+        value,
+        s_inputName.data() + std::to_wstring(size - 2),
+        s_inputName.data() + std::to_wstring(size - 1),
+        s_outputName.data() + std::to_wstring(size - 2),
+        s_outputName.data() + std::to_wstring(size - 1));
+
+  return returnValue;
 }
 
 winrt::hstring InterpolationAnimatedNode::GetInterpolateExpression(
-    const winrt::hstring &value) {
-  return s_outputMinName + static_cast<winrt::hstring>(L" + ((") +
-      s_outputMaxName + L" - " + s_outputMinName + L") * ((" + value + L" - " +
-      s_inputMinName + L") / (" + s_inputMaxName + L" - " + s_inputMinName +
-      L")))";
+    const winrt::hstring& value,
+    const std::wstring& inputMin,
+    const std::wstring& inputMax,
+    const std::wstring& outputMin,
+    const std::wstring& outputMax)
+{
+  return outputMin + static_cast<winrt::hstring>(L" + ((") +
+	  outputMax + L" - " + outputMin + L") * ((" + value +
+	  L" - " + inputMin + L") / (" + inputMax + L" - " + 
+	  inputMin + L")))";
 }
 
 winrt::hstring InterpolationAnimatedNode::GetLeftExpression(
-    const winrt::hstring &value) {
-  switch (ExtrapolationTypeFromString(m_extrapolateLeft)) {
->>>>>>> 021abdf7
-    case ExtrapolationType::Clamp:
-      return value + L" < " + firstInput + L" ? " + firstInput + L" : ";
-    case ExtrapolationType::Identity:
-      return value + L" < " + firstInput + L" ? " + value + L" : ";
-    case ExtrapolationType::Extend:
-<<<<<<< HEAD
-      return value + L" < " + firstInput + L" ? " + leftInterpolateExpression + L" : ";
-=======
-      return value + L" < " + s_inputMinName + L" ? " +
-          GetInterpolateExpression(value) + L" : ";
->>>>>>> 021abdf7
-    default:
-      return L"";
+	const winrt::hstring& value,
+	const winrt::hstring& leftInterpolateExpression)
+{
+  const auto firstInput = s_inputName.data() + std::to_wstring(0);
+  switch (ExtrapolationTypeFromString(m_extrapolateLeft))
+  {
+  case ExtrapolationType::Clamp:
+    return value + L" < " + firstInput + L" ? " + firstInput + L" : ";
+  case ExtrapolationType::Identity:
+    return value + L" < " + firstInput + L" ? " + value + L" : ";
+  case ExtrapolationType::Extend:
+    return value + L" < " + firstInput + L" ? " + leftInterpolateExpression + L" : ";
+  default:
+    return L"";
   }
 }
 
-<<<<<<< HEAD
-  winrt::hstring InterpolationAnimatedNode::GetRightExpression(const winrt::hstring& value, const winrt::hstring& rightInterpolateExpression)
+winrt::hstring InterpolationAnimatedNode::GetRightExpression(
+	const winrt::hstring& value,
+	const winrt::hstring& rightInterpolateExpression)
+{
+  const auto lastInput = s_inputName.data() + std::to_wstring(m_inputRanges.size() - 1);
+  switch (ExtrapolationTypeFromString(m_extrapolateRight))
   {
-    const auto lastInput = s_inputName.data() + std::to_wstring(m_inputRanges.size() - 1);
-    switch (ExtrapolationTypeFromString(m_extrapolateRight))
-    {
-=======
-winrt::hstring InterpolationAnimatedNode::GetRightExpression(
-    const winrt::hstring &value) {
-  switch (ExtrapolationTypeFromString(m_extrapolateRight)) {
->>>>>>> 021abdf7
-    case ExtrapolationType::Clamp:
-      return value + L" > " + lastInput + L" ? " + lastInput + L" : ";
-    case ExtrapolationType::Identity:
-      return value + L" > " + lastInput + L" ? " + value + L" : ";
-    case ExtrapolationType::Extend:
-<<<<<<< HEAD
-      return value + L" > " + lastInput + L" ? " + rightInterpolateExpression + L" : ";
-=======
-      return value + L" > " + s_inputMaxName + L" ? " +
-          GetInterpolateExpression(value) + L" : ";
->>>>>>> 021abdf7
-    default:
-      return L"";
+  case ExtrapolationType::Clamp:
+    return value + L" > " + lastInput + L" ? " + lastInput + L" : ";
+  case ExtrapolationType::Identity:
+    return value + L" > " + lastInput + L" ? " + value + L" : ";
+  case ExtrapolationType::Extend:
+    return value + L" > " + lastInput + L" ? " + rightInterpolateExpression + L" : ";
+  default:
+    return L"";
   }
 }
+
 } // namespace uwp
 } // namespace react