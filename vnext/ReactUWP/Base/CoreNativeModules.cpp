// Copyright (c) Microsoft Corporation. All rights reserved.
// Licensed under the MIT License.

#include "pch.h"
#include "CoreNativeModules.h"

// Modules
#include <AsyncStorageModule.h>
#include <Modules/AlertModuleUwp.h>
#include <Modules/Animated/NativeAnimatedModule.h>
#include <Modules/AppStateModuleUwp.h>
#include <Modules/AppThemeModuleUwp.h>
#include <Modules/AppearanceModule.h>
#include <Modules/AsyncStorageModuleWin32.h>
#include <Modules/ClipboardModule.h>
#include <Modules/DeviceInfoModule.h>
#include <Modules/ImageViewManagerModule.h>
#include <Modules/LinkingManagerModule.h>
#include <Modules/LocationObserverModule.h>
#include <Modules/NativeUIManager.h>
#include <Modules/NetworkingModule.h>
#include <Modules/UIManagerModule.h>
#include <Modules/WebSocketModuleUwp.h>
#include <ReactUWP/Modules/I18nModule.h>
#include <Threading/MessageQueueThreadFactory.h>

// ReactWindowsCore
#include <CreateModules.h>

namespace react::uwp {

namespace {

bool HasPackageIdentity() noexcept {
  static const bool hasPackageIdentity = []() noexcept {
    auto packageStatics = winrt::get_activation_factory<winrt::Windows::ApplicationModel::IPackageStatics>(
        winrt::name_of<winrt::Windows::ApplicationModel::Package>());
    auto abiPackageStatics = static_cast<winrt::impl::abi_t<winrt::Windows::ApplicationModel::IPackageStatics> *>(
        winrt::get_abi(packageStatics));
    winrt::com_ptr<winrt::impl::abi_t<winrt::Windows::ApplicationModel::IPackage>> dummy;
    return abiPackageStatics->get_Current(winrt::put_abi(dummy)) !=
        winrt::impl::hresult_from_win32(APPMODEL_ERROR_NO_PACKAGE);
  }
  ();

  return hasPackageIdentity;
}

} // namespace

std::vector<facebook::react::NativeModuleDescription> GetCoreModules(
    const std::shared_ptr<facebook::react::IUIManager> &uiManager,
    const std::shared_ptr<facebook::react::MessageQueueThread> &messageQueue,
    const std::shared_ptr<facebook::react::MessageQueueThread> &uiMessageQueue,
<<<<<<< HEAD
    std::shared_ptr<DeviceInfo> deviceInfo,
    std::shared_ptr<facebook::react::DevSettings> devSettings,
    const I18nModule::I18nInfo &&i18nInfo,
    std::shared_ptr<facebook::react::AppState> appstate,
    std::shared_ptr<react::windows::AppTheme> appTheme,
    Mso::CntPtr<AppearanceChangeListener> &&appearanceListener,
=======
    std::shared_ptr<DeviceInfo> &&deviceInfo,
    I18nModule::I18nInfo &&i18nInfo,
    std::shared_ptr<facebook::react::AppState> &&appstate,
    std::shared_ptr<react::uwp::AppTheme> &&appTheme,
>>>>>>> d04b28b5
    const std::shared_ptr<IReactInstance> &uwpInstance) noexcept {
  // Modules
  std::vector<facebook::react::NativeModuleDescription> modules;

  modules.emplace_back(
      "UIManager",
      [uiManager, uiMessageQueue]() {
        return facebook::react::createUIManagerModule(std::shared_ptr(uiManager), std::shared_ptr(uiMessageQueue));
      },
      messageQueue);

  modules.emplace_back(
      react::uwp::WebSocketModule::Name,
      []() { return std::make_unique<react::uwp::WebSocketModule>(); },
      MakeSerialQueueThread());

  modules.emplace_back(
      NetworkingModule::Name, []() { return std::make_unique<NetworkingModule>(); }, MakeSerialQueueThread());

  modules.emplace_back(
      "Timing", [messageQueue]() { return facebook::react::CreateTimingModule(messageQueue); }, messageQueue);

  modules.emplace_back(
      DeviceInfoModule::name, [deviceInfo]() { return std::make_unique<DeviceInfoModule>(deviceInfo); }, messageQueue);

  modules.emplace_back(
      LinkingManagerModule::name, []() { return std::make_unique<LinkingManagerModule>(); }, messageQueue);

  modules.emplace_back(
      ImageViewManagerModule::name,
      [messageQueue]() { return std::make_unique<ImageViewManagerModule>(messageQueue); },
      messageQueue);

  modules.emplace_back(
      LocationObserverModule::name,
      [messageQueue]() { return std::make_unique<LocationObserverModule>(messageQueue); },
      MakeSerialQueueThread()); // TODO: figure out threading

  modules.emplace_back(
      facebook::react::AppStateModule::name,
      [appstate = std::move(appstate)]() mutable {
        return std::make_unique<facebook::react::AppStateModule>(std::move(appstate));
      },
      MakeSerialQueueThread());

  modules.emplace_back(
      react::uwp::AppThemeModule::Name,
      [appTheme = std::move(appTheme)]() mutable {
        return std::make_unique<react::uwp::AppThemeModule>(std::move(appTheme));
      },
      messageQueue);

  modules.emplace_back(AlertModule::name, []() { return std::make_unique<AlertModule>(); }, messageQueue);

  modules.emplace_back(ClipboardModule::name, []() { return std::make_unique<ClipboardModule>(); }, messageQueue);

  modules.emplace_back(
      NativeAnimatedModule::name,
      [wpUwpInstance = std::weak_ptr(uwpInstance)]() mutable {
        return std::make_unique<NativeAnimatedModule>(std::move(wpUwpInstance));
      },
      messageQueue);

  modules.emplace_back(
      "I18nManager",
      [i18nInfo = std::move(i18nInfo)]() mutable {
        return createI18nModule(std::make_unique<I18nModule>(std::move(i18nInfo)));
      },
      messageQueue);

  modules.emplace_back(
      AppearanceModule::Name,
      [appearanceListener = std::move(appearanceListener)]() mutable {
        return std::make_unique<AppearanceModule>(std::move(appearanceListener));
      },
      messageQueue);

  // AsyncStorageModule doesn't work without package identity (it indirectly depends on
  // Windows.Storage.StorageFile), so check for package identity before adding it.
  modules.emplace_back(
      "AsyncLocalStorage",
      []() -> std::unique_ptr<facebook::xplat::module::CxxModule> {
        if (HasPackageIdentity()) {
          return std::make_unique<facebook::react::AsyncStorageModule>(L"asyncStorage");
        } else {
          return std::make_unique<facebook::react::AsyncStorageModuleWin32>();
        }
      },
      MakeSerialQueueThread());

  return modules;
}

} // namespace react::uwp<|MERGE_RESOLUTION|>--- conflicted
+++ resolved
@@ -52,19 +52,11 @@
     const std::shared_ptr<facebook::react::IUIManager> &uiManager,
     const std::shared_ptr<facebook::react::MessageQueueThread> &messageQueue,
     const std::shared_ptr<facebook::react::MessageQueueThread> &uiMessageQueue,
-<<<<<<< HEAD
-    std::shared_ptr<DeviceInfo> deviceInfo,
-    std::shared_ptr<facebook::react::DevSettings> devSettings,
-    const I18nModule::I18nInfo &&i18nInfo,
-    std::shared_ptr<facebook::react::AppState> appstate,
-    std::shared_ptr<react::windows::AppTheme> appTheme,
-    Mso::CntPtr<AppearanceChangeListener> &&appearanceListener,
-=======
     std::shared_ptr<DeviceInfo> &&deviceInfo,
     I18nModule::I18nInfo &&i18nInfo,
     std::shared_ptr<facebook::react::AppState> &&appstate,
     std::shared_ptr<react::uwp::AppTheme> &&appTheme,
->>>>>>> d04b28b5
+    Mso::CntPtr<AppearanceChangeListener> &&appearanceListener,
     const std::shared_ptr<IReactInstance> &uwpInstance) noexcept {
   // Modules
   std::vector<facebook::react::NativeModuleDescription> modules;
