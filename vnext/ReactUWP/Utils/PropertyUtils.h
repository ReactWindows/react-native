--- conflicted
+++ resolved
@@ -129,20 +129,13 @@
 }
 
 template <class T>
-<<<<<<< HEAD
-bool TryUpdateBackgroundBrush(const T& element, const std::string& propertyName, const folly::dynamic& propertyValue)
-{
-  if (propertyName == "backgroundColor")
-  {
+bool TryUpdateBackgroundBrush(
+    const T &element,
+    const std::string &propertyName,
+    const folly::dynamic &propertyValue) {
+
+  if (propertyName == "backgroundColor") {
     if (IsValidColorValue(propertyValue))
-=======
-bool TryUpdateBackgroundBrush(
-    const T &element,
-    const std::string &propertyName,
-    const folly::dynamic &propertyValue) {
-  if (propertyName == "backgroundColor") {
-    if (propertyValue.isNumber())
->>>>>>> 77c1d88e
       element.Background(BrushFrom(propertyValue));
     else if (propertyValue.isNull())
       element.ClearValue(T::BackgroundProperty());
@@ -167,20 +160,13 @@
 }
 
 template <class T>
-<<<<<<< HEAD
-bool TryUpdateForeground(const T& element, const std::string& propertyName, const folly::dynamic& propertyValue)
-{
-  if (propertyName == "color")
-  {
+bool TryUpdateForeground(
+    const T &element,
+    const std::string &propertyName,
+    const folly::dynamic &propertyValue) {
+
+  if (propertyName == "color") {
     if (IsValidColorValue(propertyValue))
-=======
-bool TryUpdateForeground(
-    const T &element,
-    const std::string &propertyName,
-    const folly::dynamic &propertyValue) {
-  if (propertyName == "color") {
-    if (propertyValue.isNumber())
->>>>>>> 77c1d88e
       element.Foreground(BrushFrom(propertyValue));
     else if (propertyValue.isNull())
       element.ClearValue(T::ForegroundProperty());
@@ -199,14 +185,8 @@
     const folly::dynamic &propertyValue) {
   bool isBorderProperty = true;
 
-<<<<<<< HEAD
-  if (propertyName == "borderColor")
-  {
+  if (propertyName == "borderColor") {
     if (IsValidColorValue(propertyValue))
-=======
-  if (propertyName == "borderColor") {
-    if (propertyValue.isNumber())
->>>>>>> 77c1d88e
       element.BorderBrush(BrushFrom(propertyValue));
     else if (propertyValue.isNull())
       element.ClearValue(T::BorderBrushProperty());
