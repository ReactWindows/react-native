// Copyright (c) Microsoft Corporation. All rights reserved.
// Licensed under the MIT License.

#include "pch.h"

#include <Utils/AccessibilityUtils.h>

#include <Views\DynamicAutomationProperties.h>

namespace winrt {
using namespace Windows::UI::Xaml;
using namespace Windows::UI::Xaml::Automation;
using namespace Windows::UI::Xaml::Automation::Peers;
} // namespace winrt

namespace react {
namespace uwp {

REACTWINDOWS_API_(void)
AnnounceLiveRegionChangedIfNeeded(const winrt::FrameworkElement &element) {
  if (winrt::AutomationProperties::GetLiveSetting(element) !=
          winrt::AutomationLiveSetting::Off &&
      !winrt::AutomationProperties::GetName(element).empty()) {
    auto peer = winrt::FrameworkElementAutomationPeer::FromElement(element);
    if (nullptr != peer) {
      peer.RaiseAutomationEvent(winrt::AutomationEvents::LiveRegionChanged);
    }
  }
}

<<<<<<< HEAD
} // namespace uwp
} // namespace react
=======
REACTWINDOWS_API_(bool) HasDynamicAutomationProperties(const winrt::Windows::UI::Xaml::UIElement& element)
{
  static auto unsetValue = winrt::DependencyProperty::UnsetValue();

  if (element)
  {
    return (unsetValue != element.ReadLocalValue(DynamicAutomationProperties::AccessibilityRoleProperty()));
  }

  return false;
}

} }
>>>>>>> 52b2dbe7
<|MERGE_RESOLUTION|>--- conflicted
+++ resolved
@@ -28,21 +28,19 @@
   }
 }
 
-<<<<<<< HEAD
-} // namespace uwp
-} // namespace react
-=======
-REACTWINDOWS_API_(bool) HasDynamicAutomationProperties(const winrt::Windows::UI::Xaml::UIElement& element)
-{
+REACTWINDOWS_API_(bool)
+HasDynamicAutomationProperties(
+    const winrt::Windows::UI::Xaml::UIElement &element) {
   static auto unsetValue = winrt::DependencyProperty::UnsetValue();
 
-  if (element)
-  {
-    return (unsetValue != element.ReadLocalValue(DynamicAutomationProperties::AccessibilityRoleProperty()));
+  if (element) {
+    return (
+        unsetValue !=
+        element.ReadLocalValue(
+            DynamicAutomationProperties::AccessibilityRoleProperty()));
   }
 
   return false;
 }
-
-} }
->>>>>>> 52b2dbe7
+}
+}