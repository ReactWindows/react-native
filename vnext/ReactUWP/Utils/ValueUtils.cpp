--- conflicted
+++ resolved
@@ -59,67 +59,59 @@
       GetBFromArgb(argb));
 }
 
-<<<<<<< HEAD
-REACTWINDOWS_API_(winrt::SolidColorBrush) SolidColorBrushFrom(const folly::dynamic& d)
-{
-  if (d.isObject())
-  {
-    winrt::hstring resourceName{ winrt::to_hstring(d.find("windowsbrush")->second.asString()) };
-
-    thread_local static std::map<winrt::hstring, winrt::weak_ref<winrt::SolidColorBrush>> accentColorMap = {
-      {L"SystemAccentColor",            { nullptr }},
-      {L"SystemAccentColorLight1",      { nullptr }},
-      {L"SystemAccentColorLight2",      { nullptr }},
-      {L"SystemAccentColorLight3",      { nullptr }},
-      {L"SystemAccentColorDark1",       { nullptr }},
-      {L"SystemAccentColorDark2",       { nullptr }},
-      {L"SystemAccentColorDark3",       { nullptr }},
-      {L"SystemListAccentLowColor",     { nullptr }},
-      {L"SystemListAccentMediumColor",  { nullptr }},
-      {L"SystemListAccentHighColor",    { nullptr }}
-    };
-
-    if (accentColorMap.find(resourceName) != accentColorMap.end())
-    {
-      if (auto brush = accentColorMap.at(resourceName).get())
-      {
+REACTWINDOWS_API_(winrt::SolidColorBrush)
+SolidColorBrushFrom(const folly::dynamic &d) {
+  if (d.isObject()) {
+    winrt::hstring resourceName{
+        winrt::to_hstring(d.find("windowsbrush")->second.asString())};
+
+    thread_local static std::
+        map<winrt::hstring, winrt::weak_ref<winrt::SolidColorBrush>>
+            accentColorMap = {{L"SystemAccentColor", {nullptr}},
+                              {L"SystemAccentColorLight1", {nullptr}},
+                              {L"SystemAccentColorLight2", {nullptr}},
+                              {L"SystemAccentColorLight3", {nullptr}},
+                              {L"SystemAccentColorDark1", {nullptr}},
+                              {L"SystemAccentColorDark2", {nullptr}},
+                              {L"SystemAccentColorDark3", {nullptr}},
+                              {L"SystemListAccentLowColor", {nullptr}},
+                              {L"SystemListAccentMediumColor", {nullptr}},
+                              {L"SystemListAccentHighColor", {nullptr}}};
+
+    if (accentColorMap.find(resourceName) != accentColorMap.end()) {
+      if (auto brush = accentColorMap.at(resourceName).get()) {
         return brush;
       }
 
       winrt::hstring xamlString =
-        L"<ResourceDictionary xmlns = 'http://schemas.microsoft.com/winfx/2006/xaml/presentation' xmlns:x = 'http://schemas.microsoft.com/winfx/2006/xaml'>"
-        L"  <SolidColorBrush x:Key='" + resourceName + L"' Color='{ThemeResource " + resourceName + "}' />"
-        L"</ResourceDictionary>";
-
-      auto dictionary{ winrt::unbox_value<winrt::ResourceDictionary>(winrt::Markup::XamlReader::Load(xamlString)) };
-      auto brush{ winrt::unbox_value<winrt::SolidColorBrush>(dictionary.Lookup(winrt::box_value(resourceName))) };
+          L"<ResourceDictionary xmlns='http://schemas.microsoft.com/winfx/2006/xaml/presentation' xmlns:x='http://schemas.microsoft.com/winfx/2006/xaml'>"
+          L"  <SolidColorBrush x:Key='" + resourceName + L"' Color='{ThemeResource " + resourceName + "}' />"
+          L"</ResourceDictionary>";
+
+      auto dictionary{winrt::unbox_value<winrt::ResourceDictionary>(
+          winrt::Markup::XamlReader::Load(xamlString))};
+
+      auto brush{winrt::unbox_value<winrt::SolidColorBrush>(
+          dictionary.Lookup(winrt::box_value(resourceName)))};
+
       accentColorMap[resourceName] = winrt::make_weak(brush);
+
       return brush;
     }
 
-    winrt::IInspectable resource{ winrt::Application::Current().Resources().Lookup(winrt::box_value(resourceName)) };
+    winrt::IInspectable resource{
+        winrt::Application::Current().Resources().Lookup(
+            winrt::box_value(resourceName))};
     return winrt::unbox_value<winrt::SolidColorBrush>(resource);
   }
 
-  const auto color = ColorFrom(d);
-  thread_local static std::map<winrt::Color, winrt::weak_ref<winrt::SolidColorBrush>, ColorComp> solidColorBrushCache;
-
-  if (solidColorBrushCache.count(color) != 0)
-  {
-    if (auto brush = solidColorBrushCache[color].get())
-    {
-=======
-REACTWINDOWS_API_(winrt::SolidColorBrush)
-SolidColorBrushFrom(const folly::dynamic &d) {
   thread_local static std::
       map<winrt::Color, winrt::weak_ref<winrt::SolidColorBrush>, ColorComp>
           solidColorBrushCache;
 
   const auto color = ColorFrom(d);
   if (solidColorBrushCache.count(color) != 0) {
-    auto brush = solidColorBrushCache[color].get();
-    if (brush != nullptr) {
->>>>>>> 77c1d88e
+    if (auto brush = solidColorBrushCache[color].get()) {
       return brush;
     }
   }
@@ -200,17 +192,12 @@
   return winrt::hstring(asWStr(d));
 }
 
-<<<<<<< HEAD
-REACTWINDOWS_API_(bool) IsValidColorValue(const folly::dynamic& d)
-{
-  return d.isObject() ? (d.find("windowsbrush") != d.items().end()) : d.isNumber();
-}
-
-REACTWINDOWS_API_(winrt::TimeSpan) TimeSpanFromMs(double ms)
-{
-=======
+REACTWINDOWS_API_(bool) IsValidColorValue(const folly::dynamic &d) {
+  return d.isObject() ? (d.find("windowsbrush") != d.items().end())
+                      : d.isNumber();
+}
+
 REACTWINDOWS_API_(winrt::TimeSpan) TimeSpanFromMs(double ms) {
->>>>>>> 77c1d88e
   std::chrono::milliseconds dur((int64_t)ms);
   return winrt::TimeSpan::duration(dur);
 }
