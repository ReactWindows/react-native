--- conflicted
+++ resolved
@@ -11,28 +11,6 @@
 
 class IViewManager;
 
-<<<<<<< HEAD
-struct ShadowNode
-{
-  ShadowNode(const ShadowNode& that) = delete;
-  ShadowNode& operator=(ShadowNode const&) = delete;
-  ShadowNode() = default;
-  virtual ~ShadowNode();
-
-  virtual void updateProperties(const folly::dynamic&& props);
-  virtual void onDropViewInstance() = 0;
-  virtual void dispatchCommand(int64_t commandId, const folly::dynamic& commandArgs);
-  virtual void removeAllChildren() = 0;
-  virtual void AddView(ShadowNode& child, int64_t index) = 0;
-  virtual void RemoveChildAt(int64_t indexToRemove) = 0;
-  virtual void createView() = 0;
-
-  int64_t m_tag { 0 };
-  std::string m_className;
-  std::vector<int64_t> m_children;
-  int64_t m_parent = -1;
-  IViewManager* m_viewManager = nullptr;
-=======
 struct ShadowNode {
   ShadowNode(const ShadowNode &that) = delete;
   ShadowNode &operator=(ShadowNode const &) = delete;
@@ -54,7 +32,6 @@
   std::vector<int64_t> m_children;
   int64_t m_parent = -1;
   IViewManager *m_viewManager = nullptr;
->>>>>>> 2fc2aa3e
   bool m_zombie = false;
 };
 
