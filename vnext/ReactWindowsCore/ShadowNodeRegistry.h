// Copyright (c) Microsoft Corporation. All rights reserved.
// Licensed under the MIT License.

#pragma once
#include <ShadowNode.h>
#include <map>

namespace facebook {
namespace react {

class IViewManager;

<<<<<<< HEAD
struct ShadowNodeDeleter
{
  void operator()(ShadowNode* node);
=======
struct ShadowNodeDeleter {
  void operator()(ShadowNode *node);
>>>>>>> 2fc2aa3e
};

using shadow_ptr = std::unique_ptr<ShadowNode, ShadowNodeDeleter>;

<<<<<<< HEAD
struct ShadowNodeRegistry
{
  void addRootView(std::unique_ptr<ShadowNode, ShadowNodeDeleter>&& root, int64_t rootViewTag);
  ShadowNode& getRoot(int64_t rootViewTag);
  void removeRootView(int64_t rootViewTag);

  void addNode(std::unique_ptr<ShadowNode, ShadowNodeDeleter>&& node, int64_t tag);
  ShadowNode& getNode(int64_t tag);
  ShadowNode* findNode(int64_t tag);
  void removeNode(int64_t tag);

  void removeAllRootViews(const std::function<void(int64_t rootViewTag)>&);

  std::unordered_set<int64_t>& getAllRoots();

  ShadowNode* getParentRootShadowNode(int64_t nodeTag);

private:
  std::unordered_set<int64_t> m_roots;
  std::map<int64_t, std::unique_ptr<ShadowNode, ShadowNodeDeleter>> m_allNodes;
=======
struct ShadowNodeRegistry {
  void addRootView(
      std::unique_ptr<ShadowNode, ShadowNodeDeleter> &&root,
      int64_t rootViewTag);
  ShadowNode &getRoot(int64_t rootViewTag);
  void removeRootView(int64_t rootViewTag);

  void addNode(
      std::unique_ptr<ShadowNode, ShadowNodeDeleter> &&node,
      int64_t tag);
  ShadowNode &getNode(int64_t tag);
  ShadowNode *findNode(int64_t tag);
  void removeNode(int64_t tag);

  void removeAllRootViews(const std::function<void(int64_t rootViewTag)> &);

  std::unordered_set<int64_t> &getAllRoots();
>>>>>>> 2fc2aa3e

 private:
  std::unordered_set<int64_t> m_roots;
  std::map<int64_t, std::unique_ptr<ShadowNode, ShadowNodeDeleter>> m_allNodes;
};

} // namespace react
} // namespace facebook<|MERGE_RESOLUTION|>--- conflicted
+++ resolved
@@ -10,40 +10,12 @@
 
 class IViewManager;
 
-<<<<<<< HEAD
-struct ShadowNodeDeleter
-{
-  void operator()(ShadowNode* node);
-=======
 struct ShadowNodeDeleter {
   void operator()(ShadowNode *node);
->>>>>>> 2fc2aa3e
 };
 
 using shadow_ptr = std::unique_ptr<ShadowNode, ShadowNodeDeleter>;
 
-<<<<<<< HEAD
-struct ShadowNodeRegistry
-{
-  void addRootView(std::unique_ptr<ShadowNode, ShadowNodeDeleter>&& root, int64_t rootViewTag);
-  ShadowNode& getRoot(int64_t rootViewTag);
-  void removeRootView(int64_t rootViewTag);
-
-  void addNode(std::unique_ptr<ShadowNode, ShadowNodeDeleter>&& node, int64_t tag);
-  ShadowNode& getNode(int64_t tag);
-  ShadowNode* findNode(int64_t tag);
-  void removeNode(int64_t tag);
-
-  void removeAllRootViews(const std::function<void(int64_t rootViewTag)>&);
-
-  std::unordered_set<int64_t>& getAllRoots();
-
-  ShadowNode* getParentRootShadowNode(int64_t nodeTag);
-
-private:
-  std::unordered_set<int64_t> m_roots;
-  std::map<int64_t, std::unique_ptr<ShadowNode, ShadowNodeDeleter>> m_allNodes;
-=======
 struct ShadowNodeRegistry {
   void addRootView(
       std::unique_ptr<ShadowNode, ShadowNodeDeleter> &&root,
@@ -61,7 +33,8 @@
   void removeAllRootViews(const std::function<void(int64_t rootViewTag)> &);
 
   std::unordered_set<int64_t> &getAllRoots();
->>>>>>> 2fc2aa3e
+
+  ShadowNode* getParentRootShadowNode(int64_t nodeTag);
 
  private:
   std::unordered_set<int64_t> m_roots;
