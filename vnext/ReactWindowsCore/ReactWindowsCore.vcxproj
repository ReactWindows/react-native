--- conflicted
+++ resolved
@@ -167,16 +167,10 @@
     <ClInclude Include="TurboModuleRegistry.h" />
     <ClInclude Include="Utils.h" />
     <ClInclude Include="WebSocketJSExecutorFactory.h" />
-<<<<<<< HEAD
-    <ClInclude Include="ChakraRuntimeHolder.h" Condition="'$(PATCH_RN)' == 'true'" />
-    <ClInclude Include="HermesRuntimeHolder.h" Condition="'$(PATCH_RN)' == 'true' AND '$(USE_HERMES)' == 'true'" />
-    <ClInclude Include="V8JSIRuntimeHolder.h" Condition="'$(PATCH_RN)' == 'true' AND '$(USE_V8)' == 'true'" />
-    <ClInclude Include="WinRTWebSocketResource.h" />
-=======
     <ClInclude Include="ChakraRuntimeHolder.h" />
     <ClInclude Include="HermesRuntimeHolder.h" Condition="'$(USE_HERMES)' == 'true'" />
     <ClInclude Include="V8JSIRuntimeHolder.h" Condition="'$(USE_V8)' == 'true'" />
->>>>>>> a1d541af
+    <ClInclude Include="WinRTWebSocketResource.h" />
   </ItemGroup>
   <ItemGroup>
     <ClCompile Include="AsyncStorage\AsyncStorageManager.cpp" />
@@ -204,22 +198,13 @@
     <ClCompile Include="tracing\tracing.cpp" />
     <ClCompile Include="Utils.cpp" />
     <ClCompile Include="ViewManager.cpp" />
-<<<<<<< HEAD
-    <ClCompile Include="TurboModuleManager.cpp" Condition="'$(PATCH_RN)' == 'true'" />
-    <CLCompile Include="$(ReactNativeDir)\ReactCommon\turbomodule\samples\SampleTurboCxxModule.cpp" Condition="'$(PATCH_RN)' == 'true'" />
-    <CLCompile Include="$(ReactNativeDir)\ReactCommon\turbomodule\samples\NativeSampleTurboCxxModuleSpecJSI.cpp" Condition="'$(PATCH_RN)' == 'true'" />
-    <ClCompile Include="ChakraRuntimeHolder.cpp" Condition="'$(PATCH_RN)' == 'true'" />
-    <ClCompile Include="HermesRuntimeHolder.cpp" Condition="'$(PATCH_RN)' == 'true' AND '$(USE_HERMES)' == 'true'" />
-    <ClCompile Include="V8JSIRuntimeHolder.cpp" Condition="'$(PATCH_RN)' == 'true' AND '$(USE_V8)' == 'true'" />
-    <ClCompile Include="WinRTWebSocketResource.cpp" />
-=======
     <ClCompile Include="TurboModuleManager.cpp" />
     <CLCompile Include="$(ReactNativeDir)\ReactCommon\turbomodule\samples\SampleTurboCxxModule.cpp" />
     <CLCompile Include="$(ReactNativeDir)\ReactCommon\turbomodule\samples\NativeSampleTurboCxxModuleSpecJSI.cpp" />
     <ClCompile Include="ChakraRuntimeHolder.cpp" />
     <ClCompile Include="HermesRuntimeHolder.cpp" Condition="'$(USE_HERMES)' == 'true'" />
     <ClCompile Include="V8JSIRuntimeHolder.cpp" Condition="'$(USE_V8)' == 'true'" />
->>>>>>> a1d541af
+    <ClCompile Include="WinRTWebSocketResource.cpp" />
   </ItemGroup>
   <ItemGroup>
     <None Include="etw\react_native_windows.man" />
