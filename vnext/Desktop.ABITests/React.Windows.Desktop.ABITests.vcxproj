--- conflicted
+++ resolved
@@ -62,12 +62,9 @@
       <ForcedIncludeFiles>pch.h</ForcedIncludeFiles>
       <SDLCheck>true</SDLCheck>
       <AdditionalIncludeDirectories>$(MSBuildThisFileDirectory);$(VCInstallDir)UnitTest\include;$(ReactNativeDir)\ReactCommon;%(AdditionalIncludeDirectories)</AdditionalIncludeDirectories>
-<<<<<<< HEAD
-=======
       <!--
         CORE_ABI - marks ABI elements that are shared between UWP and Win32 DLLs.
       -->
->>>>>>> a82a8291
       <PreprocessorDefinitions>
         _CONSOLE;
         CORE_ABI;
