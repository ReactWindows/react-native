{
  "overrides": [
    {
      "type": "platform",
      "file": "index.windows.ts"
    },
    {
      "type": "patch",
      "file": "IntegrationTests\\AsyncStorageTest.windesktop.js",
      "baseFile": "IntegrationTests\\AsyncStorageTest.js",
      "baseVersion": "0.62.0-rc.3",
      "baseHash": "363ad4689a7058e7ab525d1b3243390377c33c17",
      "issue": "LEGACY_FIXME"
    },
    {
      "type": "platform",
      "file": "IntegrationTests\\DummyTest.js"
    },
    {
      "type": "patch",
      "file": "IntegrationTests\\IntegrationTestsApp.windesktop.js",
      "baseFile": "IntegrationTests\\IntegrationTestsApp.js",
      "baseVersion": "0.62.0-rc.3",
      "baseHash": "8a02205cad7a8966b1f1ecb66575d8263af56c16",
      "issue": "LEGACY_FIXME"
    },
    {
      "type": "platform",
      "file": "IntegrationTests\\LoggingTest.js"
    },
    {
      "type": "platform",
      "file": "IntegrationTests\\XHRTest.js"
    },
    {
      "type": "derived",
      "file": "Libraries\\Alert\\Alert.windesktop.js",
      "baseFile": "Libraries\\Alert\\Alert.js",
      "baseVersion": "0.62.0-rc.3",
      "baseHash": "bf73c8c30ecdada945c2af1f3146db028950c060"
    },
    {
      "type": "patch",
      "file": "Libraries\\Alert\\Alert.windows.js",
      "baseFile": "Libraries\\Alert\\Alert.js",
      "baseVersion": "0.62.0-rc.3",
      "baseHash": "bf73c8c30ecdada945c2af1f3146db028950c060",
      "issue": "LEGACY_FIXME"
    },
    {
      "type": "patch",
      "file": "Libraries\\Animated\\src\\nodes\\AnimatedInterpolation.windows.js",
      "baseFile": "Libraries\\Animated\\src\\nodes\\AnimatedInterpolation.js",
      "baseVersion": "0.62.0-rc.3",
      "baseHash": "e5e0e4e6c1b20844ec1deecc34ffa9452360ba03",
      "issue": "LEGACY_FIXME"
    },
    {
      "type": "platform",
      "file": "Libraries\\AppTheme\\AppTheme.ts"
    },
    {
      "type": "platform",
      "file": "Libraries\\AppTheme\\AppTheme.windows.ts"
    },
    {
      "type": "platform",
      "file": "Libraries\\AppTheme\\AppThemeTypes.ts"
    },
    {
      "type": "derived",
      "file": "Libraries\\Components\\AccessibilityInfo\\AccessibilityInfo.windesktop.js",
      "baseFile": "Libraries\\Components\\AccessibilityInfo\\AccessibilityInfo.android.js",
      "baseVersion": "0.62.0-rc.3",
      "baseHash": "eb1753df0ab59f8c23fdd6469e69bfd349be1a58",
      "issue": "LEGACY_FIXME"
    },
    {
      "type": "derived",
      "file": "Libraries\\Components\\AccessibilityInfo\\AccessibilityInfo.windows.js",
      "baseFile": "Libraries\\Components\\AccessibilityInfo\\AccessibilityInfo.android.js",
      "baseVersion": "0.62.0-rc.3",
      "baseHash": "eb1753df0ab59f8c23fdd6469e69bfd349be1a58",
      "issue": "LEGACY_FIXME"
    },
    {
      "type": "derived",
      "file": "Libraries\\Components\\Button.windesktop.js",
      "baseFile": "Libraries\\Components\\Button.js",
      "baseVersion": "0.62.0-rc.3",
      "baseHash": "664721f888487db3fd31c831db79bed5e683ce58",
      "issue": "LEGACY_FIXME"
    },
    {
      "type": "patch",
      "file": "Libraries\\Components\\Button.windows.js",
      "baseFile": "Libraries\\Components\\Button.js",
      "baseVersion": "0.62.0-rc.3",
      "baseHash": "664721f888487db3fd31c831db79bed5e683ce58",
      "issue": "LEGACY_FIXME"
    },
    {
      "type": "derived",
      "file": "Libraries\\Components\\CheckBox\\CheckBox.windesktop.js",
      "baseFile": "Libraries\\Components\\CheckBox\\CheckBox.ios.js",
      "baseVersion": "0.62.0-rc.3",
      "baseHash": "4b84d656391d454ba3409df56c05b6bfca64ad55",
      "issue": "LEGACY_FIXME"
    },
    {
      "type": "derived",
      "file": "Libraries\\Components\\CheckBox\\CheckBox.windows.tsx",
      "baseFile": "Libraries\\Components\\CheckBox\\CheckBox.android.js",
      "baseVersion": "0.62.0-rc.3",
      "baseHash": "7006aba4ecdfd27a213172ca92d1877b55729292",
      "issue": "LEGACY_FIXME"
    },
    {
      "type": "platform",
      "file": "Libraries\\Components\\CheckBox\\CheckBoxProps.ts"
    },
    {
      "type": "platform",
      "file": "Libraries\\Components\\DatePicker\\DatePicker.tsx"
    },
    {
      "type": "platform",
      "file": "Libraries\\Components\\DatePicker\\DatePicker.windows.tsx"
    },
    {
      "type": "derived",
      "file": "Libraries\\Components\\DatePicker\\DatePickerIOS.windesktop.js",
      "baseFile": "Libraries\\Components\\DatePicker\\DatePickerIOS.android.js",
      "baseVersion": "0.61.5",
      "baseHash": "218895e2a5f3d7614a2cb577da187800857850ea"
    },
    {
      "type": "derived",
      "file": "Libraries\\Components\\DatePicker\\DatePickerIOS.windows.js",
      "baseFile": "Libraries\\Components\\DatePicker\\DatePickerIOS.android.js",
      "baseVersion": "0.61.5",
      "baseHash": "218895e2a5f3d7614a2cb577da187800857850ea"
    },
    {
      "type": "platform",
      "file": "Libraries\\Components\\DatePicker\\DatePickerProps.ts"
    },
    {
      "type": "derived",
      "file": "Libraries\\Components\\DatePickerAndroid\\DatePickerAndroid.windesktop.js",
      "baseFile": "Libraries\\Components\\DatePickerAndroid\\DatePickerAndroid.ios.js",
      "baseVersion": "0.61.5",
      "baseHash": "09d82215c57ca5873a53523a63006daebf07ffbc"
    },
    {
      "type": "derived",
      "file": "Libraries\\Components\\DatePickerAndroid\\DatePickerAndroid.windows.js",
      "baseFile": "Libraries\\Components\\DatePickerAndroid\\DatePickerAndroid.ios.js",
      "baseVersion": "0.61.5",
      "baseHash": "09d82215c57ca5873a53523a63006daebf07ffbc"
    },
    {
      "type": "derived",
      "file": "Libraries\\Components\\DrawerAndroid\\DrawerLayoutAndroid.windesktop.js",
      "baseFile": "Libraries\\Components\\DrawerAndroid\\DrawerLayoutAndroid.ios.js",
      "baseVersion": "0.61.5",
      "baseHash": "e5bb18f4dc9ddbf96ab9b83cfc21b1c0495ac59a"
    },
    {
      "type": "derived",
      "file": "Libraries\\Components\\DrawerAndroid\\DrawerLayoutAndroid.windows.js",
      "baseFile": "Libraries\\Components\\DrawerAndroid\\DrawerLayoutAndroid.ios.js",
      "baseVersion": "0.61.5",
      "baseHash": "e5bb18f4dc9ddbf96ab9b83cfc21b1c0495ac59a"
    },
    {
      "type": "platform",
      "file": "Libraries\\Components\\Flyout\\Flyout.tsx"
    },
    {
      "type": "platform",
      "file": "Libraries\\Components\\Flyout\\Flyout.windows.tsx"
    },
    {
      "type": "platform",
      "file": "Libraries\\Components\\Flyout\\FlyoutProps.ts"
    },
    {
      "type": "platform",
      "file": "Libraries\\Components\\Glyph\\Glyph.tsx"
    },
    {
      "type": "platform",
      "file": "Libraries\\Components\\Glyph\\Glyph.windows.tsx"
    },
    {
      "type": "platform",
      "file": "Libraries\\Components\\Glyph\\GlyphProps.ts"
    },
    {
      "type": "platform",
      "file": "Libraries\\Components\\Keyboard\\KeyboardExt.tsx"
    },
    {
      "type": "platform",
      "file": "Libraries\\Components\\Keyboard\\KeyboardExt.windows.tsx"
    },
    {
      "type": "platform",
      "file": "Libraries\\Components\\Keyboard\\KeyboardExtProps.ts"
    },
    {
      "type": "derived",
      "file": "Libraries\\Components\\MaskedView\\MaskedViewIOS.windesktop.js",
      "baseFile": "Libraries\\Components\\MaskedView\\MaskedViewIOS.android.js",
      "baseVersion": "0.62.0-rc.3",
      "baseHash": "0b409391c852a1001cee74a84414a13c4fe88f8b"
    },
    {
      "type": "derived",
      "file": "Libraries\\Components\\MaskedView\\MaskedViewIOS.windows.js",
      "baseFile": "Libraries\\Components\\MaskedView\\MaskedViewIOS.android.js",
      "baseVersion": "0.62.0-rc.3",
      "baseHash": "0b409391c852a1001cee74a84414a13c4fe88f8b"
    },
    {
      "type": "derived",
      "file": "Libraries\\Components\\Picker\\Picker.windows.tsx",
      "baseFile": "Libraries\\Components\\Picker\\Picker.js",
      "baseVersion": "0.62.0-rc.3",
      "baseHash": "67a10fef33208d21006d7bd51b4e6fd8d4c9ca5d",
      "issue": "LEGACY_FIXME"
    },
    {
      "type": "derived",
      "file": "Libraries\\Components\\Picker\\PickerAndroid.windesktop.js",
      "baseFile": "Libraries\\Components\\Picker\\PickerAndroid.ios.js",
      "baseVersion": "0.61.5",
      "baseHash": "e5bb18f4dc9ddbf96ab9b83cfc21b1c0495ac59a"
    },
    {
      "type": "derived",
      "file": "Libraries\\Components\\Picker\\PickerAndroid.windows.js",
      "baseFile": "Libraries\\Components\\Picker\\PickerAndroid.ios.js",
      "baseVersion": "0.61.5",
      "baseHash": "e5bb18f4dc9ddbf96ab9b83cfc21b1c0495ac59a"
    },
    {
      "type": "derived",
      "file": "Libraries\\Components\\Picker\\PickerIOS.windesktop.js",
      "baseFile": "Libraries\\Components\\Picker\\PickerIOS.android.js",
      "baseVersion": "0.62.0-rc.3",
      "baseHash": "0c6bf0751e053672123cbad30d67851ba0007af6"
    },
    {
      "type": "derived",
      "file": "Libraries\\Components\\Picker\\PickerIOS.windows.js",
      "baseFile": "Libraries\\Components\\Picker\\PickerIOS.android.js",
      "baseVersion": "0.62.0-rc.3",
      "baseHash": "0c6bf0751e053672123cbad30d67851ba0007af6"
    },
    {
      "type": "platform",
      "file": "Libraries\\Components\\Picker\\PickerProps.ts"
    },
    {
      "type": "platform",
      "file": "Libraries\\Components\\Picker\\PickerWindows.tsx"
    },
    {
      "type": "platform",
      "file": "Libraries\\Components\\Picker\\PickerWindows.windows.tsx"
    },
    {
      "type": "patch",
      "file": "Libraries\\Components\\Picker\\RCTPickerNativeComponent.windows.js",
      "baseFile": "Libraries\\Components\\Picker\\RCTPickerNativeComponent.js",
      "baseVersion": "0.62.0-rc.3",
      "baseHash": "aa6f9c4499a2b08d77158ee22fcc2a784847a7a0",
      "issue": "LEGACY_FIXME"
    },
    {
      "type": "platform",
      "file": "Libraries\\Components\\Popup\\Popup.tsx"
    },
    {
      "type": "platform",
      "file": "Libraries\\Components\\Popup\\Popup.windows.tsx"
    },
    {
      "type": "platform",
      "file": "Libraries\\Components\\Popup\\PopupProps.ts"
    },
    {
      "type": "derived",
      "file": "Libraries\\Components\\ProgressBarAndroid\\ProgressBarAndroid.windesktop.js",
      "baseFile": "Libraries\\Components\\ProgressBarAndroid\\ProgressBarAndroid.ios.js",
      "baseVersion": "0.61.5",
      "baseHash": "e5bb18f4dc9ddbf96ab9b83cfc21b1c0495ac59a"
    },
    {
      "type": "derived",
      "file": "Libraries\\Components\\ProgressBarAndroid\\ProgressBarAndroid.windows.js",
      "baseFile": "Libraries\\Components\\ProgressBarAndroid\\ProgressBarAndroid.ios.js",
      "baseVersion": "0.61.5",
      "baseHash": "e5bb18f4dc9ddbf96ab9b83cfc21b1c0495ac59a"
    },
    {
      "type": "derived",
      "file": "Libraries\\Components\\ProgressViewIOS\\ProgressViewIOS.windesktop.js",
      "baseFile": "Libraries\\Components\\ProgressViewIOS\\ProgressViewIOS.android.js",
      "baseVersion": "0.61.5",
      "baseHash": "f0b35fdee6b1c9e7bfe860a9e0aefc00337ea7fd"
    },
    {
      "type": "derived",
      "file": "Libraries\\Components\\ProgressViewIOS\\ProgressViewIOS.windows.js",
      "baseFile": "Libraries\\Components\\ProgressViewIOS\\ProgressViewIOS.android.js",
      "baseVersion": "0.61.5",
      "baseHash": "f0b35fdee6b1c9e7bfe860a9e0aefc00337ea7fd"
    },
    {
      "type": "patch",
      "file": "Libraries\\Components\\RefreshControl\\RefreshControl.windows.js",
      "baseFile": "Libraries\\Components\\RefreshControl\\RefreshControl.js",
      "baseVersion": "0.62.0-rc.3",
      "baseHash": "90fa2ab5e119957459158cbbf2effe07cff1b2ae",
      "issue": "LEGACY_FIXME"
    },
    {
      "type": "derived",
      "file": "Libraries\\Components\\SafeAreaView\\SafeAreaView.windesktop.js",
      "baseFile": "Libraries\\Components\\SafeAreaView\\SafeAreaView.js",
      "baseVersion": "0.62.0-rc.3",
      "baseHash": "59dabb86baedb0088e110f8cdeb914fa3271dfd9",
      "issue": "LEGACY_FIXME"
    },
    {
      "type": "derived",
      "file": "Libraries\\Components\\SafeAreaView\\SafeAreaView.windows.js",
      "baseFile": "Libraries\\Components\\SafeAreaView\\SafeAreaView.js",
      "baseVersion": "0.62.0-rc.3",
      "baseHash": "59dabb86baedb0088e110f8cdeb914fa3271dfd9",
      "issue": "LEGACY_FIXME"
    },
    {
      "type": "derived",
      "file": "Libraries\\Components\\ScrollView\\ScrollView.windesktop.js",
      "baseFile": "Libraries\\Components\\ScrollView\\ScrollView.js",
      "baseVersion": "0.62.0-rc.3",
      "baseHash": "ad1f9e693d11926daf324f992de3741def01e35e",
      "issue": "LEGACY_FIXME"
    },
    {
      "type": "patch",
      "file": "Libraries\\Components\\ScrollView\\ScrollView.windows.js",
      "baseFile": "Libraries\\Components\\ScrollView\\ScrollView.js",
      "baseVersion": "0.62.0-rc.3",
      "baseHash": "ad1f9e693d11926daf324f992de3741def01e35e",
      "issue": "LEGACY_FIXME"
    },
    {
      "type": "derived",
      "file": "Libraries\\Components\\SegmentedControlIOS\\SegmentedControlIOS.windesktop.js",
      "baseFile": "Libraries\\Components\\SegmentedControlIOS\\SegmentedControlIOS.android.js",
      "baseVersion": "0.61.5",
      "baseHash": "37cea8b532ea4e4335120c6f8b2d3d3548e31b18",
      "issue": "LEGACY_FIXME"
    },
    {
      "type": "derived",
      "file": "Libraries\\Components\\SegmentedControlIOS\\SegmentedControlIOS.windows.js",
      "baseFile": "Libraries\\Components\\SegmentedControlIOS\\SegmentedControlIOS.android.js",
      "baseVersion": "0.61.5",
      "baseHash": "37cea8b532ea4e4335120c6f8b2d3d3548e31b18",
      "issue": "LEGACY_FIXME"
    },
    {
      "type": "patch",
      "file": "Libraries\\Components\\StatusBar\\NativeStatusBarManagerAndroid.windows.js",
      "baseFile": "Libraries\\Components\\StatusBar\\NativeStatusBarManagerAndroid.js",
      "baseVersion": "0.62.0-rc.3",
      "baseHash": "2c312e39ea468283e73be4319370d4f29ea5c932",
      "issue": 3990
    },
    {
      "type": "patch",
      "file": "Libraries\\Components\\Switch\\SwitchNativeComponent.windows.js",
      "baseFile": "Libraries\\Components\\Switch\\SwitchNativeComponent.js",
      "baseVersion": "0.62.0-rc.3",
      "baseHash": "38aae656c9d51aac5034cddd257ed3748b991b2d",
      "issue": 3990
    },
    {
      "type": "derived",
      "file": "Libraries\\Components\\TextInput\\TextInput.windesktop.js",
      "baseFile": "Libraries\\Components\\TextInput\\TextInput.js",
      "baseVersion": "0.62.0-rc.3",
      "baseHash": "ddc98a5d277a630f3ac95c5d416a1028ba27382d",
      "issue": "LEGACY_FIXME"
    },
    {
      "type": "patch",
      "file": "Libraries\\Components\\TextInput\\TextInput.windows.js",
      "baseFile": "Libraries\\Components\\TextInput\\TextInput.js",
      "baseVersion": "0.61.5",
      "baseHash": "53a59e839404c2f565cb47b00fee6b4541045d6c",
      "issue": "LEGACY_FIXME"
    },
    {
      "type": "patch",
      "file": "Libraries\\Components\\TextInput\\TextInputState.windows.js",
      "baseFile": "Libraries\\Components\\TextInput\\TextInputState.js",
      "baseVersion": "0.62.0-rc.3",
      "baseHash": "b6abcc197d20eb192444f85e0a1e447a3019658f",
      "issue": "LEGACY_FIXME"
    },
    {
      "type": "derived",
      "file": "Libraries\\Components\\ToastAndroid\\ToastAndroid.windesktop.js",
      "baseFile": "Libraries\\Components\\ToastAndroid\\ToastAndroid.ios.js",
      "baseVersion": "0.61.5",
      "baseHash": "614b7e88c38f5820656c79d64239bfb74ca308c0"
    },
    {
      "type": "derived",
      "file": "Libraries\\Components\\ToastAndroid\\ToastAndroid.windows.js",
      "baseFile": "Libraries\\Components\\ToastAndroid\\ToastAndroid.ios.js",
      "baseVersion": "0.61.5",
      "baseHash": "614b7e88c38f5820656c79d64239bfb74ca308c0"
    },
    {
      "type": "patch",
      "file": "Libraries\\Components\\Touchable\\TouchableBounce.windows.js",
      "baseFile": "Libraries\\Components\\Touchable\\TouchableBounce.js",
      "baseVersion": "0.62.0-rc.3",
      "baseHash": "d2bb715bb7b4fe8a324252409273747c96a4e687",
      "issue": 4310
    },
    {
      "type": "patch",
      "file": "Libraries\\Components\\Touchable\\TouchableHighlight.windows.js",
      "baseFile": "Libraries\\Components\\Touchable\\TouchableHighlight.js",
      "baseVersion": "0.61.5",
      "baseHash": "abdab04c325389eb9380feef0a35dfc5ba4ea64a",
      "issue": "LEGACY_FIXME"
    },
    {
      "type": "patch",
      "file": "Libraries\\Components\\Touchable\\TouchableNativeFeedback.windows.js",
      "baseFile": "Libraries\\Components\\Touchable\\TouchableNativeFeedback.js",
      "baseVersion": "0.62.0-rc.3",
      "baseHash": "68dd135de8d10534754b7abe409bf0a7fb038578",
      "issue": 4310
    },
    {
      "type": "patch",
      "file": "Libraries\\Components\\Touchable\\TouchableOpacity.windows.js",
      "baseFile": "Libraries\\Components\\Touchable\\TouchableOpacity.js",
      "baseVersion": "0.61.5",
      "baseHash": "6d291945cff157c0418793efac2e8adb5deaa90c",
      "issue": "LEGACY_FIXME"
    },
    {
      "type": "patch",
      "file": "Libraries\\Components\\Touchable\\TouchableWithoutFeedback.windows.js",
      "baseFile": "Libraries\\Components\\Touchable\\TouchableWithoutFeedback.js",
      "baseVersion": "0.61.5",
      "baseHash": "869bbbbdae6aade61594671504096d90a1ed303c",
      "issue": "LEGACY_FIXME"
    },
    {
      "type": "patch",
      "file": "Libraries\\Components\\View\\ReactNativeViewViewConfig.windows.js",
      "baseFile": "Libraries\\Components\\View\\ReactNativeViewViewConfig.js",
      "baseVersion": "0.62.0-rc.3",
      "baseHash": "79f89796dab244dad97186438375669479316913",
      "issue": "LEGACY_FIXME"
    },
    {
      "type": "patch",
      "file": "Libraries\\Components\\View\\ViewAccessibility.windows.js",
      "baseFile": "Libraries\\Components\\View\\ViewAccessibility.js",
      "baseVersion": "0.62.0-rc.3",
      "baseHash": "2d01902a9edd76f728e9044e2ed8a35d44f34424",
      "issue": "LEGACY_FIXME"
    },
    {
      "type": "patch",
      "file": "Libraries\\Components\\View\\ViewPropTypes.windows.js",
      "baseFile": "Libraries\\Components\\View\\ViewPropTypes.js",
      "baseVersion": "0.62.0-rc.3",
      "baseHash": "5c7afdf3f620d06d2a54ace1fbb3d01dd15aa30e",
      "issue": "LEGACY_FIXME"
    },
    {
      "type": "platform",
      "file": "Libraries\\Components\\View\\ViewWindows.tsx"
    },
    {
      "type": "platform",
      "file": "Libraries\\Components\\View\\ViewWindowsProps.ts"
    },
    {
      "type": "patch",
      "file": "Libraries\\core\\setUpDeveloperTools.windesktop.js",
      "baseFile": "Libraries\\core\\setUpDeveloperTools.js",
      "baseVersion": "0.62.0-rc.3",
      "baseHash": "d09be2d9fc8c621538c2262947580a03ff47177f",
      "issue": "LEGACY_FIXME"
    },
    {
      "type": "patch",
      "file": "Libraries\\core\\setUpDeveloperTools.windows.js",
      "baseFile": "Libraries\\core\\setUpDeveloperTools.js",
      "baseVersion": "0.62.0-rc.3",
      "baseHash": "d09be2d9fc8c621538c2262947580a03ff47177f",
      "issue": "LEGACY_FIXME"
    },
    {
      "type": "patch",
      "file": "Libraries\\core\\setUpReactDevTools.windesktop.js",
      "baseFile": "Libraries\\core\\setUpReactDevTools.js",
      "baseVersion": "0.62.0-rc.3",
      "baseHash": "90b15d4c0940af7c72077d1eaef45d3256012aed",
      "issue": 4310
    },
    {
      "type": "patch",
      "file": "Libraries\\core\\setUpReactDevTools.windows.js",
      "baseFile": "Libraries\\core\\setUpReactDevTools.js",
      "baseVersion": "0.62.0-rc.3",
      "baseHash": "90b15d4c0940af7c72077d1eaef45d3256012aed",
      "issue": 4310
    },
    {
      "type": "patch",
      "file": "Libraries\\DeprecatedPropTypes\\DeprecatedViewAccessibility.windows.js",
      "baseFile": "Libraries\\DeprecatedPropTypes\\DeprecatedViewAccessibility.js",
      "baseVersion": "0.62.0-rc.3",
      "baseHash": "c6d80f9ea60e5802d2e67ed50a78f2b6840d1162",
      "issue": "LEGACY_FIXME"
    },
    {
      "type": "derived",
      "file": "Libraries\\Image\\Image.windesktop.js",
      "baseFile": "Libraries\\Image\\Image.ios.js",
      "baseVersion": "0.62.0-rc.3",
      "baseHash": "80a9ee2404220201df09a5ff97e2bf7e03c854e0"
    },
    {
      "type": "derived",
      "file": "Libraries\\Image\\Image.windows.js",
      "baseFile": "Libraries\\Image\\Image.ios.js",
      "baseVersion": "0.61.5",
      "baseHash": "96c015ca1381817447cc98f72319ac89b30651b1",
      "issue": "LEGACY_FIXME"
    },
    {
      "type": "patch",
      "file": "Libraries\\Inspector\\Inspector.windesktop.js",
      "baseFile": "Libraries\\Inspector\\Inspector.js",
      "baseVersion": "0.62.0-rc.3",
      "baseHash": "4d8dd865cf9dc902cc415dbf7146df9dc198d2bb",
      "issue": "LEGACY_FIXME"
    },
    {
      "type": "patch",
      "file": "Libraries\\Inspector\\Inspector.windows.js",
      "baseFile": "Libraries\\Inspector\\Inspector.js",
      "baseVersion": "0.62.0-rc.3",
      "baseHash": "4d8dd865cf9dc902cc415dbf7146df9dc198d2bb",
      "issue": 4310
    },
    {
      "type": "patch",
      "file": "Libraries\\Inspector\\InspectorOverlay.windesktop.js",
      "baseFile": "Libraries\\Inspector\\InspectorOverlay.js",
      "baseVersion": "0.61.5",
      "baseHash": "a8cb0b3e6bd7334214a37db8bb1bb91510a5e838",
      "issue": "LEGACY_FIXME"
    },
    {
      "type": "patch",
      "file": "Libraries\\Lists\\VirtualizedList.windows.js",
      "baseFile": "Libraries\\Lists\\VirtualizedList.js",
      "baseVersion": "0.62.0-rc.3",
      "baseHash": "7b2c7473ce02f51dc5d1e625622df5b62dc9b71c",
      "issue": "LEGACY_FIXME"
    },
    {
      "type": "platform",
      "file": "Libraries\\Network\\RCTNetworking.windesktop.js"
    },
    {
      "type": "platform",
      "file": "Libraries\\Network\\RCTNetworking.windows.js"
    },
    {
      "type": "derived",
      "file": "Libraries\\Network\\RCTNetworkingWinShared.js",
      "baseFile": "Libraries\\Network\\RCTNetworking.ios.js",
      "baseVersion": "0.61.5",
      "baseHash": "fa5d7d307e25d22d699a1d2d1eec9c0ac79ba928",
      "issue": "LEGACY_FIXME"
    },
    {
      "type": "patch",
      "file": "Libraries\\NewAppScreen\\components\\DebugInstructions.windows.js",
      "baseFile": "Libraries\\NewAppScreen\\components\\DebugInstructions.js",
      "baseVersion": "0.62.0-rc.3",
      "baseHash": "a9f4db370db2e34a8708abd57bc5a7ab5c44ccf1",
      "issue": "LEGACY_FIXME"
    },
    {
      "type": "patch",
      "file": "Libraries\\NewAppScreen\\components\\ReloadInstructions.windows.js",
      "baseFile": "Libraries\\NewAppScreen\\components\\ReloadInstructions.js",
      "baseVersion": "0.62.0-rc.3",
      "baseHash": "39326801da6c9ce8c350aa8ba971be4a386499bc",
      "issue": "LEGACY_FIXME"
    },
    {
      "type": "patch",
      "file": "Libraries\\Pressability\\PressabilityDebug.windows.js",
      "baseFile": "Libraries\\Pressability\\PressabilityDebug.js",
      "baseVersion": "0.62.0-rc.3",
      "baseHash": "4b94cc9c0fd201000db1a5c2fb874253e5e37606",
      "issue": 4310
    },
    {
      "type": "derived",
      "file": "Libraries\\Settings\\Settings.windesktop.js",
      "baseFile": "Libraries\\Settings\\Settings.android.js",
      "baseVersion": "0.61.5",
      "baseHash": "00604dd0ab624b3f5b80d460f48dbc3ac7ee905d",
      "issue": "LEGACY_FIXME"
    },
    {
      "type": "derived",
      "file": "Libraries\\Settings\\Settings.windows.js",
      "baseFile": "Libraries\\Settings\\Settings.android.js",
      "baseVersion": "0.61.5",
      "baseHash": "00604dd0ab624b3f5b80d460f48dbc3ac7ee905d",
      "issue": "LEGACY_FIXME"
    },
    {
      "type": "platform",
      "file": "Libraries\\StyleSheet\\NativeOrDynamicColorType.windows.js"
    },
    {
      "type": "derived",
      "file": "Libraries\\StyleSheet\\normalizeColor.windows.js",
      "baseFile": "Libraries\\StyleSheet\\normalizeColor.js",
      "baseVersion": "0.62.0-rc.3",
      "baseHash": "48265ddff91efb254176c02f8d40bc71acce3252",
      "issue": "LEGACY_FIXME"
    },
    {
      "type": "platform",
      "file": "Libraries\\StyleSheet\\normalizeColorObject.windesktop.js"
    },
    {
      "type": "platform",
      "file": "Libraries\\StyleSheet\\normalizeColorObject.windows.js"
    },
    {
      "type": "patch",
      "file": "Libraries\\StyleSheet\\processColor.windows.js",
      "baseFile": "Libraries\\StyleSheet\\processColor.js",
      "baseVersion": "0.62.0-rc.3",
      "baseHash": "c24356f7c86e22d2d52ce2d7cded979509ad931c",
      "issue": "LEGACY_FIXME"
    },
    {
      "type": "patch",
      "file": "Libraries\\StyleSheet\\processColorArray.windows.js",
      "baseFile": "Libraries\\StyleSheet\\processColorArray.js",
      "baseVersion": "0.61.5",
      "baseHash": "66b19d011a777ed38e5513eda9da2d61c9045595",
      "issue": "LEGACY_FIXME"
    },
    {
      "type": "platform",
      "file": "Libraries\\StyleSheet\\processColorObject.windesktop.js"
    },
    {
      "type": "platform",
      "file": "Libraries\\StyleSheet\\processColorObject.windows.js"
    },
    {
      "type": "patch",
      "file": "Libraries\\StyleSheet\\StyleSheetTypes.windows.js",
      "baseFile": "Libraries\\StyleSheet\\StyleSheetTypes.js",
      "baseVersion": "0.62.0-rc.3",
      "baseHash": "b973dbd7645c513fa8eb3373ad68d58c7fc6032e",
      "issue": "LEGACY_FIXME"
    },
    {
      "type": "patch",
      "file": "Libraries\\Types\\CoreEventTypes.js",
      "baseFile": "Libraries\\Types\\CoreEventTypes.js",
      "baseVersion": "0.62.0-rc.3",
      "baseHash": "83b203d547d9bdc57a8f3346ecee6f6e34b25f5d",
      "issue": "LEGACY_FIXME"
    },
    {
      "type": "derived",
      "file": "Libraries\\Utilities\\BackHandler.windesktop.js",
      "baseFile": "Libraries\\Utilities\\BackHandler.ios.js",
      "baseVersion": "0.62.0-rc.3",
      "baseHash": "aa2d482b80ae66104d632c75c24646fdcbe916af",
      "issue": "LEGACY_FIXME"
    },
    {
      "type": "derived",
      "file": "Libraries\\Utilities\\BackHandler.windows.js",
      "baseFile": "Libraries\\Utilities\\BackHandler.ios.js",
      "baseVersion": "0.62.0-rc.3",
      "baseHash": "aa2d482b80ae66104d632c75c24646fdcbe916af",
      "issue": "LEGACY_FIXME"
    },
    {
      "type": "derived",
      "file": "Libraries\\Utilities\\NativePlatformConstantsWin.js",
      "baseFile": "Libraries\\Utilities\\NativePlatformConstantsIOS.js",
      "baseVersion": "0.61.5",
      "baseHash": "168fe4a9608c0b151237122eea94d78f7b0093e5"
    },
    {
      "type": "derived",
      "file": "Libraries\\Utilities\\Platform.windesktop.js",
      "baseFile": "Libraries\\Utilities\\Platform.android.js",
      "baseVersion": "0.62.0-rc.3",
      "baseHash": "d3a3db6cba034363c2544e6da13d7eac1f9cddfb"
    },
    {
      "type": "derived",
      "file": "Libraries\\Utilities\\Platform.windows.js",
      "baseFile": "Libraries\\Utilities\\Platform.android.js",
      "baseVersion": "0.62.0-rc.3",
      "baseHash": "d3a3db6cba034363c2544e6da13d7eac1f9cddfb"
    },
    {
      "type": "derived",
      "file": "Libraries\\YellowBox\\UI\\YellowBoxInspectorHeader.windesktop.js",
      "baseFile": "Libraries\\YellowBox\\UI\\YellowBoxInspectorHeader.js",
      "baseVersion": "0.61.5",
      "baseHash": "087bbae032d390578e2afd2e86474fbd4ad2a219"
    },
    {
      "type": "derived",
      "file": "Libraries\\YellowBox\\UI\\YellowBoxInspectorSourceMapStatus.windesktop.js",
      "baseFile": "Libraries\\YellowBox\\UI\\YellowBoxInspectorSourceMapStatus.js",
      "baseVersion": "0.61.5",
      "baseHash": "1223d64f8f4189f7b359178eaca98d3f2b590664"
    },
    {
      "type": "derived",
      "file": "Libraries\\YellowBox\\UI\\YellowBoxList.windesktop.js",
      "baseFile": "Libraries\\YellowBox\\UI\\YellowBoxList.js",
      "baseVersion": "0.61.5",
      "baseHash": "8093d13818e1c1e0dec5b6fb46b89d9152053d3c"
    },
    {
      "type": "platform",
      "file": "RNTester.ts"
    },
    {
      "type": "patch",
      "file": "RNTester\\js\\components\\ListExampleShared.windows.js",
      "baseFile": "RNTester\\js\\components\\ListExampleShared.js",
      "baseVersion": "0.62.0-rc.3",
      "baseHash": "d7be07e3fd8d9c1df8e23d5674ce3eb067d00865",
      "issue": "LEGACY_FIXME"
    },
    {
      "type": "patch",
      "file": "RNTester\\js\\components\\RNTesterExampleList.windows.js",
      "baseFile": "RNTester\\js\\components\\RNTesterExampleList.js",
<<<<<<< HEAD
      "baseVersion": "0.62.0-rc.3",
      "baseHash": "fc507321dc5cb53be93df517ba5c4b1acd0074f4",
=======
      "baseVersion": "0.61.5",
      "baseHash": "d9b4912cb42b5709362ea8d4e3974641b56e60a8",
>>>>>>> 0e3aaea2
      "issue": "LEGACY_FIXME"
    },
    {
      "type": "platform",
      "file": "RNTester\\js\\examples-win\\Accessibility\\AccessibilityExampleWindows.tsx"
    },
    {
      "type": "platform",
      "file": "RNTester\\js\\examples-win\\AsyncStorage\\AsyncStorageExampleWindows.tsx"
    },
    {
      "type": "platform",
      "file": "RNTester\\js\\examples-win\\CustomView\\CustomViewExample.windows.tsx"
    },
    {
      "type": "platform",
      "file": "RNTester\\js\\examples-win\\DatePicker\\DatePickerExample.windows.tsx"
    },
    {
      "type": "platform",
      "file": "RNTester\\js\\examples-win\\FastText\\FastTextExample.windows.tsx"
    },
    {
      "type": "platform",
      "file": "RNTester\\js\\examples-win\\Flyout\\FlyoutExample.windows.tsx"
    },
    {
      "type": "platform",
      "file": "RNTester\\js\\examples-win\\Glyph\\GlyphExample.tsx"
    },
    {
      "type": "platform",
      "file": "RNTester\\js\\examples-win\\Keyboard\\KeyboardExample.tsx"
    },
    {
      "type": "platform",
      "file": "RNTester\\js\\examples-win\\Keyboard\\KeyboardExtensionExample.windows.tsx"
    },
    {
      "type": "platform",
      "file": "RNTester\\js\\examples-win\\Keyboard\\KeyboardFocusExample.windows.tsx"
    },
    {
      "type": "platform",
      "file": "RNTester\\js\\examples-win\\Picker\\PickerWindowsExample.tsx"
    },
    {
      "type": "platform",
      "file": "RNTester\\js\\examples-win\\Popup\\PopupExample.windows.tsx"
    },
    {
      "type": "platform",
      "file": "RNTester\\js\\examples-win\\Text\\TextExample.windows.tsx"
    },
    {
      "type": "derived",
      "file": "RNTester\\js\\examples-win\\TextInput\\TextInputExample.windows.tsx",
      "baseFile": "RNTester\\js\\examples\\TextInput\\TextInputExample.ios.js",
      "baseVersion": "0.61.5",
      "baseHash": "c34cd04118d651315b4ad9a27474a6806ea08edf",
      "issue": "LEGACY_FIXME"
    },
    {
      "type": "platform",
      "file": "RNTester\\js\\examples-win\\Theming\\ThemingExample.windows.tsx"
    },
    {
      "type": "platform",
      "file": "RNTester\\js\\examples-win\\TransferProperties\\TransferPropertiesExample.tsx"
    },
    {
      "type": "platform",
      "file": "RNTester\\js\\examples-win\\WindowsBrush\\WindowsBrushExample.windows.tsx"
    },
    {
      "type": "patch",
      "file": "RNTester\\js\\examples\\ScrollView\\ScrollViewExample.windows.js",
      "baseFile": "RNTester\\js\\examples\\ScrollView\\ScrollViewExample.js",
      "baseVersion": "0.62.0-rc.3",
      "baseHash": "1840fda2dd4591883df92d28c1e1aeabff190f7f",
      "issue": "LEGACY_FIXME"
    },
    {
      "type": "patch",
      "file": "RNTester\\js\\examples\\View\\ViewExample.windows.js",
      "baseFile": "RNTester\\js\\examples\\View\\ViewExample.js",
      "baseVersion": "0.61.5",
      "baseHash": "2883fb236a49da83cb59fb6871a11665779036e0",
      "issue": "LEGACY_FIXME"
    },
    {
      "type": "derived",
      "file": "RNTester\\js\\RNTesterApp.windows.tsx",
      "baseFile": "RNTester\\js\\RNTesterApp.android.js",
      "baseVersion": "0.61.5",
      "baseHash": "9cc102294d7ed366aff473f17e1caedfcc8ddb4c",
      "issue": "LEGACY_FIXME"
    },
    {
      "type": "derived",
      "file": "RNTester\\js\\utils\\RNTesterList.windows.ts",
      "baseFile": "RNTester\\js\\utils\\RNTesterList.android.js",
      "baseVersion": "0.62.0-rc.3",
      "baseHash": "f1e77952c292fe2898645f81f280b64f8ea17b90",
      "issue": "LEGACY_FIXME"
    },
    {
      "type": "platform",
      "file": "typings-index.ts"
    }
  ]
}<|MERGE_RESOLUTION|>--- conflicted
+++ resolved
@@ -778,13 +778,8 @@
       "type": "patch",
       "file": "RNTester\\js\\components\\RNTesterExampleList.windows.js",
       "baseFile": "RNTester\\js\\components\\RNTesterExampleList.js",
-<<<<<<< HEAD
       "baseVersion": "0.62.0-rc.3",
       "baseHash": "fc507321dc5cb53be93df517ba5c4b1acd0074f4",
-=======
-      "baseVersion": "0.61.5",
-      "baseHash": "d9b4912cb42b5709362ea8d4e3974641b56e60a8",
->>>>>>> 0e3aaea2
       "issue": "LEGACY_FIXME"
     },
     {
