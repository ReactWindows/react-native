--- conflicted
+++ resolved
@@ -5,10 +5,6 @@
  */
 'use strict';
 
-<<<<<<< HEAD
-const MissingNativeEventEmitterShim = require('MissingNativeEventEmitterShim');
-import {IHighContrastColors} from './AppThemeTypes';
-=======
 import {
   AppThemeTypes,
   IAppThemeChangedEvent,
@@ -16,7 +12,6 @@
   IHighContrastChangedEvent,
 } from './AppThemeTypes';
 const invariant = require('invariant');
->>>>>>> 4399a1d7
 
 function throwMissingNativeModule() {
   invariant(
@@ -30,7 +25,7 @@
 // `AppTheme.isAvailable` will return `false`, and any method calls will throw.
 class AppThemeModule {
   public isAvailable = false;
-  public currentTheme = '';
+  public currentTheme: AppThemeTypes = 'light';
   public isHighContrast = false;
   public currentHighContrastColors = {} as IHighContrastColors;
 
