--- conflicted
+++ resolved
@@ -9,8 +9,7 @@
 using namespace facebook::react;
 using namespace facebook::xplat;
 
-namespace Microsoft::React::Test
-{
+namespace Microsoft::React::Test {
 
 std::string NodeRegistry::PrintTree() {
   std::stringstream ss;
@@ -74,20 +73,12 @@
       std::make_shared<EmptyUINode>(tag, className);
 }
 
-<<<<<<< HEAD
 void EmptyUIManager::setChildren(
     int64_t viewTag,
     folly::dynamic /*ReadableMap*/ childrenTags) {
   auto &parent = m_nodeRegistry->m_allNodes[viewTag];
   for (auto &&childTag : childrenTags)
-    parent->m_children.push_back(childTag.getInt());
-=======
-void EmptyUIManager::setChildren(int64_t viewTag, folly::dynamic /*ReadableMap*/ childrenTags)
-{
-  auto& parent = m_nodeRegistry->m_allNodes[viewTag];
-  for (auto&& childTag : childrenTags)
     parent->m_children.push_back(childTag.asInt());
->>>>>>> c088b5a1
 }
 
 EmptyUIManagerModule::EmptyUIManagerModule(
