{
  "includePatterns": [
    ".flowconfig",
    "ReactCopies/**",
    "src/**",
    "ReactCommon/TEMP_UntilReactCommonUpdate/**"
  ],
  "excludePatterns": [
    "**/__snapshots__/**"
  ],
  "baseVersion": "0.0.0-0d32aef3a",
  "overrides": [
    {
      "type": "derived",
      "file": ".flowconfig",
      "baseFile": ".flowconfig",
      "baseHash": "a5b0a0d2669d5d35a548c3990577a2e9c5d861b4"
    },
    {
      "type": "patch",
      "file": "Microsoft.ReactNative/Fabric/platform/react/renderer/graphics/Color.cpp",
      "baseFile": "ReactCommon/react/renderer/graphics/platform/cxx/react/renderer/graphics/Color.cpp",
      "baseHash": "82efd0f5b8a1b8500c1f6f75fff5e2e16050d176",
      "issue": 7821
    },
    {
      "type": "patch",
      "file": "Microsoft.ReactNative/Fabric/platform/react/renderer/graphics/conversions.h",
      "baseFile": "ReactCommon/react/renderer/graphics/conversions.h",
      "baseHash": "a77dfb26acdaeaf0b7cd1df893843cd176364b17",
      "issue": 7821
    },
    {
      "type": "patch",
      "file": "Microsoft.ReactNative/Fabric/platform/react/renderer/graphics/platform/cxx/react/renderer/graphics/Color.h",
      "baseFile": "ReactCommon/react/renderer/graphics/platform/cxx/react/renderer/graphics/Color.h",
      "baseHash": "6951c3418c9aed3ab5f0378a168289968c02aef0",
      "issue": 7821
    },
    {
      "type": "patch",
      "file": "ReactCommon/Yoga.cpp",
      "baseFile": "ReactCommon/yoga/yoga/Yoga.cpp",
      "baseHash": "7fb642367afa73af956c2d8f918826c4a859fa89",
      "issue": 3994
    },
    {
      "type": "copy",
      "directory": "ReactCopies/IntegrationTests",
      "baseDirectory": "IntegrationTests",
      "baseHash": "73733ea2ee0afadd1d153c05030374f2bc492624",
      "issue": 4054
    },
    {
      "type": "patch",
      "file": "src/babel-plugin-codegen/GenerateViewConfigJs.js",
      "baseFile": "packages/react-native-codegen/src/generators/components/GenerateViewConfigJs.js",
      "baseHash": "9995fd5764d9b3ea8c7d3f9c4979eefc4e5e3d78",
      "issue": 5430
    },
    {
      "type": "patch",
      "file": "src/babel-plugin-codegen/index.js",
      "baseFile": "packages/babel-plugin-codegen/index.js",
      "baseHash": "08c12222a63e1f9332bb0c3f327c58609a3cf13f",
      "issue": 5430
    },
    {
      "type": "patch",
      "file": "src/babel-plugin-codegen/package.json",
      "baseFile": "packages/babel-plugin-codegen/package.json",
      "baseHash": "8dfbb3e7f6ea17e219746d9b56cf794e933d824b",
      "issue": 5430
    },
    {
      "type": "derived",
      "file": "src/index.windows.js",
      "baseFile": "index.js",
      "baseHash": "ef954129bcecf1cba9f786bd2a32327adfb735a5"
    },
    {
      "type": "platform",
      "file": "src/IntegrationTests/DummyTest.js"
    },
    {
      "type": "platform",
      "file": "src/IntegrationTests/LoggingTest.js"
    },
    {
      "type": "platform",
      "file": "src/IntegrationTests/websocket_integration_test_server_binary.js"
    },
    {
      "type": "platform",
      "file": "src/IntegrationTests/WebSocketBinaryTest.js"
    },
    {
      "type": "platform",
      "file": "src/IntegrationTests/XHRTest.js"
    },
    {
      "type": "copy",
      "file": "src/Libraries/.npmignore",
      "baseFile": "Libraries/.npmignore",
      "baseHash": "41a5e3a8e06cac85f71510c4e7e6c50a6850f86f"
    },
    {
      "type": "patch",
      "file": "src/Libraries/Alert/Alert.windows.js",
      "baseFile": "Libraries/Alert/Alert.js",
      "baseHash": "99f0bc2c38daf35d5f08a0e0abeb5f21e583ce4e"
    },
    {
      "type": "platform",
      "file": "src/Libraries/AppTheme/AppTheme.ts"
    },
    {
      "type": "platform",
      "file": "src/Libraries/AppTheme/AppThemeTypes.ts"
    },
    {
      "type": "patch",
      "file": "src/Libraries/Components/AccessibilityInfo/AccessibilityInfo.windows.js",
      "baseFile": "Libraries/Components/AccessibilityInfo/AccessibilityInfo.js",
      "baseHash": "62ba2b9057a68227a1328b338dfa83b2c72925ae",
      "issue": 4578
    },
    {
      "type": "copy",
      "file": "src/Libraries/Components/AccessibilityInfo/legacySendAccessibilityEvent.windows.js",
      "baseFile": "Libraries/Components/AccessibilityInfo/legacySendAccessibilityEvent.android.js",
      "baseHash": "154f615eba014a1df9ff2d54591219dbbc53f381",
      "issue": 4578
    },
    {
      "type": "patch",
      "file": "src/Libraries/Components/Button.windows.js",
      "baseFile": "Libraries/Components/Button.js",
      "baseHash": "48a11d8a7d56c3c33d8e72d735e6f1bf92c6ff3e"
    },
    {
<<<<<<< HEAD
      "type": "derived",
=======
      "type": "platform",
      "file": "src/Libraries/Components/DatePicker/DatePicker.tsx"
    },
    {
      "type": "copy",
>>>>>>> a714638d
      "file": "src/Libraries/Components/DatePicker/DatePickerIOS.windows.js",
      "baseFile": "Libraries/Components/DatePicker/DatePickerIOS.android.js",
      "baseHash": "a9a4a6c92de922a11f8b81642b1bf1270d0b7b96"
    },
    {
      "type": "platform",
      "file": "src/Libraries/Components/DatePicker/DatePickerProps.ts"
    },
    {
      "type": "derived",
      "file": "src/Libraries/Components/DatePickerAndroid/DatePickerAndroid.windows.js",
      "baseFile": "Libraries/Components/DatePickerAndroid/DatePickerAndroid.ios.js",
      "baseHash": "09d82215c57ca5873a53523a63006daebf07ffbc"
    },
    {
      "type": "derived",
      "file": "src/Libraries/Components/DrawerAndroid/DrawerLayoutAndroid.windows.js",
      "baseFile": "Libraries/Components/DrawerAndroid/DrawerLayoutAndroid.ios.js",
      "baseHash": "e5bb18f4dc9ddbf96ab9b83cfc21b1c0495ac59a"
    },
    {
      "type": "platform",
      "file": "src/Libraries/Components/Flyout/Flyout.tsx"
    },
    {
      "type": "platform",
      "file": "src/Libraries/Components/Flyout/FlyoutProps.ts"
    },
    {
      "type": "platform",
      "file": "src/Libraries/Components/Glyph/Glyph.tsx"
    },
    {
      "type": "platform",
      "file": "src/Libraries/Components/Glyph/GlyphProps.ts"
    },
    {
      "type": "platform",
      "file": "src/Libraries/Components/Keyboard/KeyboardExt.tsx"
    },
    {
      "type": "platform",
      "file": "src/Libraries/Components/Keyboard/KeyboardExtProps.ts"
    },
    {
      "type": "derived",
      "file": "src/Libraries/Components/MaskedView/MaskedViewIOS.windows.js",
      "baseFile": "Libraries/Components/MaskedView/MaskedViewIOS.android.js",
      "baseHash": "0b409391c852a1001cee74a84414a13c4fe88f8b"
    },
    {
      "type": "patch",
      "file": "src/Libraries/Components/Picker/Picker.windows.js",
      "baseFile": "Libraries/Components/Picker/Picker.js",
      "baseHash": "8dfd55bb237e9a96ed913e33dfbf407d90b408f8",
      "issue": 4611
    },
    {
      "type": "derived",
      "file": "src/Libraries/Components/Picker/PickerAndroid.windows.js",
      "baseFile": "Libraries/Components/Picker/PickerAndroid.ios.js",
      "baseHash": "e5bb18f4dc9ddbf96ab9b83cfc21b1c0495ac59a"
    },
    {
      "type": "derived",
      "file": "src/Libraries/Components/Picker/PickerIOS.windows.js",
      "baseFile": "Libraries/Components/Picker/PickerIOS.android.js",
      "baseHash": "0c6bf0751e053672123cbad30d67851ba0007af6"
    },
    {
      "type": "platform",
      "file": "src/Libraries/Components/Picker/PickerProps.ts"
    },
    {
      "type": "derived",
      "file": "src/Libraries/Components/Picker/PickerWindows.tsx",
      "baseFile": "Libraries/Components/Picker/PickerIOS.ios.js",
      "baseHash": "b4d55736a8e395c5418c2de2dcded7bb77799997",
      "issue": 4611
    },
    {
      "type": "platform",
      "file": "src/Libraries/Components/Popup/Popup.tsx"
    },
    {
      "type": "platform",
      "file": "src/Libraries/Components/Popup/PopupProps.ts"
    },
    {
      "type": "patch",
      "file": "src/Libraries/Components/Pressable/Pressable.windows.js",
      "baseFile": "Libraries/Components/Pressable/Pressable.js",
      "baseHash": "614553aa8396b42e932f8c717ebc8b493d772d93"
    },
    {
      "type": "derived",
      "file": "src/Libraries/Components/ProgressBarAndroid/ProgressBarAndroid.windows.js",
      "baseFile": "Libraries/Components/ProgressBarAndroid/ProgressBarAndroid.ios.js",
      "baseHash": "e5bb18f4dc9ddbf96ab9b83cfc21b1c0495ac59a"
    },
    {
      "type": "copy",
      "file": "src/Libraries/Components/ProgressViewIOS/ProgressViewIOS.windows.js",
      "baseFile": "Libraries/Components/ProgressViewIOS/ProgressViewIOS.android.js",
      "baseHash": "8c3173a8f5eef870de3aa55593202ab49c62f7e1"
    },
    {
      "type": "patch",
      "file": "src/Libraries/Components/RefreshControl/RefreshControl.windows.js",
      "baseFile": "Libraries/Components/RefreshControl/RefreshControl.js",
      "baseHash": "2bed44fc601df3d89d5b85db2b7c9919bc33e60b"
    },
    {
      "type": "derived",
      "file": "src/Libraries/Components/SafeAreaView/SafeAreaView.windows.js",
      "baseFile": "Libraries/Components/SafeAreaView/SafeAreaView.js",
      "baseHash": "ee67db1c7371b336887e89ea8c0d26f1b5a60b4d"
    },
    {
      "type": "copy",
      "file": "src/Libraries/Components/SegmentedControlIOS/SegmentedControlIOS.windows.js",
      "baseFile": "Libraries/Components/SegmentedControlIOS/SegmentedControlIOS.android.js",
      "baseHash": "6cc05293331f46ca64f1e70d0fa537c5685d3af3"
    },
    {
      "type": "patch",
      "file": "src/Libraries/Components/TextInput/TextInput.windows.js",
      "baseFile": "Libraries/Components/TextInput/TextInput.js",
      "baseHash": "5eb78ac95aeaa6ea8c5128050a2e908759af6aff"
    },
    {
      "type": "patch",
      "file": "src/Libraries/Components/TextInput/TextInputState.windows.js",
      "baseFile": "Libraries/Components/TextInput/TextInputState.js",
      "baseHash": "9b941d27fadc82ac74153cd52c08080b0b1c7c8f"
    },
    {
      "type": "platform",
      "file": "src/Libraries/Components/TextInput/WindowsTextInputNativeComponent.js"
    },
    {
      "type": "copy",
      "file": "src/Libraries/Components/ToastAndroid/ToastAndroid.windows.js",
      "baseFile": "Libraries/Components/ToastAndroid/ToastAndroid.ios.js",
      "baseHash": "b0fea77dfa90389e101e6721bb095190dde82368"
    },
    {
      "type": "patch",
      "file": "src/Libraries/Components/Touchable/TouchableHighlight.windows.js",
      "baseFile": "Libraries/Components/Touchable/TouchableHighlight.js",
      "baseHash": "1fd89ec7c24c78161f4b462a4a9f6a1c5cb13a71"
    },
    {
      "type": "patch",
      "file": "src/Libraries/Components/Touchable/TouchableOpacity.windows.js",
      "baseFile": "Libraries/Components/Touchable/TouchableOpacity.js",
      "baseHash": "f46b26885fc37d6f8c5aa9d298ffd6828efc0921"
    },
    {
      "type": "patch",
      "file": "src/Libraries/Components/Touchable/TouchableWithoutFeedback.windows.js",
      "baseFile": "Libraries/Components/Touchable/TouchableWithoutFeedback.js",
      "baseHash": "62a01fc8b51f0ebc15320a28772c78d7c3ac58e1"
    },
    {
      "type": "patch",
      "file": "src/Libraries/Components/View/ReactNativeViewViewConfig.windows.js",
      "baseFile": "Libraries/Components/View/ReactNativeViewViewConfig.js",
      "baseHash": "7d6114901e76fa8f73f84dbb3f486ea2e1c9ce0e"
    },
    {
      "type": "patch",
      "file": "src/Libraries/Components/View/View.windows.js",
      "baseFile": "Libraries/Components/View/View.js",
      "baseHash": "77bfbef8e835e4fee49311779bb039a99ae44372"
    },
    {
      "type": "patch",
      "file": "src/Libraries/Components/View/ViewAccessibility.windows.js",
      "baseFile": "Libraries/Components/View/ViewAccessibility.js",
      "baseHash": "094dff18be0d1ae4af56cb826c193cf113c2902e"
    },
    {
      "type": "patch",
      "file": "src/Libraries/Components/View/ViewPropTypes.windows.js",
      "baseFile": "Libraries/Components/View/ViewPropTypes.js",
      "baseHash": "2b12228aa1ab0e12844996a99ff5d38fbff689a1"
    },
    {
      "type": "platform",
      "file": "src/Libraries/Components/View/ViewWindows.tsx"
    },
    {
      "type": "platform",
      "file": "src/Libraries/Components/View/ViewWindowsProps.ts"
    },
    {
      "type": "patch",
      "file": "src/Libraries/DeprecatedPropTypes/DeprecatedViewAccessibility.windows.js",
      "baseFile": "Libraries/DeprecatedPropTypes/DeprecatedViewAccessibility.js",
      "baseHash": "4feb9470b41bf6bc9b492c5f6f3ff75f872e4668"
    },
    {
      "type": "patch",
      "file": "src/Libraries/Image/Image.windows.js",
      "baseFile": "Libraries/Image/Image.ios.js",
      "baseHash": "c20b0134e74a8e8d69d0b2694b4296fe2bf69d3f",
      "issue": 4590
    },
    {
      "type": "copy",
      "file": "src/Libraries/Lists/__tests__/FillRateHelper-test.js",
      "baseFile": "Libraries/Lists/__tests__/FillRateHelper-test.js",
      "baseHash": "3bb080ba811b837f69c82bc609fb6b328c20bd6d"
    },
    {
      "type": "copy",
      "file": "src/Libraries/Lists/__tests__/FlatList-test.js",
      "baseFile": "Libraries/Lists/__tests__/FlatList-test.js",
      "baseHash": "88824e737ffe548ce9cbe56fe84973bed8f73884"
    },
    {
      "type": "copy",
      "file": "src/Libraries/Lists/__tests__/SectionList-test.js",
      "baseFile": "Libraries/Lists/__tests__/SectionList-test.js",
      "baseHash": "e930bdfd0c4be6b06d156099fb2f7efe903c3644"
    },
    {
      "type": "copy",
      "file": "src/Libraries/Lists/__tests__/ViewabilityHelper-test.js",
      "baseFile": "Libraries/Lists/__tests__/ViewabilityHelper-test.js",
      "baseHash": "f23a66cfc475ee1e2eda1065e56e05e547b7030e"
    },
    {
      "type": "copy",
      "file": "src/Libraries/Lists/__tests__/VirtualizedList-test.js",
      "baseFile": "Libraries/Lists/__tests__/VirtualizedList-test.js",
      "baseHash": "fd25fc611f8da21b93e7f8750d8f2fc8273a4a52"
    },
    {
      "type": "copy",
      "file": "src/Libraries/Lists/__tests__/VirtualizedSectionList-test.js",
      "baseFile": "Libraries/Lists/__tests__/VirtualizedSectionList-test.js",
      "baseHash": "c258bcae6ee2ded65303e0c5099d20b0569f400f"
    },
    {
      "type": "copy",
      "file": "src/Libraries/Lists/__tests__/VirtualizeUtils-test.js",
      "baseFile": "Libraries/Lists/__tests__/VirtualizeUtils-test.js",
      "baseHash": "b0ff4ee36692d119b7bd7a50a770813e8b96153c"
    },
    {
      "type": "platform",
      "file": "src/Libraries/Network/RCTNetworking.windows.js"
    },
    {
      "type": "derived",
      "file": "src/Libraries/Network/RCTNetworkingWinShared.js",
      "baseFile": "Libraries/Network/RCTNetworking.ios.js",
      "baseHash": "00581b3b2653a79be5d03610f41c1fc288b7370f"
    },
    {
      "type": "patch",
      "file": "src/Libraries/NewAppScreen/components/DebugInstructions.windows.js",
      "baseFile": "Libraries/NewAppScreen/components/DebugInstructions.js",
      "baseHash": "a9f4db370db2e34a8708abd57bc5a7ab5c44ccf1"
    },
    {
      "type": "patch",
      "file": "src/Libraries/NewAppScreen/components/ReloadInstructions.windows.js",
      "baseFile": "Libraries/NewAppScreen/components/ReloadInstructions.js",
      "baseHash": "39326801da6c9ce8c350aa8ba971be4a386499bc"
    },
    {
      "type": "patch",
      "file": "src/Libraries/Pressability/Pressability.windows.js",
      "baseFile": "Libraries/Pressability/Pressability.js",
      "baseHash": "f0ff8ce99b09be692f6beb9231c7dec3140da02d",
      "issue": 4379
    },
    {
      "type": "patch",
      "file": "src/Libraries/ReactNative/PaperUIManager.windows.js",
      "baseFile": "Libraries/ReactNative/PaperUIManager.js",
      "baseHash": "1a47d1e4a1026573cabdda0fa6374ca64bd41b81"
    },
    {
      "type": "derived",
      "file": "src/Libraries/Settings/Settings.windows.js",
      "baseFile": "Libraries/Settings/Settings.android.js",
      "baseHash": "00604dd0ab624b3f5b80d460f48dbc3ac7ee905d"
    },
    {
      "type": "platform",
      "file": "src/Libraries/StyleSheet/PlatformColorValueTypes.windows.js"
    },
    {
      "type": "derived",
      "file": "src/Libraries/Text/Text.windows.js",
      "baseFile": "Libraries/Text/Text.js",
      "baseHash": "4437d86c40009c937c279b9ce9e924ebfa46ddd6"
    },
    {
      "type": "patch",
      "file": "src/Libraries/Types/CoreEventTypes.windows.js",
      "baseFile": "Libraries/Types/CoreEventTypes.js",
      "baseHash": "22c50d13820ca4db6c6cf5e6563f8437d55c24af"
    },
    {
      "type": "copy",
      "file": "src/Libraries/Utilities/BackHandler.windows.js",
      "baseFile": "Libraries/Utilities/BackHandler.android.js",
      "baseHash": "dd36bd088f6aa9b5cf5ab3b4d9ba8de1439d8e14",
      "issue": 4629
    },
    {
      "type": "derived",
      "file": "src/Libraries/Utilities/NativePlatformConstantsWin.js",
      "baseFile": "Libraries/Utilities/NativePlatformConstantsIOS.js",
      "baseHash": "4bbc29afd2148eb7a2348908976aa275c3e9353c"
    },
    {
      "type": "derived",
      "file": "src/Libraries/Utilities/Platform.windows.js",
      "baseFile": "Libraries/Utilities/Platform.android.js",
      "baseHash": "fe62d1e6d0fb9e3ba8126104099fcd314faaa657"
    },
    {
      "type": "platform",
      "file": "src/typings-index.ts"
    }
  ]
}<|MERGE_RESOLUTION|>--- conflicted
+++ resolved
@@ -139,22 +139,10 @@
       "baseHash": "48a11d8a7d56c3c33d8e72d735e6f1bf92c6ff3e"
     },
     {
-<<<<<<< HEAD
-      "type": "derived",
-=======
-      "type": "platform",
-      "file": "src/Libraries/Components/DatePicker/DatePicker.tsx"
-    },
-    {
-      "type": "copy",
->>>>>>> a714638d
+      "type": "copy",
       "file": "src/Libraries/Components/DatePicker/DatePickerIOS.windows.js",
       "baseFile": "Libraries/Components/DatePicker/DatePickerIOS.android.js",
       "baseHash": "a9a4a6c92de922a11f8b81642b1bf1270d0b7b96"
-    },
-    {
-      "type": "platform",
-      "file": "src/Libraries/Components/DatePicker/DatePickerProps.ts"
     },
     {
       "type": "derived",
