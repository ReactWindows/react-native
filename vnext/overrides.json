--- conflicted
+++ resolved
@@ -40,13 +40,8 @@
       "type": "copy",
       "directory": "ReactCopies/RNTester/js",
       "baseDirectory": "RNTester/js",
-<<<<<<< HEAD
-      "baseVersion": "0.0.0-a36d9cd7e",
-      "baseHash": "c9030f58c391a5c8b90ac5e57992a0adbbf4f0d4",
-=======
-      "baseVersion": "0.0.0-e96f1e1d8",
-      "baseHash": "c0c6c91d0ed71eb7ce8ea148aca7440da2dcbeeb",
->>>>>>> c2001a2f
+      "baseVersion": "0.0.0-e96f1e1d8",
+      "baseHash": "270d3092a7acb34ce80e8d8bc611bc77c1bad60e",
       "issue": 4054
     },
     {
