<?xml version="1.0" encoding="utf-8"?>
<Project xmlns="http://schemas.microsoft.com/developer/msbuild/2003">

  <PropertyGroup Label="Globals">
    <DefaultLanguage>en-US</DefaultLanguage>
    <MinimumVisualStudioVersion>14.0</MinimumVisualStudioVersion>
<<<<<<< HEAD
    <!-- Use RS5 SDK (10.0.17763.0)  Support running on RS2+ (10.0.15063.0) -->
=======
    <!-- Use 19H1 SDK (10.0.18362.0)  Support running on RS2+ (10.0.15063.0) -->
>>>>>>> d2b3514d
    <WindowsTargetPlatformVersion>10.0.18362.0</WindowsTargetPlatformVersion>
    <WindowsTargetPlatformMinVersion>10.0.15063.0</WindowsTargetPlatformMinVersion>
  </PropertyGroup>

  <PropertyGroup Label="Configuration">
    <PlatformToolset>v141</PlatformToolset>
    <PlatformToolset Condition="'$(VisualStudioVersion)' == '16.0'">v142</PlatformToolset>
    <GenerateProjectSpecificOutputFolder>false</GenerateProjectSpecificOutputFolder>
    <CharacterSet>Unicode</CharacterSet>
  </PropertyGroup>

  <ImportGroup Label="Defaults">
    <Import Project="$(Platform).props" />
    <Import Project="$(Configuration).props" />
  </ImportGroup>

  <ImportGroup Label="ConfigurationType">
    <Import Project="$(ConfigurationType)\$(Platform).props" />
    <Import Project="$(ConfigurationType)\$(Configuration).props" />
  </ImportGroup>

  <ItemDefinitionGroup>
    <ClCompile>
      <!--
        BOOST_SYSTEM_SOURCE           - Build boost::system symbols from sources (drop dependency on boost_system.lib).
        BOOST_ERROR_CODE_HEADER_ONLY  - Compile Boost error_code members inline. Requires BOOST_SYSTEM_SOURCE.
      -->
      <PreprocessorDefinitions>BOOST_SYSTEM_SOURCE;BOOST_ERROR_CODE_HEADER_ONLY;%(PreprocessorDefinitions)</PreprocessorDefinitions>
      <LanguageStandard>stdcpp14</LanguageStandard>
    </ClCompile>
  </ItemDefinitionGroup>

  <ItemDefinitionGroup Condition="'$(ApplicationType)' == 'Windows Store'">
    <ClCompile>
      <!-- MSVC macros -->
      <PreprocessorDefinitions>_SILENCE_ALL_CXX17_DEPRECATION_WARNINGS;%(PreprocessorDefinitions)</PreprocessorDefinitions>
      <LanguageStandard>stdcpp17</LanguageStandard>
    </ClCompile>
  </ItemDefinitionGroup>

  <ItemDefinitionGroup Condition="'$(ConfigurationType)' == 'Application' OR '$(ConfigurationType)' == 'DynamicLibrary'">
    <Link>
      <SubSystem>Console</SubSystem>
    </Link>
  </ItemDefinitionGroup>

  <ItemDefinitionGroup Condition="'$(Platform)' == 'x64' OR '$(Platform)' == 'x86'">
    <ClCompile>
      <!-- MSVC macros -->
      <PreprocessorDefinitions>WITH_OFFICE_TRACING=0;%(PreprocessorDefinitions)</PreprocessorDefinitions>
    </ClCompile>
  </ItemDefinitionGroup>

</Project><|MERGE_RESOLUTION|>--- conflicted
+++ resolved
@@ -4,11 +4,7 @@
   <PropertyGroup Label="Globals">
     <DefaultLanguage>en-US</DefaultLanguage>
     <MinimumVisualStudioVersion>14.0</MinimumVisualStudioVersion>
-<<<<<<< HEAD
-    <!-- Use RS5 SDK (10.0.17763.0)  Support running on RS2+ (10.0.15063.0) -->
-=======
     <!-- Use 19H1 SDK (10.0.18362.0)  Support running on RS2+ (10.0.15063.0) -->
->>>>>>> d2b3514d
     <WindowsTargetPlatformVersion>10.0.18362.0</WindowsTargetPlatformVersion>
     <WindowsTargetPlatformMinVersion>10.0.15063.0</WindowsTargetPlatformMinVersion>
   </PropertyGroup>
