// Copyright (c) Microsoft Corporation. All rights reserved.
// Licensed under the MIT License.

#pragma once

#include <NativeModuleProvider.h>
#include <ReactWindowsCore/ReactWindowsAPI.h>
#include <memory>
#include "ViewManagerProvider.h"
#include "XamlView.h"

namespace react {
namespace uwp {

struct IReactInstance;
struct IXamlRootView;

struct IReactInstanceCreator {
  virtual std::shared_ptr<IReactInstance> getInstance() = 0;
  virtual void markAsNeedsReload() = 0;
<<<<<<< HEAD
=======
  virtual void persistUseWebDebugger(bool useWebDebugger) = 0;
  virtual void persistUseLiveReload(bool useLiveReload) = 0;
>>>>>>> 4399a1d7
};

using ReactInstanceCreator = std::shared_ptr<IReactInstanceCreator>;

REACTWINDOWS_API_(std::shared_ptr<IReactInstance>)
CreateReactInstance(
    const std::shared_ptr<facebook::react::NativeModuleProvider>
        &moduleProvider,
    const std::shared_ptr<ViewManagerProvider> &viewManagerProvider = nullptr);
REACTWINDOWS_API_(std::shared_ptr<IXamlRootView>)
CreateReactRootView(
    XamlView parentView,
    const wchar_t *pJsComponentName,
    const ReactInstanceCreator &instanceCreator);

// The method return the instance pointer directly, the caller own the lifetime
REACTWINDOWS_API_(IReactInstance *)
UnSafeCreateReactInstance(
    const std::shared_ptr<facebook::react::NativeModuleProvider>
        &moduleProvider,
    const std::shared_ptr<ViewManagerProvider> &viewManagerProvider = nullptr);

REACTWINDOWS_API_(std::shared_ptr<facebook::react::MessageQueueThread>)
CreateWorkerMessageQueue();

} // namespace uwp
} // namespace react<|MERGE_RESOLUTION|>--- conflicted
+++ resolved
@@ -18,11 +18,8 @@
 struct IReactInstanceCreator {
   virtual std::shared_ptr<IReactInstance> getInstance() = 0;
   virtual void markAsNeedsReload() = 0;
-<<<<<<< HEAD
-=======
   virtual void persistUseWebDebugger(bool useWebDebugger) = 0;
   virtual void persistUseLiveReload(bool useLiveReload) = 0;
->>>>>>> 4399a1d7
 };
 
 using ReactInstanceCreator = std::shared_ptr<IReactInstanceCreator>;
