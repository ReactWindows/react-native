// Copyright (c) Microsoft Corporation.
// Licensed under the MIT License.

#include <pch.h>

#include <Views/ShadowNodeBase.h>
#include "TouchEventHandler.h"

#ifdef USE_FABRIC
#include <Fabric/FabricUIManagerModule.h>
#include <Fabric/ViewComponentView.h>
#include <react/renderer/components/view/TouchEventEmitter.h>
#endif

#include <Modules/NativeUIManager.h>
#include <Modules/PaperUIManagerModule.h>
#include <UI.Xaml.Controls.h>
#include <UI.Xaml.Documents.h>
#include <UI.Xaml.Input.h>
#include <UI.Xaml.Media.h>
#include <Utils/ValueUtils.h>

#include <winrt/Windows.ApplicationModel.Core.h>
#include <winrt/Windows.Devices.Input.h>
#include <winrt/Windows.Foundation.h>
#include <winrt/Windows.UI.Core.h>
#include <winrt/Windows.UI.Input.h>

#ifdef USE_WINUI3
#include <winrt/Microsoft.UI.Input.Experimental.h>
#endif

namespace Microsoft::ReactNative {

std::vector<int64_t> GetTagsForBranch(INativeUIManagerHost *host, int64_t tag);

<<<<<<< HEAD
TouchEventHandler::TouchEventHandler(const Mso::React::IReactContext &context, bool fabric)
    : m_xamlView(nullptr), m_context(&context), m_fabric(fabric) {}
=======
TouchEventHandler::TouchEventHandler(const Mso::React::IReactContext &context)
    : m_xamlView(nullptr),
      m_context(&context),
      m_batchingEventEmitter{
          std::make_shared<winrt::Microsoft::ReactNative::BatchingEventEmitter>(Mso::CntPtr(&context))} {}
>>>>>>> c2c94ea1

TouchEventHandler::~TouchEventHandler() {
  RemoveTouchHandlers();
}

void TouchEventHandler::AddTouchHandlers(XamlView xamlView) {
  auto uiElement(xamlView.as<xaml::UIElement>());
  if (uiElement == nullptr) {
    assert(false);
    return;
  }

  m_xamlView = xamlView;

  RemoveTouchHandlers();

  m_pressedRevoker = uiElement.PointerPressed(winrt::auto_revoke, {this, &TouchEventHandler::OnPointerPressed});
  m_releasedRevoker = uiElement.PointerReleased(winrt::auto_revoke, {this, &TouchEventHandler::OnPointerReleased});
  m_canceledRevoker = uiElement.PointerCanceled(winrt::auto_revoke, {this, &TouchEventHandler::OnPointerCanceled});
  m_captureLostRevoker =
      uiElement.PointerCaptureLost(winrt::auto_revoke, {this, &TouchEventHandler::OnPointerCaptureLost});
  m_exitedRevoker = uiElement.PointerExited(winrt::auto_revoke, {this, &TouchEventHandler::OnPointerExited});
  m_movedRevoker = uiElement.PointerMoved(winrt::auto_revoke, {this, &TouchEventHandler::OnPointerMoved});
}

void TouchEventHandler::RemoveTouchHandlers() {
  m_pressedRevoker.revoke();
  m_releasedRevoker.revoke();
  m_canceledRevoker.revoke();
  m_captureLostRevoker.revoke();
  m_exitedRevoker.revoke();
  m_movedRevoker.revoke();
}

winrt::Microsoft::ReactNative::BatchingEventEmitter &TouchEventHandler::BatchingEmitter() noexcept {
  return *m_batchingEventEmitter;
}

void TouchEventHandler::OnPointerPressed(
    const winrt::IInspectable & /*sender*/,
    const winrt::PointerRoutedEventArgs &args) {
  // Short circuit all of this if we are in an error state
  if (m_context->State() == Mso::React::ReactInstanceState::HasError)
    return;

  if (IndexOfPointerWithId(args.Pointer().PointerId()) != std::nullopt) {
    // A pointer with this ID already exists
    assert(false);
    return;
  }

  // Only if the view has a Tag can we process this
  int64_t tag;
  xaml::UIElement sourceElement(nullptr);
  if (!TagFromOriginalSource(args, &tag, &sourceElement))
    return;

  // If this was caused by the user pressing the "back" hardware button, fire that event instead
  if (args.GetCurrentPoint(sourceElement).Properties().PointerUpdateKind() ==
      winrt::Windows::UI::Input::PointerUpdateKind::XButton1Pressed) {
    args.Handled(DispatchBackEvent());
    return;
  }

  if (m_xamlView.as<xaml::FrameworkElement>().CapturePointer(args.Pointer())) {
    // Pointer pressing updates the enter/leave state
    UpdatePointersInViews(args, tag, sourceElement);

    size_t pointerIndex = AddReactPointer(args, tag, sourceElement);

    // For now, when using the mouse we only want to send click events for the left button.
    // Finger and pen taps will also set isLeftButton.
    if (m_pointers[pointerIndex].isLeftButton) {
      DispatchTouchEvent(TouchEventType::Start, pointerIndex);
    }
  }
}

void TouchEventHandler::OnPointerReleased(
    const winrt::IInspectable & /*sender*/,
    const winrt::PointerRoutedEventArgs &args) {
  OnPointerConcluded(TouchEventType::End, args);
}

void TouchEventHandler::OnPointerCanceled(
    const winrt::IInspectable & /*sender*/,
    const winrt::PointerRoutedEventArgs &args) {
  OnPointerConcluded(TouchEventType::Cancel, args);
}

void TouchEventHandler::OnPointerCaptureLost(
    const winrt::IInspectable & /*sender*/,
    const winrt::PointerRoutedEventArgs &args) {
  OnPointerConcluded(TouchEventType::Cancel, args);
}

void TouchEventHandler::OnPointerExited(
    const winrt::IInspectable & /*sender*/,
    const winrt::PointerRoutedEventArgs &args) {
  // Short circuit all of this if we are in an error state
  if (m_context->State() == Mso::React::ReactInstanceState::HasError)
    return;

  UpdatePointersInViews(args, -1, nullptr);
}

void TouchEventHandler::OnPointerMoved(
    const winrt::IInspectable & /*sender*/,
    const winrt::PointerRoutedEventArgs &args) {
  // Short circuit all of this if we are in an error state
  if (m_context->State() == Mso::React::ReactInstanceState::HasError)
    return;

  // Only if the view has a Tag can we process this
  int64_t tag;
  xaml::UIElement sourceElement(nullptr);
  if (!TagFromOriginalSource(args, &tag, &sourceElement))
    return;

  auto optPointerIndex = IndexOfPointerWithId(args.Pointer().PointerId());
  if (optPointerIndex) {
    UpdateReactPointer(m_pointers[*optPointerIndex], args, sourceElement);
    DispatchTouchEvent(TouchEventType::Move, *optPointerIndex);
  } else {
    // Move with no buttons pressed
    UpdatePointersInViews(args, tag, sourceElement);
  }
}

void TouchEventHandler::OnPointerConcluded(TouchEventType eventType, const winrt::PointerRoutedEventArgs &args) {
  // Short circuit all of this if we are in an error state
  if (m_context->State() == Mso::React::ReactInstanceState::HasError)
    return;

  auto optPointerIndex = IndexOfPointerWithId(args.Pointer().PointerId());
  if (!optPointerIndex)
    return;

  // if the view has a Tag, update the pointer info.
  // Regardless of that, ensure we Dispatch & cleanup the pointer
  int64_t tag;
  xaml::UIElement sourceElement(nullptr);
  if (TagFromOriginalSource(args, &tag, &sourceElement))
    UpdateReactPointer(m_pointers[*optPointerIndex], args, sourceElement);

  if (m_pointers[*optPointerIndex].isLeftButton) {
    DispatchTouchEvent(eventType, *optPointerIndex);
  }

  m_pointers.erase(cbegin(m_pointers) + *optPointerIndex);
  if (m_pointers.size() == 0)
    m_touchId = 0;

  m_xamlView.as<xaml::FrameworkElement>().ReleasePointerCapture(args.Pointer());
}

size_t TouchEventHandler::AddReactPointer(
    const winrt::PointerRoutedEventArgs &args,
    int64_t tag,
    xaml::UIElement sourceElement) {
  ReactPointer pointer = CreateReactPointer(args, tag, sourceElement);
  m_pointers.emplace_back(std::move(pointer));
  return m_pointers.size() - 1;
}

TouchEventHandler::ReactPointer TouchEventHandler::CreateReactPointer(
    const winrt::PointerRoutedEventArgs &args,
    int64_t tag,
    xaml::UIElement sourceElement) {
  auto point = args.GetCurrentPoint(sourceElement);
  auto props = point.Properties();

  ReactPointer pointer;
  pointer.target = tag;
  pointer.identifier = m_touchId++;
  pointer.pointerId = point.PointerId();
#ifndef USE_WINUI3
  pointer.deviceType = point.PointerDevice().PointerDeviceType();
#else
  pointer.deviceType = point.PointerDeviceType();
#endif
  pointer.isLeftButton = props.IsLeftButtonPressed();
  pointer.isRightButton = props.IsRightButtonPressed();
  pointer.isMiddleButton = props.IsMiddleButtonPressed();
  pointer.isHorizontalScrollWheel = props.IsHorizontalMouseWheel();
  pointer.isEraser = props.IsEraser();

  UpdateReactPointer(pointer, args, sourceElement);

  return pointer;
}

void TouchEventHandler::UpdateReactPointer(
    ReactPointer &pointer,
    const winrt::PointerRoutedEventArgs &args,
    xaml::UIElement sourceElement) {
  auto rootPoint = args.GetCurrentPoint(m_xamlView.as<xaml::FrameworkElement>());
  auto point = args.GetCurrentPoint(sourceElement);
  auto props = point.Properties();
  auto keyModifiers = static_cast<uint32_t>(args.KeyModifiers());

  pointer.positionRoot = rootPoint.Position();
  pointer.positionView = point.Position();
  pointer.timestamp = point.Timestamp() / 1000; // us -> ms
  pointer.pressure = props.Pressure();
  pointer.isBarrelButton = props.IsBarrelButtonPressed();
  pointer.shiftKey = 0 != (keyModifiers & static_cast<uint32_t>(winrt::Windows::System::VirtualKeyModifiers::Shift));
  pointer.ctrlKey = 0 != (keyModifiers & static_cast<uint32_t>(winrt::Windows::System::VirtualKeyModifiers::Control));
  pointer.altKey = 0 != (keyModifiers & static_cast<uint32_t>(winrt::Windows::System::VirtualKeyModifiers::Menu));
}

std::optional<size_t> TouchEventHandler::IndexOfPointerWithId(uint32_t pointerId) {
  for (size_t i = 0; i < m_pointers.size(); ++i) {
    if (m_pointers[i].pointerId == pointerId)
      return i;
  }

  return std::nullopt;
}

void TouchEventHandler::UpdatePointersInViews(
    const winrt::PointerRoutedEventArgs &args,
    int64_t tag,
    xaml::UIElement sourceElement) {
  if (auto nativeUiManager = GetNativeUIManager(*m_context).lock()) {
    auto puiManagerHost = nativeUiManager->getHost();
    int32_t pointerId = args.Pointer().PointerId();

    // m_pointers is tracking the pointers that are 'down', for moves we usually
    // don't have any pointers down and should reset the touchId back to zero
    if (m_pointers.size() == 0)
      m_touchId = 0;

    // Get the branch of views under the pointer in leaf to root order
    std::vector<int64_t> newViews;
    if (tag != -1)
      newViews = GetTagsForBranch(puiManagerHost, tag);

    // Get the results of the last time we calculated the path
    auto it = m_pointersInViews.find(pointerId);
    TagSet *existingViews;
    if (it != m_pointersInViews.end()) {
      existingViews = &it->second;
    } else {
      existingViews = nullptr;
    }

    // Short-circuit if the hierarchy hasn't changed
    if ((existingViews == nullptr && newViews.size() == 0) ||
        (existingViews != nullptr && existingViews->orderedTags == newViews))
      return;

    // Prep to fire pointer events
    std::unordered_set<int64_t> newViewsSet(newViews.begin(), newViews.end());
    ReactPointer pointer;

    auto optPointerIndex = IndexOfPointerWithId(pointerId);
    if (optPointerIndex) {
      pointer = m_pointers[*optPointerIndex];
      UpdateReactPointer(pointer, args, sourceElement);
    } else {
      pointer = CreateReactPointer(args, tag, sourceElement);
    }

    // Walk through existingViews from innermost to outer, firing mouseLeave events if they are not in newViews
    if (existingViews) {
      for (int64_t existingTag : existingViews->orderedTags) {
        if (newViewsSet.count(existingTag)) {
          continue;
        }

        ShadowNodeBase *node = static_cast<ShadowNodeBase *>(puiManagerHost->FindShadowNodeForTag(existingTag));
        if (node != nullptr && node->m_onMouseLeaveRegistered)
          BatchingEmitter().DispatchEvent(
              existingTag,
              L"topMouseLeave",
              winrt::Microsoft::ReactNative::MakeJSValueWriter(GetPointerJson(pointer, existingTag)));
      }
    }

    // Walk through newViews from outermost to inner, firing mouseEnter events if they are not in existingViews
    for (auto iter = newViews.rbegin(); iter != newViews.rend(); ++iter) {
      int64_t newTag = *iter;
      if (existingViews && existingViews->tags.count(newTag)) {
        continue;
      }

      ShadowNodeBase *node = static_cast<ShadowNodeBase *>(puiManagerHost->FindShadowNodeForTag(newTag));
      if (node != nullptr && node->m_onMouseEnterRegistered)
        BatchingEmitter().DispatchEvent(
            newTag,
            L"topMouseEnter",
            winrt::Microsoft::ReactNative::MakeJSValueWriter(GetPointerJson(pointer, newTag)));
    }

    m_pointersInViews[pointerId] = {std::move(newViewsSet), std::move(newViews)};
  }
}

winrt::Microsoft::ReactNative::JSValue TouchEventHandler::GetPointerJson(const ReactPointer &pointer, int64_t target) {
  return winrt::Microsoft::ReactNative::JSValueObject{
      {"target", target},
      {"identifier", pointer.identifier},
      {"pageX", pointer.positionRoot.X},
      {"pageY", pointer.positionRoot.Y},
      {"locationX", pointer.positionView.X},
      {"locationY", pointer.positionView.Y},
      {"timestamp", pointer.timestamp},
      {
          "pointerType",
          GetPointerDeviceTypeName(pointer.deviceType),
      },
      {"force", pointer.pressure},
      {"isLeftButton", pointer.isLeftButton},
      {"isRightButton", pointer.isRightButton},
      {"isMiddleButton", pointer.isMiddleButton},
      {"isBarrelButtonPressed", pointer.isBarrelButton},
      {"isHorizontalScrollWheel", pointer.isHorizontalScrollWheel},
      {"isEraser", pointer.isEraser},
      {"shiftKey", pointer.shiftKey},
      {"ctrlKey", pointer.ctrlKey},
      {"altKey", pointer.altKey}};
}

#ifdef USE_FABRIC
// This work should probably be delegated to the ComponentViews
facebook::react::SharedEventEmitter EventEmitterForElement(
    std::shared_ptr<FabricUIManager> &uimanager,
    facebook::react::Tag tag) noexcept {
  auto &registry = uimanager->GetViewRegistry();

  auto descriptor = registry.componentViewDescriptorWithTag(tag);
  auto view = std::static_pointer_cast<BaseComponentView const>(descriptor.view);
  auto emitter = view->GetEventEmitter();
  if (emitter)
    return emitter;

  auto element = view->Element();
  while (auto parent = element.Parent()) {
    if (element = parent.try_as<xaml::FrameworkElement>()) {
      auto boxedTag = element.Tag();
      if (boxedTag) {
        if (tag = winrt::unbox_value<facebook::react::Tag>(element.Tag()))
          return EventEmitterForElement(uimanager, tag);
      }
    }
  }
  return nullptr;
}

facebook::react::Touch TouchEventHandler::TouchForPointer(const ReactPointer &pointer) noexcept {
  facebook::react::Touch t;
  t.force = pointer.pressure;
  t.identifier = static_cast<int>(pointer.identifier);
  t.pagePoint.x = pointer.positionRoot.X; // TODO: This should be relative to the rootview, not the XAML tree
  t.pagePoint.y = pointer.positionRoot.Y; // TODO: This should be relative to the rootview, not the XAML tree
  t.screenPoint.x = pointer.positionRoot.X;
  t.screenPoint.y = pointer.positionRoot.Y;
  t.offsetPoint.x = pointer.positionView.X;
  t.offsetPoint.y = pointer.positionView.Y;
  t.target = static_cast<facebook::react::Tag>(pointer.target);
  t.timestamp = static_cast<facebook::react::Float>(pointer.timestamp);
  return t;
}
#endif

void TouchEventHandler::DispatchTouchEvent(TouchEventType eventType, size_t pointerIndex) {
  winrt::Microsoft::ReactNative::JSValueArray changedIndices;
  changedIndices.push_back(pointerIndex);

#ifdef USE_FABRIC
  std::shared_ptr<FabricUIManager> fabricuiManager;
  if (m_fabric &&
      !!(fabricuiManager = ::Microsoft::ReactNative::FabricUIManager::FromProperties(
             winrt::Microsoft::ReactNative::ReactPropertyBag(m_context->Properties())))) {
    std::unordered_set<facebook::react::SharedTouchEventEmitter> uniqueEventEmitters = {};
    std::vector<facebook::react::SharedTouchEventEmitter> emittersForIndex;

    facebook::react::TouchEvent te;

    size_t index = 0;
    for (const auto &pointer : m_pointers) {
      te.touches.insert(TouchForPointer(pointer));
      if (pointerIndex == index++)
        te.changedTouches.insert(TouchForPointer(pointer));

      auto emitter = std::static_pointer_cast<facebook::react::TouchEventEmitter>(
          std::const_pointer_cast<facebook::react::EventEmitter>(
              EventEmitterForElement(fabricuiManager, static_cast<facebook::react::Tag>(pointer.target))));
      emittersForIndex.push_back(emitter);
      if (emitter)
        uniqueEventEmitters.insert(emitter);
    }

    for (const auto emitter : uniqueEventEmitters) {
      te.targetTouches.clear();
      index = 0;
      for (const auto &pointer : m_pointers) {
        auto pointerEmitter = emittersForIndex[index++];
        if (emitter == pointerEmitter)
          te.targetTouches.insert(TouchForPointer(pointer));
      }

      switch (eventType) {
        case TouchEventType::Start:
          emitter->onTouchStart(te);
          break;
        case TouchEventType::Move:
          emitter->onTouchMove(te);
          break;
        case TouchEventType::End:
          emitter->onTouchEnd(te);
          break;
        case TouchEventType::Cancel:
          emitter->onTouchCancel(te);
          break;
      }
    }
  } else
#endif // USE_FABRIC
  {
    winrt::Microsoft::ReactNative::JSValueArray touches;
    for (const auto &pointer : m_pointers) {
      touches.push_back(GetPointerJson(pointer, pointer.target));
    }

    // Package up parameters and invoke the JS event emitter
    const wchar_t *eventName = GetTouchEventTypeName(eventType);
    if (eventName == nullptr)
      return;

    const auto paramsWriter = MakeJSValueArgWriter(eventName, std::move(touches), std::move(changedIndices));
    if (eventType == TouchEventType::Move || eventType == TouchEventType::PointerMove) {
      BatchingEmitter().EmitCoalescingJSEvent(
          L"RCTEventEmitter",
          L"receiveTouches",
          std::move(eventName),
          m_pointers[pointerIndex].pointerId,
          paramsWriter);
    } else {
      BatchingEmitter().EmitJSEvent(L"RCTEventEmitter", L"receiveTouches", paramsWriter);
    }
  }
}

bool TouchEventHandler::DispatchBackEvent() {
  if (m_context->State() != Mso::React::ReactInstanceState::Loaded)
    return false;

  BatchingEmitter().EmitJSEvent(
      L"RCTDeviceEventEmitter", L"emit", winrt::Microsoft::ReactNative::MakeJSValueArgWriter(L"hardwardBackPress"));

  return true;
}

const char *TouchEventHandler::GetPointerDeviceTypeName(
    winrt::Windows::Devices::Input::PointerDeviceType deviceType) noexcept {
  const char *deviceTypeName = "unknown";
  switch (deviceType) {
    case winrt::Windows::Devices::Input::PointerDeviceType::Mouse:
      deviceTypeName = "mouse";
      break;
    case winrt::Windows::Devices::Input::PointerDeviceType::Pen:
      deviceTypeName = "pen";
      break;
    case winrt::Windows::Devices::Input::PointerDeviceType::Touch:
      deviceTypeName = "touch";
      break;
    default:
      break;
  }
  return deviceTypeName;
}

const wchar_t *TouchEventHandler::GetTouchEventTypeName(TouchEventType eventType) noexcept {
  const wchar_t *eventName = nullptr;
  switch (eventType) {
    case TouchEventType::Start:
      eventName = L"topTouchStart";
      break;
    case TouchEventType::End:
      eventName = L"topTouchEnd";
      break;
    case TouchEventType::Move:
      eventName = L"topTouchMove";
      break;
    case TouchEventType::Cancel:
      eventName = L"topTouchCancel";
      break;
    default:
      assert(false);
      break;
  }
  return eventName;
}

bool TouchEventHandler::TagFromOriginalSource(
    const winrt::PointerRoutedEventArgs &args,
    int64_t *pTag,
    xaml::UIElement *pSourceElement) {
  assert(pTag != nullptr);
  assert(pSourceElement != nullptr);

  // Find the React element that triggered the input event
  xaml::UIElement sourceElement = args.OriginalSource().try_as<xaml::UIElement>();
  winrt::IPropertyValue tag(nullptr);

  while (sourceElement) {
    auto tagValue = sourceElement.ReadLocalValue(xaml::FrameworkElement::TagProperty());
    if (tagValue != xaml::DependencyProperty::UnsetValue()) {
      tag = tagValue.try_as<winrt::IPropertyValue>();
      // If a TextBlock was the UIElement event source, perform a more accurate hit test,
      // searching for the tag of the nested Run/Span XAML elements that the user actually clicked.
      // This is to support nested <Text> elements in React.
      // Nested React <Text> elements get translated into nested XAML <Span> elements,
      // while the content of the <Text> becomes a list of XAML <Run> elements.
      // However, we should report the Text element as the target, not the contexts of the text.
      if (const auto textBlock = sourceElement.try_as<xaml::Controls::TextBlock>()) {
        const auto pointerPos = args.GetCurrentPoint(textBlock).RawPosition();
        const auto inlines = textBlock.Inlines().GetView();

        bool isHit = false;
        const auto finerTag = TestHit(inlines, pointerPos, isHit);
        if (finerTag) {
          tag = finerTag;
        }
      }

      break;
    }

    sourceElement = winrt::VisualTreeHelper::GetParent(sourceElement).try_as<xaml::UIElement>();
  }

  if (tag == nullptr) {
    // If the root view fails to be fully created, then the Tag property will
    // never be set. This can happen,
    //  for example, when the red box error box is shown.
    return false;
  }

  *pTag = tag.GetInt64();
  *pSourceElement = sourceElement;
  return true;
}

winrt::IPropertyValue TouchEventHandler::TestHit(
    const winrt::Collections::IVectorView<xaml::Documents::Inline> &inlines,
    const winrt::Point &pointerPos,
    bool &isHit) {
  winrt::IPropertyValue tag(nullptr);

  for (const auto &el : inlines) {
    if (const auto span = el.try_as<xaml::Documents::Span>()) {
      auto resTag = TestHit(span.Inlines().GetView(), pointerPos, isHit);

      if (resTag)
        return resTag;

      if (isHit) {
        tag = el.GetValue(xaml::FrameworkElement::TagProperty()).try_as<winrt::IPropertyValue>();
        if (tag) {
          return tag;
        }
      }
    } else if (const auto run = el.try_as<xaml::Documents::Run>()) {
      const auto start = el.ContentStart();
      const auto end = el.ContentEnd();

      auto startRect = start.GetCharacterRect(xaml::Documents::LogicalDirection::Forward);
      auto endRect = end.GetCharacterRect(xaml::Documents::LogicalDirection::Forward);

      // Swap rectangles in RTL scenarios.
      if (startRect.X > endRect.X) {
        const auto tempRect = startRect;
        startRect = endRect;
        endRect = tempRect;
      }

      // Approximate the bounding rect (for now, don't account for text wrapping).
      if ((startRect.X <= pointerPos.X) && (endRect.X + endRect.Width >= pointerPos.X) &&
          (startRect.Y <= pointerPos.Y) && (endRect.Y + endRect.Height >= pointerPos.Y)) {
        isHit = true;
        return nullptr;
      }
    }
  }

  return tag;
}

//
// Retreives the path of nodes from an element to the root.
// The order of the returned list is from child to parent.
//
std::vector<int64_t> GetTagsForBranch(INativeUIManagerHost *host, int64_t tag) {
  std::vector<int64_t> tags;

  auto *shadowNode = host->FindShadowNodeForTag(tag);
  while (shadowNode != nullptr && tag != -1) {
    tags.push_back(tag);

    tag = shadowNode->m_parent;
    shadowNode = host->FindShadowNodeForTag(tag);
  }

  return tags;
}

} // namespace Microsoft::ReactNative<|MERGE_RESOLUTION|>--- conflicted
+++ resolved
@@ -34,16 +34,12 @@
 
 std::vector<int64_t> GetTagsForBranch(INativeUIManagerHost *host, int64_t tag);
 
-<<<<<<< HEAD
 TouchEventHandler::TouchEventHandler(const Mso::React::IReactContext &context, bool fabric)
-    : m_xamlView(nullptr), m_context(&context), m_fabric(fabric) {}
-=======
-TouchEventHandler::TouchEventHandler(const Mso::React::IReactContext &context)
     : m_xamlView(nullptr),
       m_context(&context),
+      m_fabric(fabric),
       m_batchingEventEmitter{
           std::make_shared<winrt::Microsoft::ReactNative::BatchingEventEmitter>(Mso::CntPtr(&context))} {}
->>>>>>> c2c94ea1
 
 TouchEventHandler::~TouchEventHandler() {
   RemoveTouchHandlers();
