--- conflicted
+++ resolved
@@ -107,11 +107,8 @@
 
   XamlView m_xamlView;
   Mso::CntPtr<const Mso::React::IReactContext> m_context;
-<<<<<<< HEAD
   bool m_fabric;
-=======
   std::shared_ptr<winrt::Microsoft::ReactNative::BatchingEventEmitter> m_batchingEventEmitter;
->>>>>>> c2c94ea1
 };
 
 } // namespace Microsoft::ReactNative