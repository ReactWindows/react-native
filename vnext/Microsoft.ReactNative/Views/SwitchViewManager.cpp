--- conflicted
+++ resolved
@@ -106,18 +106,6 @@
   m_updating = false;
 }
 
-void SwitchShadowNode::dispatchCommand(const std::string &commandId, const folly::dynamic &commandArgs) {
-  if (commandId == "setValue") {
-    auto value = commandArgs[0].asBool();
-    auto toggleSwitch = GetView().as<winrt::ToggleSwitch>();
-    m_updating = true;
-    toggleSwitch.IsOn(value);
-    m_updating = false;
-  } else {
-    Super::dispatchCommand(commandId, commandArgs);
-  }
-}
-
 /*static*/ void SwitchShadowNode::OnToggled(const Mso::React::IReactContext &context, int64_t tag, bool newValue) {
   folly::dynamic eventData = folly::dynamic::object("target", tag)("value", newValue);
   context.DispatchEvent(tag, "topChange", std::move(eventData));
@@ -175,20 +163,18 @@
   return true;
 }
 
-<<<<<<< HEAD
 void SwitchViewManager::DispatchCommand(
     const XamlView &viewToUpdate,
     const std::string &commandId,
     winrt::Microsoft::ReactNative::JSValueArray &&commandArgs) {
   if (commandId == "setValue") {
     auto value = commandArgs[0].AsBoolean();
+    m_updating = true;
     viewToUpdate.as<winrt::ToggleSwitch>().IsOn(value);
+    m_updating = false;
   } else {
     Super::DispatchCommand(viewToUpdate, commandId, std::move(commandArgs));
   }
 }
 
-} // namespace Microsoft::ReactNative
-=======
-} // namespace react::uwp
->>>>>>> d328e4c0
+} // namespace Microsoft::ReactNative