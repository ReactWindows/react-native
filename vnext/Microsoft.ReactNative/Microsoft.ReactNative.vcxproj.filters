--- conflicted
+++ resolved
@@ -688,11 +688,8 @@
     <Midl Include="IReactModuleBuilder.idl" />
     <Midl Include="IReactPackageBuilder.idl" />
     <Midl Include="IReactPackageProvider.idl" />
-<<<<<<< HEAD
     <Midl Include="IRedBoxHandler.idl" />
-=======
     <Midl Include="IReactPropertyBag.idl" />
->>>>>>> b590fffb
     <Midl Include="IViewManager.idl" />
     <Midl Include="NoExceptionAttribute.idl" />
     <Midl Include="ReactApplication.idl" />
