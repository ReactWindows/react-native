﻿<?xml version="1.0" encoding="utf-8"?>
<Project ToolsVersion="4.0" xmlns="http://schemas.microsoft.com/developer/msbuild/2003">
  <ItemGroup>
    <Natvis Include="$(ReactNativeWindowsDir)Folly\Folly.natvis" />
  </ItemGroup>
  <ItemGroup>
    <ClCompile Include="$(GeneratedFilesDir)module.g.cpp" />
    <ClCompile Include="..\ReactUWP\Base\CoreNativeModules.cpp">
      <Filter>Base</Filter>
    </ClCompile>
    <ClCompile Include="..\ReactUWP\Base\CoreUIManagers.cpp">
      <Filter>Base</Filter>
    </ClCompile>
    <ClCompile Include="..\ReactUWP\CxxReactUWP\JSBigString.cpp">
      <Filter>CxxReactUWP</Filter>
    </ClCompile>
    <ClCompile Include="..\ReactUWP\Executors\WebSocketJSExecutorFactory.cpp">
      <Filter>Executors</Filter>
    </ClCompile>
    <ClCompile Include="..\ReactUWP\Executors\WebSocketJSExecutorUwp.cpp">
      <Filter>Executors</Filter>
    </ClCompile>
    <ClCompile Include="..\ReactUWP\Modules\AlertModuleUwp.cpp">
      <Filter>Modules</Filter>
    </ClCompile>
    <ClCompile Include="..\ReactUWP\Modules\Animated\AdditionAnimatedNode.cpp">
      <Filter>Modules\Animated</Filter>
    </ClCompile>
    <ClCompile Include="..\ReactUWP\Modules\Animated\AnimatedNode.cpp">
      <Filter>Modules\Animated</Filter>
    </ClCompile>
    <ClCompile Include="..\ReactUWP\Modules\Animated\AnimationDriver.cpp">
      <Filter>Modules\Animated</Filter>
    </ClCompile>
    <ClCompile Include="..\ReactUWP\Modules\Animated\CalculatedAnimationDriver.cpp">
      <Filter>Modules\Animated</Filter>
    </ClCompile>
    <ClCompile Include="..\ReactUWP\Modules\Animated\DecayAnimationDriver.cpp">
      <Filter>Modules\Animated</Filter>
    </ClCompile>
    <ClCompile Include="..\ReactUWP\Modules\Animated\DiffClampAnimatedNode.cpp">
      <Filter>Modules\Animated</Filter>
    </ClCompile>
    <ClCompile Include="..\ReactUWP\Modules\Animated\DivisionAnimatedNode.cpp">
      <Filter>Modules\Animated</Filter>
    </ClCompile>
    <ClCompile Include="..\ReactUWP\Modules\Animated\EventAnimationDriver.cpp">
      <Filter>Modules\Animated</Filter>
    </ClCompile>
    <ClCompile Include="..\ReactUWP\Modules\Animated\FrameAnimationDriver.cpp">
      <Filter>Modules\Animated</Filter>
    </ClCompile>
    <ClCompile Include="..\ReactUWP\Modules\Animated\InterpolationAnimatedNode.cpp">
      <Filter>Modules\Animated</Filter>
    </ClCompile>
    <ClCompile Include="..\ReactUWP\Modules\Animated\ModulusAnimatedNode.cpp">
      <Filter>Modules\Animated</Filter>
    </ClCompile>
    <ClCompile Include="..\ReactUWP\Modules\Animated\MultiplicationAnimatedNode.cpp">
      <Filter>Modules\Animated</Filter>
    </ClCompile>
    <ClCompile Include="..\ReactUWP\Modules\Animated\NativeAnimatedModule.cpp">
      <Filter>Modules\Animated</Filter>
    </ClCompile>
    <ClCompile Include="..\ReactUWP\Modules\Animated\NativeAnimatedNodeManager.cpp">
      <Filter>Modules\Animated</Filter>
    </ClCompile>
    <ClCompile Include="..\ReactUWP\Modules\Animated\PropsAnimatedNode.cpp">
      <Filter>Modules\Animated</Filter>
    </ClCompile>
    <ClCompile Include="..\ReactUWP\Modules\Animated\SpringAnimationDriver.cpp">
      <Filter>Modules\Animated</Filter>
    </ClCompile>
    <ClCompile Include="..\ReactUWP\Modules\Animated\StyleAnimatedNode.cpp">
      <Filter>Modules\Animated</Filter>
    </ClCompile>
    <ClCompile Include="..\ReactUWP\Modules\Animated\SubtractionAnimatedNode.cpp">
      <Filter>Modules\Animated</Filter>
    </ClCompile>
    <ClCompile Include="..\ReactUWP\Modules\Animated\TrackingAnimatedNode.cpp">
      <Filter>Modules\Animated</Filter>
    </ClCompile>
    <ClCompile Include="..\ReactUWP\Modules\Animated\TransformAnimatedNode.cpp">
      <Filter>Modules\Animated</Filter>
    </ClCompile>
    <ClCompile Include="..\ReactUWP\Modules\Animated\ValueAnimatedNode.cpp">
      <Filter>Modules\Animated</Filter>
    </ClCompile>
    <ClCompile Include="..\ReactUwp\Modules\AppearanceModule.cpp">
      <Filter>Modules</Filter>
    </ClCompile>
    <ClCompile Include="..\ReactUWP\Modules\AppThemeModuleUwp.cpp">
      <Filter>Modules</Filter>
    </ClCompile>
    <ClCompile Include="..\ReactUWP\Modules\DeviceInfoModule.cpp">
      <Filter>Modules</Filter>
    </ClCompile>
    <ClCompile Include="..\ReactUWP\Modules\DevSupportManagerUwp.cpp">
      <Filter>Modules</Filter>
    </ClCompile>
    <ClCompile Include="..\ReactUWP\Modules\I18nModule.cpp">
      <Filter>Modules</Filter>
    </ClCompile>
    <ClCompile Include="..\ReactUWP\Modules\ImageViewManagerModule.cpp">
      <Filter>Modules</Filter>
    </ClCompile>
    <ClCompile Include="..\ReactUWP\Modules\LinkingManagerModule.cpp">
      <Filter>Modules</Filter>
    </ClCompile>
    <ClCompile Include="..\ReactUWP\Modules\LocationObserverModule.cpp">
      <Filter>Modules</Filter>
    </ClCompile>
    <ClCompile Include="..\ReactUWP\Modules\NativeUIManager.cpp">
      <Filter>Modules</Filter>
    </ClCompile>
    <ClCompile Include="..\ReactUWP\Modules\NetworkingModule.cpp">
      <Filter>Modules</Filter>
    </ClCompile>
    <ClCompile Include="..\ReactUWP\Modules\TimingModule.cpp">
      <Filter>Modules</Filter>
    </ClCompile>
    <ClCompile Include="..\ReactUWP\Modules\WebSocketModuleUwp.cpp">
      <Filter>Modules</Filter>
    </ClCompile>
    <ClCompile Include="..\ReactUWP\Polyester\ButtonContentViewManager.cpp">
      <Filter>Polyester</Filter>
    </ClCompile>
    <ClCompile Include="..\ReactUWP\Polyester\ButtonViewManager.cpp">
      <Filter>Polyester</Filter>
    </ClCompile>
    <ClCompile Include="..\ReactUWP\Polyester\ContentControlViewManager.cpp">
      <Filter>Polyester</Filter>
    </ClCompile>
    <ClCompile Include="..\ReactUWP\Polyester\HyperlinkViewManager.cpp">
      <Filter>Polyester</Filter>
    </ClCompile>
    <ClCompile Include="..\ReactUWP\Polyester\IconViewManager.cpp">
      <Filter>Polyester</Filter>
    </ClCompile>
    <ClCompile Include="..\ReactUWP\Utils\AccessibilityUtils.cpp">
      <Filter>Utils</Filter>
    </ClCompile>
    <ClCompile Include="..\ReactUWP\Utils\Helpers.cpp">
      <Filter>Utils</Filter>
    </ClCompile>
    <ClCompile Include="..\ReactUWP\Utils\LocalBundleReader.cpp">
      <Filter>Utils</Filter>
    </ClCompile>
    <ClCompile Include="..\ReactUWP\Utils\ResourceBrushUtils.cpp">
      <Filter>Utils</Filter>
    </ClCompile>
    <ClCompile Include="..\ReactUWP\Utils\UwpPreparedScriptStore.cpp">
      <Filter>Utils</Filter>
    </ClCompile>
    <ClCompile Include="..\ReactUWP\Utils\UwpScriptStore.cpp">
      <Filter>Utils</Filter>
    </ClCompile>
    <ClCompile Include="..\ReactUWP\Utils\ValueUtils.cpp">
      <Filter>Utils</Filter>
    </ClCompile>
    <ClCompile Include="..\ReactUWP\Views\ActivityIndicatorViewManager.cpp">
      <Filter>Views</Filter>
    </ClCompile>
    <ClCompile Include="..\ReactUWP\Views\CheckboxViewManager.cpp">
      <Filter>Views</Filter>
    </ClCompile>
    <ClCompile Include="..\ReactUWP\Views\ControlViewManager.cpp">
      <Filter>Views</Filter>
    </ClCompile>
    <ClCompile Include="..\ReactUWP\Views\DatePickerViewManager.cpp">
      <Filter>Views</Filter>
    </ClCompile>
    <ClCompile Include="..\ReactUWP\Views\DynamicAutomationPeer.cpp">
      <Filter>Views</Filter>
    </ClCompile>
    <ClCompile Include="..\ReactUWP\Views\DynamicAutomationProperties.cpp">
      <Filter>Views</Filter>
    </ClCompile>
    <ClCompile Include="..\ReactUWP\Views\ExpressionAnimationStore.cpp">
      <Filter>Views</Filter>
    </ClCompile>
    <ClCompile Include="..\ReactUWP\Views\FlyoutViewManager.cpp">
      <Filter>Views</Filter>
    </ClCompile>
    <ClCompile Include="..\ReactUWP\Views\FrameworkElementViewManager.cpp">
      <Filter>Views</Filter>
    </ClCompile>
    <ClCompile Include="..\ReactUWP\Views\Image\ImageViewManager.cpp">
      <Filter>Views\Image</Filter>
    </ClCompile>
    <ClCompile Include="..\ReactUWP\Views\Image\ReactImage.cpp">
      <Filter>Views\Image</Filter>
    </ClCompile>
    <ClCompile Include="..\ReactUWP\Views\Image\ReactImageBrush.cpp">
      <Filter>Views\Image</Filter>
    </ClCompile>
    <ClCompile Include="..\ReactUWP\Views\Impl\ScrollViewUWPImplementation.cpp">
      <Filter>Views\Impl</Filter>
    </ClCompile>
    <ClCompile Include="..\ReactUWP\Views\Impl\SnapPointManagingContentControl.cpp">
      <Filter>Views\Impl</Filter>
    </ClCompile>
    <ClCompile Include="..\ReactUWP\Views\KeyboardEventHandler.cpp">
      <Filter>Views</Filter>
    </ClCompile>
    <ClCompile Include="..\ReactUWP\Views\PickerViewManager.cpp">
      <Filter>Views</Filter>
    </ClCompile>
    <ClCompile Include="..\ReactUWP\Views\PopupViewManager.cpp">
      <Filter>Views</Filter>
    </ClCompile>
    <ClCompile Include="..\ReactUWP\Views\RawTextViewManager.cpp">
      <Filter>Views</Filter>
    </ClCompile>
    <ClCompile Include="..\ReactUWP\Views\RefreshControlManager.cpp">
      <Filter>Views</Filter>
    </ClCompile>
    <ClCompile Include="..\ReactUWP\Views\RootViewManager.cpp">
      <Filter>Views</Filter>
    </ClCompile>
    <ClCompile Include="..\ReactUWP\Views\ScrollContentViewManager.cpp">
      <Filter>Views</Filter>
    </ClCompile>
    <ClCompile Include="..\ReactUWP\Views\ScrollViewManager.cpp">
      <Filter>Views</Filter>
    </ClCompile>
    <ClCompile Include="..\ReactUWP\Views\ShadowNodeBase.cpp">
      <Filter>Views</Filter>
    </ClCompile>
    <ClCompile Include="..\ReactUWP\Views\SIPEventHandler.cpp">
      <Filter>Views</Filter>
    </ClCompile>
    <ClCompile Include="..\ReactUWP\Views\SliderViewManager.cpp">
      <Filter>Views</Filter>
    </ClCompile>
    <ClCompile Include="..\ReactUWP\Views\SwitchViewManager.cpp">
      <Filter>Views</Filter>
    </ClCompile>
    <ClCompile Include="..\ReactUWP\Views\TextInputViewManager.cpp">
      <Filter>Views</Filter>
    </ClCompile>
    <ClCompile Include="..\ReactUWP\Views\TextViewManager.cpp">
      <Filter>Views</Filter>
    </ClCompile>
    <ClCompile Include="..\ReactUWP\Views\TouchEventHandler.cpp">
      <Filter>Views</Filter>
    </ClCompile>
    <ClCompile Include="..\ReactUWP\Views\ViewControl.cpp">
      <Filter>Views</Filter>
    </ClCompile>
    <ClCompile Include="..\ReactUWP\Views\ViewManagerBase.cpp">
      <Filter>Views</Filter>
    </ClCompile>
    <ClCompile Include="..\ReactUWP\Views\ViewPanel.cpp">
      <Filter>Views</Filter>
    </ClCompile>
    <ClCompile Include="..\ReactUWP\Views\ViewViewManager.cpp">
      <Filter>Views</Filter>
    </ClCompile>
    <ClCompile Include="..\ReactUWP\Views\VirtualTextViewManager.cpp">
      <Filter>Views</Filter>
    </ClCompile>
    <ClCompile Include="..\ReactUWP\Views\XamlFeatures.cpp">
      <Filter>Views</Filter>
    </ClCompile>
    <ClCompile Include="ABICxxModule.cpp" />
    <ClCompile Include="ABIViewManager.cpp" />
    <ClCompile Include="IReactDispatcher.cpp" />
<<<<<<< HEAD
    <ClCompile Include="Modules\AppStateModule.cpp">
=======
    <ClCompile Include="IReactNotificationService.cpp" />
    <ClCompile Include="Modules\AppStateData.cpp">
>>>>>>> c23d3de5
      <Filter>Modules</Filter>
    </ClCompile>
    <ClCompile Include="Modules\ClipboardModule.cpp">
      <Filter>Modules</Filter>
    </ClCompile>
    <ClCompile Include="Modules\DeviceStateModule.cpp">
      <Filter>Modules</Filter>
    </ClCompile>
    <ClCompile Include="Modules\DevSettingsModule.cpp">
      <Filter>Modules</Filter>
    </ClCompile>
    <ClCompile Include="NativeModulesProvider.cpp" />
    <ClCompile Include="Pch\pch.cpp">
      <Filter>Pch</Filter>
    </ClCompile>
    <ClCompile Include="ReactHost\AsyncActionQueue.cpp">
      <Filter>ReactHost</Filter>
    </ClCompile>
    <ClCompile Include="ReactHost\JSBundle.cpp">
      <Filter>ReactHost</Filter>
    </ClCompile>
    <ClCompile Include="ReactHost\JSBundle_Win32.cpp">
      <Filter>ReactHost</Filter>
    </ClCompile>
    <ClCompile Include="ReactHost\MsoUtils.cpp">
      <Filter>ReactHost</Filter>
    </ClCompile>
    <ClCompile Include="ReactHost\ReactErrorProvider.cpp">
      <Filter>ReactHost</Filter>
    </ClCompile>
    <ClCompile Include="ReactHost\ReactHost.cpp">
      <Filter>ReactHost</Filter>
    </ClCompile>
    <ClCompile Include="ReactHost\ReactInstanceWin.cpp">
      <Filter>ReactHost</Filter>
    </ClCompile>
    <ClCompile Include="ReactHost\UwpReactInstanceProxy.cpp">
      <Filter>ReactHost</Filter>
    </ClCompile>
    <ClCompile Include="ReactSupport.cpp" />
    <ClCompile Include="RedBox.cpp" />
    <ClCompile Include="TestHook.cpp" />
    <ClCompile Include="Threading\BatchingQueueThread.cpp">
      <Filter>Threading</Filter>
    </ClCompile>
    <ClCompile Include="Threading\MessageDispatchQueue.cpp">
      <Filter>Threading</Filter>
    </ClCompile>
    <ClCompile Include="Threading\MessageQueueThreadFactory.cpp">
      <Filter>Threading</Filter>
    </ClCompile>
    <ClCompile Include="ViewManagersProvider.cpp" />
    <ClCompile Include="Views\ReactRootControl.cpp">
      <Filter>Views</Filter>
    </ClCompile>
  </ItemGroup>
  <ItemGroup>
    <ClInclude Include="..\include\ReactUWP\Utils\CppWinrtLessExceptions.h">
      <Filter>Utils</Filter>
    </ClInclude>
    <ClInclude Include="..\include\ReactUWP\Utils\Helpers.h">
      <Filter>Utils</Filter>
    </ClInclude>
    <ClInclude Include="..\include\ReactUWP\Utils\LocalBundleReader.h">
      <Filter>Utils</Filter>
    </ClInclude>
    <ClInclude Include="..\include\ReactUWP\Utils\PropertyHandlerUtils.h">
      <Filter>Utils</Filter>
    </ClInclude>
    <ClInclude Include="..\include\ReactUWP\Utils\PropertyUtils.h">
      <Filter>Utils</Filter>
    </ClInclude>
    <ClInclude Include="..\include\ReactUWP\Utils\ResourceBrushUtils.h">
      <Filter>Utils</Filter>
    </ClInclude>
    <ClInclude Include="..\include\ReactUWP\Utils\StandardControlResourceKeyNames.h">
      <Filter>Utils</Filter>
    </ClInclude>
    <ClInclude Include="..\include\ReactUWP\Utils\UwpPreparedScriptStore.h">
      <Filter>Utils</Filter>
    </ClInclude>
    <ClInclude Include="..\include\ReactUWP\Utils\UwpScriptStore.h">
      <Filter>Utils</Filter>
    </ClInclude>
    <ClInclude Include="..\include\ReactUWP\Views\ControlViewManager.h">
      <Filter>Views</Filter>
    </ClInclude>
    <ClInclude Include="..\include\ReactUWP\Views\FrameworkElementViewManager.h">
      <Filter>Views</Filter>
    </ClInclude>
    <ClInclude Include="..\include\ReactUWP\Views\KeyboardEventHandler.h">
      <Filter>Views</Filter>
    </ClInclude>
    <ClInclude Include="..\include\ReactUWP\Views\ShadowNodeBase.h">
      <Filter>Views</Filter>
    </ClInclude>
    <ClInclude Include="..\include\ReactUWP\Views\ViewManagerBase.h">
      <Filter>Views</Filter>
    </ClInclude>
    <ClInclude Include="..\ReactUWP\Base\CoreNativeModules.h">
      <Filter>Base</Filter>
    </ClInclude>
    <ClInclude Include="..\ReactUWP\Executors\WebSocketJSExecutorUwp.h">
      <Filter>Executors</Filter>
    </ClInclude>
    <ClInclude Include="..\ReactUWP\Modules\AlertModuleUwp.h">
      <Filter>Modules</Filter>
    </ClInclude>
    <ClInclude Include="..\ReactUWP\Modules\Animated\AdditionAnimatedNode.h">
      <Filter>Modules\Animated</Filter>
    </ClInclude>
    <ClInclude Include="..\ReactUWP\Modules\Animated\AnimatedNode.h">
      <Filter>Modules\Animated</Filter>
    </ClInclude>
    <ClInclude Include="..\ReactUWP\Modules\Animated\AnimatedNodeType.h">
      <Filter>Modules\Animated</Filter>
    </ClInclude>
    <ClInclude Include="..\ReactUWP\Modules\Animated\AnimationDriver.h">
      <Filter>Modules\Animated</Filter>
    </ClInclude>
    <ClInclude Include="..\ReactUWP\Modules\Animated\AnimationType.h">
      <Filter>Modules\Animated</Filter>
    </ClInclude>
    <ClInclude Include="..\ReactUWP\Modules\Animated\CalculatedAnimationDriver.h">
      <Filter>Modules\Animated</Filter>
    </ClInclude>
    <ClInclude Include="..\ReactUWP\Modules\Animated\DecayAnimationDriver.h">
      <Filter>Modules\Animated</Filter>
    </ClInclude>
    <ClInclude Include="..\ReactUWP\Modules\Animated\DiffClampAnimatedNode.h">
      <Filter>Modules\Animated</Filter>
    </ClInclude>
    <ClInclude Include="..\ReactUWP\Modules\Animated\DivisionAnimatedNode.h">
      <Filter>Modules\Animated</Filter>
    </ClInclude>
    <ClInclude Include="..\ReactUWP\Modules\Animated\EventAnimationDriver.h">
      <Filter>Modules\Animated</Filter>
    </ClInclude>
    <ClInclude Include="..\ReactUWP\Modules\Animated\ExtrapolationType.h">
      <Filter>Modules\Animated</Filter>
    </ClInclude>
    <ClInclude Include="..\ReactUWP\Modules\Animated\FacadeType.h">
      <Filter>Modules\Animated</Filter>
    </ClInclude>
    <ClInclude Include="..\ReactUWP\Modules\Animated\FrameAnimationDriver.h">
      <Filter>Modules\Animated</Filter>
    </ClInclude>
    <ClInclude Include="..\ReactUWP\Modules\Animated\InterpolationAnimatedNode.h">
      <Filter>Modules\Animated</Filter>
    </ClInclude>
    <ClInclude Include="..\ReactUWP\Modules\Animated\ModulusAnimatedNode.h">
      <Filter>Modules\Animated</Filter>
    </ClInclude>
    <ClInclude Include="..\ReactUWP\Modules\Animated\MultiplicationAnimatedNode.h">
      <Filter>Modules\Animated</Filter>
    </ClInclude>
    <ClInclude Include="..\ReactUWP\Modules\Animated\NativeAnimatedModule.h">
      <Filter>Modules\Animated</Filter>
    </ClInclude>
    <ClInclude Include="..\ReactUWP\Modules\Animated\NativeAnimatedNodeManager.h">
      <Filter>Modules\Animated</Filter>
    </ClInclude>
    <ClInclude Include="..\ReactUWP\Modules\Animated\PropsAnimatedNode.h">
      <Filter>Modules\Animated</Filter>
    </ClInclude>
    <ClInclude Include="..\ReactUWP\Modules\Animated\SpringAnimationDriver.h">
      <Filter>Modules\Animated</Filter>
    </ClInclude>
    <ClInclude Include="..\ReactUWP\Modules\Animated\StyleAnimatedNode.h">
      <Filter>Modules\Animated</Filter>
    </ClInclude>
    <ClInclude Include="..\ReactUWP\Modules\Animated\SubtractionAnimatedNode.h">
      <Filter>Modules\Animated</Filter>
    </ClInclude>
    <ClInclude Include="..\ReactUWP\Modules\Animated\TrackingAnimatedNode.h">
      <Filter>Modules\Animated</Filter>
    </ClInclude>
    <ClInclude Include="..\ReactUWP\Modules\Animated\TransformAnimatedNode.h">
      <Filter>Modules\Animated</Filter>
    </ClInclude>
    <ClInclude Include="..\ReactUWP\Modules\Animated\ValueAnimatedNode.h">
      <Filter>Modules\Animated</Filter>
    </ClInclude>
    <ClInclude Include="..\ReactUwp\Modules\AppearanceModule.h">
      <Filter>Modules</Filter>
    </ClInclude>
    <ClInclude Include="..\ReactUWP\Modules\AppThemeModuleUwp.h">
      <Filter>Modules</Filter>
    </ClInclude>
    <ClInclude Include="..\ReactUWP\Modules\DeviceInfoModule.h">
      <Filter>Modules</Filter>
    </ClInclude>
    <ClInclude Include="..\ReactUWP\Modules\DevSupportManagerUwp.h">
      <Filter>Modules</Filter>
    </ClInclude>
    <ClInclude Include="..\ReactUWP\Modules\I18nModule.h">
      <Filter>Modules</Filter>
    </ClInclude>
    <ClInclude Include="..\ReactUWP\Modules\ImageViewManagerModule.h">
      <Filter>Modules</Filter>
    </ClInclude>
    <ClInclude Include="..\ReactUWP\Modules\LinkingManagerModule.h">
      <Filter>Modules</Filter>
    </ClInclude>
    <ClInclude Include="..\ReactUWP\Modules\LocationObserverModule.h">
      <Filter>Modules</Filter>
    </ClInclude>
    <ClInclude Include="..\ReactUWP\Modules\NativeUIManager.h">
      <Filter>Modules</Filter>
    </ClInclude>
    <ClInclude Include="..\ReactUWP\Modules\NetworkingModule.h">
      <Filter>Modules</Filter>
    </ClInclude>
    <ClInclude Include="..\ReactUWP\Modules\TimingModule.h">
      <Filter>Modules</Filter>
    </ClInclude>
    <ClInclude Include="..\ReactUWP\Modules\WebSocketModuleUwp.h">
      <Filter>Modules</Filter>
    </ClInclude>
    <ClInclude Include="..\ReactUWP\Polyester\ButtonContentViewManager.h">
      <Filter>Polyester</Filter>
    </ClInclude>
    <ClInclude Include="..\ReactUWP\Polyester\ButtonViewManager.h">
      <Filter>Polyester</Filter>
    </ClInclude>
    <ClInclude Include="..\ReactUWP\Polyester\ContentControlViewManager.h">
      <Filter>Polyester</Filter>
    </ClInclude>
    <ClInclude Include="..\ReactUWP\Polyester\HyperlinkViewManager.h">
      <Filter>Polyester</Filter>
    </ClInclude>
    <ClInclude Include="..\ReactUWP\Polyester\IconViewManager.h">
      <Filter>Polyester</Filter>
    </ClInclude>
    <ClInclude Include="..\ReactUWP\Views\ActivityIndicatorViewManager.h">
      <Filter>Views</Filter>
    </ClInclude>
    <ClInclude Include="..\ReactUWP\Views\CheckboxViewManager.h">
      <Filter>Views</Filter>
    </ClInclude>
    <ClInclude Include="..\ReactUWP\Views\DatePickerViewManager.h">
      <Filter>Views</Filter>
    </ClInclude>
    <ClInclude Include="..\ReactUWP\Views\DynamicAutomationPeer.h">
      <Filter>Views</Filter>
    </ClInclude>
    <ClInclude Include="..\ReactUWP\Views\DynamicAutomationProperties.h">
      <Filter>Views</Filter>
    </ClInclude>
    <ClInclude Include="..\ReactUWP\Views\ExpressionAnimationStore.h">
      <Filter>Views</Filter>
    </ClInclude>
    <ClInclude Include="..\ReactUWP\Views\FlyoutViewManager.h">
      <Filter>Views</Filter>
    </ClInclude>
    <ClInclude Include="..\ReactUWP\Views\Image\BorderEffect.h">
      <Filter>Views\Image</Filter>
    </ClInclude>
    <ClInclude Include="..\ReactUWP\Views\Image\ImageViewManager.h">
      <Filter>Views\Image</Filter>
    </ClInclude>
    <ClInclude Include="..\ReactUWP\Views\Image\Microsoft.UI.Composition.Effects_Impl.h">
      <Filter>Views\Image</Filter>
    </ClInclude>
    <ClInclude Include="..\ReactUWP\Views\Image\ReactImage.h">
      <Filter>Views\Image</Filter>
    </ClInclude>
    <ClInclude Include="..\ReactUWP\Views\Image\ReactImageBrush.h">
      <Filter>Views\Image</Filter>
    </ClInclude>
    <ClInclude Include="..\ReactUWP\Views\Impl\ScrollViewUWPImplementation.h">
      <Filter>Views\Impl</Filter>
    </ClInclude>
    <ClInclude Include="..\ReactUWP\Views\Impl\SnapPointManagingContentControl.h">
      <Filter>Views\Impl</Filter>
    </ClInclude>
    <ClInclude Include="..\ReactUWP\Views\PickerViewManager.h">
      <Filter>Views</Filter>
    </ClInclude>
    <ClInclude Include="..\ReactUWP\Views\PopupViewManager.h">
      <Filter>Views</Filter>
    </ClInclude>
    <ClInclude Include="..\ReactUWP\Views\RawTextViewManager.h">
      <Filter>Views</Filter>
    </ClInclude>
    <ClInclude Include="..\ReactUWP\Views\RefreshControlManager.h">
      <Filter>Views</Filter>
    </ClInclude>
    <ClInclude Include="..\ReactUWP\Views\RootViewManager.h">
      <Filter>Views</Filter>
    </ClInclude>
    <ClInclude Include="..\ReactUWP\Views\ScrollContentViewManager.h">
      <Filter>Views</Filter>
    </ClInclude>
    <ClInclude Include="..\ReactUWP\Views\ScrollViewManager.h">
      <Filter>Views</Filter>
    </ClInclude>
    <ClInclude Include="..\ReactUWP\Views\SIPEventHandler.h">
      <Filter>Views</Filter>
    </ClInclude>
    <ClInclude Include="..\ReactUWP\Views\SliderViewManager.h">
      <Filter>Views</Filter>
    </ClInclude>
    <ClInclude Include="..\ReactUWP\Views\SwitchViewManager.h">
      <Filter>Views</Filter>
    </ClInclude>
    <ClInclude Include="..\ReactUWP\Views\TextInputViewManager.h">
      <Filter>Views</Filter>
    </ClInclude>
    <ClInclude Include="..\ReactUWP\Views\TextViewManager.h">
      <Filter>Views</Filter>
    </ClInclude>
    <ClInclude Include="..\ReactUWP\Views\TouchEventHandler.h">
      <Filter>Views</Filter>
    </ClInclude>
    <ClInclude Include="..\ReactUWP\Views\ViewControl.h">
      <Filter>Views</Filter>
    </ClInclude>
    <ClInclude Include="..\ReactUWP\Views\ViewPanel.h">
      <Filter>Views</Filter>
    </ClInclude>
    <ClInclude Include="..\ReactUWP\Views\ViewViewManager.h">
      <Filter>Views</Filter>
    </ClInclude>
    <ClInclude Include="..\ReactUWP\Views\VirtualTextViewManager.h">
      <Filter>Views</Filter>
    </ClInclude>
    <ClInclude Include="..\ReactUWP\Views\XamlFeatures.h">
      <Filter>Views</Filter>
    </ClInclude>
    <ClInclude Include="ABICxxModule.h" />
    <ClInclude Include="ABIViewManager.h" />
    <ClInclude Include="Base\CxxReactIncludes.h">
      <Filter>Base</Filter>
    </ClInclude>
    <ClInclude Include="Base\FollyIncludes.h">
      <Filter>Base</Filter>
    </ClInclude>
    <ClInclude Include="HResult.h" />
    <ClInclude Include="IReactDispatcher.h" />
    <ClInclude Include="IReactNotificationService.h" />
    <ClInclude Include="LifecycleState.h" />
    <ClInclude Include="Modules\AppStateModule.h">
      <Filter>Modules</Filter>
    </ClInclude>
    <ClInclude Include="Modules\ClipboardModule.h">
      <Filter>Modules</Filter>
    </ClInclude>
    <ClInclude Include="Modules\DeviceStateModule.h">
      <Filter>Modules</Filter>
    </ClInclude>
    <ClInclude Include="Modules\DevSettingsModule.h">
      <Filter>Modules</Filter>
    </ClInclude>
    <ClInclude Include="NativeModulesProvider.h" />
    <ClInclude Include="Pch\pch.h">
      <Filter>Pch</Filter>
    </ClInclude>
    <ClInclude Include="ReactHost\AsyncActionQueue.h">
      <Filter>ReactHost</Filter>
    </ClInclude>
    <ClInclude Include="ReactHost\InstanceFactory.h">
      <Filter>ReactHost</Filter>
    </ClInclude>
    <ClInclude Include="ReactHost\IReactInstanceInternal.h">
      <Filter>ReactHost</Filter>
    </ClInclude>
    <ClInclude Include="ReactHost\JSBundle.h">
      <Filter>ReactHost</Filter>
    </ClInclude>
    <ClInclude Include="ReactHost\MoveOnCopy.h">
      <Filter>ReactHost</Filter>
    </ClInclude>
    <ClInclude Include="ReactHost\MsoUtils.h">
      <Filter>ReactHost</Filter>
    </ClInclude>
    <ClInclude Include="ReactHost\React.h">
      <Filter>ReactHost</Filter>
    </ClInclude>
    <ClInclude Include="ReactHost\React_Win.h">
      <Filter>ReactHost</Filter>
    </ClInclude>
    <ClInclude Include="ReactHost\ReactErrorProvider.h">
      <Filter>ReactHost</Filter>
    </ClInclude>
    <ClInclude Include="ReactHost\ReactHost.h">
      <Filter>ReactHost</Filter>
    </ClInclude>
    <ClInclude Include="ReactHost\ReactInstanceWin.h">
      <Filter>ReactHost</Filter>
    </ClInclude>
    <ClInclude Include="ReactHost\ReactNativeHeaders.h">
      <Filter>ReactHost</Filter>
    </ClInclude>
    <ClInclude Include="ReactHost\UwpReactInstanceProxy.h">
      <Filter>ReactHost</Filter>
    </ClInclude>
    <ClInclude Include="ReactSupport.h" />
    <ClInclude Include="RedBox.h" />
    <ClInclude Include="TestHook.h" />
    <ClInclude Include="Threading\BatchingQueueThread.h">
      <Filter>Threading</Filter>
    </ClInclude>
    <ClInclude Include="Threading\MessageDispatchQueue.h">
      <Filter>Threading</Filter>
    </ClInclude>
    <ClInclude Include="Threading\MessageQueueThreadFactory.h">
      <Filter>Threading</Filter>
    </ClInclude>
    <ClInclude Include="ViewManagersProvider.h" />
    <ClInclude Include="Views\ReactRootControl.h">
      <Filter>Views</Filter>
    </ClInclude>
  </ItemGroup>
  <ItemGroup>
    <Midl Include="..\ReactUWP\Views\cppwinrt\AccessibilityAction.idl">
      <Filter>Views\cppwinrt</Filter>
    </Midl>
    <Midl Include="..\ReactUWP\Views\cppwinrt\BorderEffect.idl">
      <Filter>Views\cppwinrt</Filter>
    </Midl>
    <Midl Include="..\ReactUWP\Views\cppwinrt\DynamicAutomationPeer.idl">
      <Filter>Views\cppwinrt</Filter>
    </Midl>
    <Midl Include="..\ReactUWP\Views\cppwinrt\ViewPanel.idl">
      <Filter>Views\cppwinrt</Filter>
    </Midl>
    <Midl Include="IBackgroundEventListener.idl" />
    <Midl Include="IJSValueReader.idl" />
    <Midl Include="IJSValueWriter.idl" />
    <Midl Include="ILifecycleEventListener.idl" />
    <Midl Include="IReactContext.idl" />
    <Midl Include="IReactDispatcher.idl" />
    <Midl Include="IReactModuleBuilder.idl" />
    <Midl Include="IReactNonAbiValue.idl" />
    <Midl Include="IReactNotificationService.idl" />
    <Midl Include="IReactPackageBuilder.idl" />
    <Midl Include="IReactPackageProvider.idl" />
    <Midl Include="IReactPropertyBag.idl" />
    <Midl Include="IViewManager.idl" />
    <Midl Include="NoExceptionAttribute.idl" />
    <Midl Include="ReactApplication.idl" />
    <Midl Include="ReactApplicationDelegate.idl" />
    <Midl Include="ReactInstance.idl" />
    <Midl Include="ReactInstanceSettings.idl" />
    <Midl Include="ReactNativeHost.idl" />
    <Midl Include="ReactRootView.idl" />
    <Midl Include="RedBoxHandler.idl" />
    <Midl Include="XamlHelper.idl" />
  </ItemGroup>
  <ItemGroup>
    <None Include="microsoft.reactnative.def" />
    <None Include="packages.config" />
    <None Include="PropertySheet.props" />
  </ItemGroup>
  <ItemGroup>
    <Text Include="readme.txt" />
  </ItemGroup>
  <ItemGroup>
    <Filter Include="Base">
      <UniqueIdentifier>{584ffe39-ae17-4e06-82a4-dc0caa1ac900}</UniqueIdentifier>
    </Filter>
    <Filter Include="CxxReactUWP">
      <UniqueIdentifier>{3b861ea5-e87b-4783-a4b1-ce28548c1985}</UniqueIdentifier>
    </Filter>
    <Filter Include="Executors">
      <UniqueIdentifier>{c3b4164c-f768-4259-9ef1-ceeaa04ce57a}</UniqueIdentifier>
    </Filter>
    <Filter Include="Modules">
      <UniqueIdentifier>{2c78db3b-c1c1-4951-870e-02e0964bcb00}</UniqueIdentifier>
    </Filter>
    <Filter Include="Modules\Animated">
      <UniqueIdentifier>{1fe62423-356b-44a9-a97c-79950d299afe}</UniqueIdentifier>
    </Filter>
    <Filter Include="Pch">
      <UniqueIdentifier>{cabb286d-fae0-4cfa-b793-79d13f559b41}</UniqueIdentifier>
    </Filter>
    <Filter Include="Polyester">
      <UniqueIdentifier>{c7bc39da-51b4-4410-846f-ffc20dfa57cc}</UniqueIdentifier>
    </Filter>
    <Filter Include="ReactHost">
      <UniqueIdentifier>{323742e5-5542-43fd-9b79-7914b708b9a5}</UniqueIdentifier>
    </Filter>
    <Filter Include="Threading">
      <UniqueIdentifier>{72fbc00f-4a01-4363-8807-378641b7a17c}</UniqueIdentifier>
    </Filter>
    <Filter Include="Utils">
      <UniqueIdentifier>{7d98959f-0655-4d14-b73a-68f001ff9d12}</UniqueIdentifier>
    </Filter>
    <Filter Include="Views">
      <UniqueIdentifier>{6b91c1d6-19ab-4e90-b1fc-117882a865b3}</UniqueIdentifier>
    </Filter>
    <Filter Include="Views\cppwinrt">
      <UniqueIdentifier>{0bbf2d47-533d-4daf-8102-4334e786ac65}</UniqueIdentifier>
    </Filter>
    <Filter Include="Views\Image">
      <UniqueIdentifier>{6aa1c8f1-0381-4981-af8b-2053dec9c135}</UniqueIdentifier>
    </Filter>
    <Filter Include="Views\Impl">
      <UniqueIdentifier>{b0b76275-4a16-4939-87ee-f777cb189114}</UniqueIdentifier>
    </Filter>
  </ItemGroup>
  <ItemGroup>
    <ResourceCompile Include="Version.rc" />
  </ItemGroup>
</Project><|MERGE_RESOLUTION|>--- conflicted
+++ resolved
@@ -266,12 +266,8 @@
     <ClCompile Include="ABICxxModule.cpp" />
     <ClCompile Include="ABIViewManager.cpp" />
     <ClCompile Include="IReactDispatcher.cpp" />
-<<<<<<< HEAD
+    <ClCompile Include="IReactNotificationService.cpp" />
     <ClCompile Include="Modules\AppStateModule.cpp">
-=======
-    <ClCompile Include="IReactNotificationService.cpp" />
-    <ClCompile Include="Modules\AppStateData.cpp">
->>>>>>> c23d3de5
       <Filter>Modules</Filter>
     </ClCompile>
     <ClCompile Include="Modules\ClipboardModule.cpp">
