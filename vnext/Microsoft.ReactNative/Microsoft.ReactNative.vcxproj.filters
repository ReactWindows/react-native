--- conflicted
+++ resolved
@@ -270,13 +270,9 @@
     <ClCompile Include="Modules\ClipboardModule.cpp">
       <Filter>Modules</Filter>
     </ClCompile>
-<<<<<<< HEAD
-    <ClCompile Include="Modules\DeviceStateModule.cpp">
-      <Filter>Modules</Filter>
-    </ClCompile>
-=======
-    <ClCompile Include="Modules\DeviceInfoModule.cpp" />
->>>>>>> 7a7488d3
+    <ClCompile Include="Modules\DeviceInfoModule.cpp">
+      <Filter>Modules</Filter>
+    </ClCompile>
     <ClCompile Include="Modules\DevSettingsModule.cpp">
       <Filter>Modules</Filter>
     </ClCompile>
@@ -327,17 +323,6 @@
     <ClCompile Include="Views\ReactRootControl.cpp">
       <Filter>Views</Filter>
     </ClCompile>
-<<<<<<< HEAD
-      <Filter>Modules</Filter>
-    </ClCompile>
-    <ClCompile Include="Modules\DeviceInfoModule.cpp">
-      <Filter>Modules</Filter>
-    </ClCompile>
-    <ClCompile Include="Modules\I18nManagerModule.cpp">
-      <Filter>Modules</Filter>
-    </ClCompile>
-=======
->>>>>>> 7a7488d3
   </ItemGroup>
   <ItemGroup>
     <ClInclude Include="..\include\ReactUWP\Utils\CppWinrtLessExceptions.h">
