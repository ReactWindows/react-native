﻿<?xml version="1.0" encoding="utf-8"?>
<Project ToolsVersion="4.0" xmlns="http://schemas.microsoft.com/developer/msbuild/2003">
  <ItemGroup>
    <Natvis Include="$(ReactNativeWindowsDir)Folly\Folly.natvis" />
  </ItemGroup>
  <ItemGroup>
    <ClCompile Include="$(GeneratedFilesDir)module.g.cpp" />
    <ClCompile Include="ABICxxModule.cpp" />
    <ClCompile Include="ABIViewManager.cpp" />
    <ClCompile Include="IReactDispatcher.cpp" />
    <ClCompile Include="IReactNotificationService.cpp" />
    <ClCompile Include="NativeModulesProvider.cpp" />
    <ClCompile Include="TurboModulesProvider.cpp" />
    <ClCompile Include="XamlLoadState.cpp" />
    <ClCompile Include="XamlView.cpp" />
    <ClCompile Include="Pch\pch.cpp">
      <Filter>Pch</Filter>
    </ClCompile>
    <ClCompile Include="ReactHost\AsyncActionQueue.cpp">
      <Filter>ReactHost</Filter>
    </ClCompile>
    <ClCompile Include="ReactHost\JSBundle.cpp">
      <Filter>ReactHost</Filter>
    </ClCompile>
    <ClCompile Include="ReactHost\JSBundle_Win32.cpp">
      <Filter>ReactHost</Filter>
    </ClCompile>
    <ClCompile Include="ReactHost\MsoUtils.cpp">
      <Filter>ReactHost</Filter>
    </ClCompile>
    <ClCompile Include="ReactHost\ReactContext.cpp">
      <Filter>ReactHost</Filter>
    </ClCompile>
    <ClCompile Include="ReactHost\ReactErrorProvider.cpp">
      <Filter>ReactHost</Filter>
    </ClCompile>
    <ClCompile Include="ReactHost\ReactHost.cpp">
      <Filter>ReactHost</Filter>
    </ClCompile>
    <ClCompile Include="ReactHost\ReactInstanceWin.cpp">
      <Filter>ReactHost</Filter>
    </ClCompile>
    <ClCompile Include="ReactHost\UwpReactInstanceProxy.cpp">
      <Filter>ReactHost</Filter>
    </ClCompile>
    <ClCompile Include="ReactSupport.cpp" />
    <ClCompile Include="RedBox.cpp" />
    <ClCompile Include="TestHook.cpp" />
    <ClCompile Include="ViewManagersProvider.cpp" />
    <ClCompile Include="Base\CoreNativeModules.cpp">
      <Filter>Base</Filter>
    </ClCompile>
    <ClCompile Include="Base\CoreUIManagers.cpp">
      <Filter>Base</Filter>
    </ClCompile>
    <ClCompile Include="CxxReactUWP\JSBigString.cpp">
      <Filter>CxxReactUWP</Filter>
    </ClCompile>
    <ClCompile Include="Modules\AccessibilityInfoModule.cpp">
      <Filter>Modules</Filter>
    </ClCompile>
    <ClCompile Include="Modules\Animated\AdditionAnimatedNode.cpp">
      <Filter>Modules\Animated</Filter>
    </ClCompile>
    <ClCompile Include="Modules\Animated\AnimatedNode.cpp">
      <Filter>Modules\Animated</Filter>
    </ClCompile>
    <ClCompile Include="Modules\Animated\AnimationDriver.cpp">
      <Filter>Modules\Animated</Filter>
    </ClCompile>
    <ClCompile Include="Modules\Animated\CalculatedAnimationDriver.cpp">
      <Filter>Modules\Animated</Filter>
    </ClCompile>
    <ClCompile Include="Modules\Animated\DecayAnimationDriver.cpp">
      <Filter>Modules\Animated</Filter>
    </ClCompile>
    <ClCompile Include="Modules\Animated\DiffClampAnimatedNode.cpp">
      <Filter>Modules\Animated</Filter>
    </ClCompile>
    <ClCompile Include="Modules\Animated\DivisionAnimatedNode.cpp">
      <Filter>Modules\Animated</Filter>
    </ClCompile>
    <ClCompile Include="Modules\Animated\EventAnimationDriver.cpp">
      <Filter>Modules\Animated</Filter>
    </ClCompile>
    <ClCompile Include="Modules\Animated\FrameAnimationDriver.cpp">
      <Filter>Modules\Animated</Filter>
    </ClCompile>
    <ClCompile Include="Modules\Animated\InterpolationAnimatedNode.cpp">
      <Filter>Modules\Animated</Filter>
    </ClCompile>
    <ClCompile Include="Modules\Animated\ModulusAnimatedNode.cpp">
      <Filter>Modules\Animated</Filter>
    </ClCompile>
    <ClCompile Include="Modules\Animated\MultiplicationAnimatedNode.cpp">
      <Filter>Modules\Animated</Filter>
    </ClCompile>
    <ClCompile Include="Modules\Animated\NativeAnimatedModule.cpp">
      <Filter>Modules\Animated</Filter>
    </ClCompile>
    <ClCompile Include="Modules\Animated\NativeAnimatedNodeManager.cpp">
      <Filter>Modules\Animated</Filter>
    </ClCompile>
    <ClCompile Include="Modules\Animated\PropsAnimatedNode.cpp">
      <Filter>Modules\Animated</Filter>
    </ClCompile>
    <ClCompile Include="Modules\Animated\SpringAnimationDriver.cpp">
      <Filter>Modules\Animated</Filter>
    </ClCompile>
    <ClCompile Include="Modules\Animated\StyleAnimatedNode.cpp">
      <Filter>Modules\Animated</Filter>
    </ClCompile>
    <ClCompile Include="Modules\Animated\SubtractionAnimatedNode.cpp">
      <Filter>Modules\Animated</Filter>
    </ClCompile>
    <ClCompile Include="Modules\Animated\TrackingAnimatedNode.cpp">
      <Filter>Modules\Animated</Filter>
    </ClCompile>
    <ClCompile Include="Modules\Animated\TransformAnimatedNode.cpp">
      <Filter>Modules\Animated</Filter>
    </ClCompile>
    <ClCompile Include="Modules\Animated\ValueAnimatedNode.cpp">
      <Filter>Modules\Animated</Filter>
    </ClCompile>
    <ClCompile Include="Modules\AlertModule.cpp">
      <Filter>Modules</Filter>
    </ClCompile>
    <ClCompile Include="Modules\AppearanceModule.cpp">
      <Filter>Modules</Filter>
    </ClCompile>
    <ClCompile Include="Modules\AppStateModule.cpp">
      <Filter>Modules</Filter>
    </ClCompile>
    <ClCompile Include="Modules\AppThemeModuleUwp.cpp">
      <Filter>Modules</Filter>
    </ClCompile>
    <ClCompile Include="Modules\ClipboardModule.cpp">
      <Filter>Modules</Filter>
    </ClCompile>
    <ClCompile Include="Modules\DeviceInfoModule.cpp">
      <Filter>Modules</Filter>
    </ClCompile>
    <ClCompile Include="Modules\DevSettingsModule.cpp">
      <Filter>Modules</Filter>
    </ClCompile>
    <ClCompile Include="Modules\I18nManagerModule.cpp">
      <Filter>Modules</Filter>
    </ClCompile>
    <ClCompile Include="Modules\ImageViewManagerModule.cpp">
      <Filter>Modules</Filter>
    </ClCompile>
    <ClCompile Include="Modules\LinkingManagerModule.cpp">
      <Filter>Modules</Filter>
    </ClCompile>
    <ClCompile Include="Modules\LogBoxModule.cpp">
      <Filter>Modules</Filter>
    </ClCompile>
    <ClCompile Include="Modules\NativeUIManager.cpp">
      <Filter>Modules</Filter>
    </ClCompile>
    <ClCompile Include="Modules\TimingModule.cpp">
      <Filter>Modules</Filter>
    </ClCompile>
    <ClCompile Include="Modules\WebSocketModuleUwp.cpp">
      <Filter>Modules</Filter>
    </ClCompile>
    <ClCompile Include="Polyester\ButtonContentViewManager.cpp">
      <Filter>Polyester</Filter>
    </ClCompile>
    <ClCompile Include="Polyester\ButtonViewManager.cpp">
      <Filter>Polyester</Filter>
    </ClCompile>
    <ClCompile Include="Polyester\ContentControlViewManager.cpp">
      <Filter>Polyester</Filter>
    </ClCompile>
    <ClCompile Include="Polyester\HyperlinkViewManager.cpp">
      <Filter>Polyester</Filter>
    </ClCompile>
    <ClCompile Include="Polyester\IconViewManager.cpp">
      <Filter>Polyester</Filter>
    </ClCompile>
    <ClCompile Include="Views\Image\ImageViewManager.cpp">
      <Filter>Views\Image</Filter>
    </ClCompile>
    <ClCompile Include="Views\Image\ReactImage.cpp">
      <Filter>Views\Image</Filter>
    </ClCompile>
    <ClCompile Include="Views\Image\ReactImageBrush.cpp">
      <Filter>Views\Image</Filter>
    </ClCompile>
    <ClCompile Include="Views\Impl\ScrollViewUWPImplementation.cpp">
      <Filter>Views\Impl</Filter>
    </ClCompile>
    <ClCompile Include="Views\Impl\SnapPointManagingContentControl.cpp">
      <Filter>Views\Impl</Filter>
    </ClCompile>
    <ClCompile Include="Views\ActivityIndicatorViewManager.cpp">
      <Filter>Views</Filter>
    </ClCompile>
    <ClCompile Include="Views\ConfigureBundlerDlg.cpp">
      <Filter>Views</Filter>
    </ClCompile>
    <ClCompile Include="Views\ControlViewManager.cpp">
      <Filter>Views</Filter>
    </ClCompile>
    <ClCompile Include="Views\DatePickerViewManager.cpp">
      <Filter>Views</Filter>
    </ClCompile>
    <ClCompile Include="Views\DevMenu.cpp">
      <Filter>Views</Filter>
    </ClCompile>
    <ClCompile Include="Views\DynamicAutomationPeer.cpp">
      <Filter>Views</Filter>
    </ClCompile>
    <ClCompile Include="Views\DynamicAutomationProperties.cpp">
      <Filter>Views</Filter>
    </ClCompile>
    <ClCompile Include="Views\DynamicValueProvider.cpp">
      <Filter>Views</Filter>
    </ClCompile>
    <ClCompile Include="Views\ExpressionAnimationStore.cpp">
      <Filter>Views</Filter>
    </ClCompile>
    <ClCompile Include="Views\FlyoutViewManager.cpp">
      <Filter>Views</Filter>
    </ClCompile>
    <ClCompile Include="Views\FrameworkElementViewManager.cpp">
      <Filter>Views</Filter>
    </ClCompile>
    <ClCompile Include="Views\KeyboardEventHandler.cpp">
      <Filter>Views</Filter>
    </ClCompile>
    <ClCompile Include="Views\PickerViewManager.cpp">
      <Filter>Views</Filter>
    </ClCompile>
    <ClCompile Include="Views\PopupViewManager.cpp">
      <Filter>Views</Filter>
    </ClCompile>
    <ClCompile Include="Views\RawTextViewManager.cpp">
      <Filter>Views</Filter>
    </ClCompile>
    <ClCompile Include="Views\ReactRootControl.cpp">
      <Filter>Views</Filter>
    </ClCompile>
    <ClCompile Include="Views\RefreshControlManager.cpp">
      <Filter>Views</Filter>
    </ClCompile>
    <ClCompile Include="Views\RootViewManager.cpp">
      <Filter>Views</Filter>
    </ClCompile>
    <ClCompile Include="Views\ScrollContentViewManager.cpp">
      <Filter>Views</Filter>
    </ClCompile>
    <ClCompile Include="Views\ScrollViewManager.cpp">
      <Filter>Views</Filter>
    </ClCompile>
    <ClCompile Include="Views\ShadowNodeBase.cpp">
      <Filter>Views</Filter>
    </ClCompile>
    <ClCompile Include="Views\SIPEventHandler.cpp">
      <Filter>Views</Filter>
    </ClCompile>
    <ClCompile Include="Views\SliderViewManager.cpp">
      <Filter>Views</Filter>
    </ClCompile>
    <ClCompile Include="Views\SwitchViewManager.cpp">
      <Filter>Views</Filter>
    </ClCompile>
    <ClCompile Include="Views\TextInputViewManager.cpp">
      <Filter>Views</Filter>
    </ClCompile>
    <ClCompile Include="Views\TextViewManager.cpp">
      <Filter>Views</Filter>
    </ClCompile>
    <ClCompile Include="Views\TouchEventHandler.cpp">
      <Filter>Views</Filter>
    </ClCompile>
    <ClCompile Include="Views\ViewControl.cpp">
      <Filter>Views</Filter>
    </ClCompile>
    <ClCompile Include="Views\ViewManagerBase.cpp">
      <Filter>Views</Filter>
    </ClCompile>
    <ClCompile Include="Views\ViewPanel.cpp">
      <Filter>Views</Filter>
    </ClCompile>
    <ClCompile Include="Views\ViewViewManager.cpp">
      <Filter>Views</Filter>
    </ClCompile>
    <ClCompile Include="Views\VirtualTextViewManager.cpp">
      <Filter>Views</Filter>
    </ClCompile>
    <ClCompile Include="Views\XamlFeatures.cpp">
      <Filter>Views</Filter>
    </ClCompile>
    <ClCompile Include="Utils\AccessibilityUtils.cpp">
      <Filter>Utils</Filter>
    </ClCompile>
    <ClCompile Include="Utils\Helpers.cpp">
      <Filter>Utils</Filter>
    </ClCompile>
    <ClCompile Include="Utils\LocalBundleReader.cpp">
      <Filter>Utils</Filter>
    </ClCompile>
    <ClCompile Include="Utils\ResourceBrushUtils.cpp">
      <Filter>Utils</Filter>
    </ClCompile>
    <ClCompile Include="Utils\UwpPreparedScriptStore.cpp">
      <Filter>Utils</Filter>
    </ClCompile>
    <ClCompile Include="Utils\UwpScriptStore.cpp">
      <Filter>Utils</Filter>
    </ClCompile>
    <ClCompile Include="Utils\ValueUtils.cpp">
      <Filter>Utils</Filter>
    </ClCompile>
    <ClCompile Include="JsiApi.cpp" />
    <ClCompile Include="RedBoxErrorInfo.cpp" />
    <ClCompile Include="RedBoxErrorFrameInfo.cpp" />
  </ItemGroup>
  <ItemGroup>
    <ClInclude Include="ABICxxModule.h" />
    <ClInclude Include="ABIViewManager.h" />
    <ClInclude Include="Base\CxxReactIncludes.h">
      <Filter>Base</Filter>
    </ClInclude>
    <ClInclude Include="Base\FollyIncludes.h">
      <Filter>Base</Filter>
    </ClInclude>
    <ClInclude Include="HResult.h" />
    <ClInclude Include="IReactDispatcher.h" />
    <ClInclude Include="IReactNotificationService.h" />
    <ClInclude Include="NativeModulesProvider.h" />
    <ClInclude Include="TurboModulesProvider.h" />
    <ClInclude Include="Pch\pch.h">
      <Filter>Pch</Filter>
    </ClInclude>
    <ClInclude Include="ReactHost\AsyncActionQueue.h">
      <Filter>ReactHost</Filter>
    </ClInclude>
    <ClInclude Include="ReactHost\InstanceFactory.h">
      <Filter>ReactHost</Filter>
    </ClInclude>
    <ClInclude Include="ReactHost\IReactInstanceInternal.h">
      <Filter>ReactHost</Filter>
    </ClInclude>
    <ClInclude Include="ReactHost\JSBundle.h">
      <Filter>ReactHost</Filter>
    </ClInclude>
    <ClInclude Include="ReactHost\MoveOnCopy.h">
      <Filter>ReactHost</Filter>
    </ClInclude>
    <ClInclude Include="ReactHost\MsoUtils.h">
      <Filter>ReactHost</Filter>
    </ClInclude>
    <ClInclude Include="ReactHost\React.h">
      <Filter>ReactHost</Filter>
    </ClInclude>
    <ClInclude Include="ReactHost\React_Win.h">
      <Filter>ReactHost</Filter>
    </ClInclude>
    <ClInclude Include="ReactHost\ReactContext.h">
      <Filter>ReactHost</Filter>
    </ClInclude>
    <ClInclude Include="ReactHost\ReactErrorProvider.h">
      <Filter>ReactHost</Filter>
    </ClInclude>
    <ClInclude Include="ReactHost\ReactHost.h">
      <Filter>ReactHost</Filter>
    </ClInclude>
    <ClInclude Include="ReactHost\ReactInstanceWin.h">
      <Filter>ReactHost</Filter>
    </ClInclude>
    <ClInclude Include="ReactHost\ReactNativeHeaders.h">
      <Filter>ReactHost</Filter>
    </ClInclude>
    <ClInclude Include="ReactHost\UwpReactInstanceProxy.h">
      <Filter>ReactHost</Filter>
    </ClInclude>
    <ClInclude Include="ReactSupport.h" />
    <ClInclude Include="RedBox.h" />
    <ClInclude Include="TestHook.h" />
    <ClInclude Include="ViewManagersProvider.h" />
    <ClInclude Include="Base\CoreNativeModules.h">
      <Filter>Base</Filter>
    </ClInclude>
    <ClInclude Include="Modules\AccessibilityInfoModule.h">
      <Filter>Modules</Filter>
    </ClInclude>
    <ClInclude Include="Modules\Animated\AdditionAnimatedNode.h">
      <Filter>Modules\Animated</Filter>
    </ClInclude>
    <ClInclude Include="Modules\Animated\AnimatedNode.h">
      <Filter>Modules\Animated</Filter>
    </ClInclude>
    <ClInclude Include="Modules\Animated\AnimatedNodeType.h">
      <Filter>Modules\Animated</Filter>
    </ClInclude>
    <ClInclude Include="Modules\Animated\AnimationDriver.h">
      <Filter>Modules\Animated</Filter>
    </ClInclude>
    <ClInclude Include="Modules\Animated\AnimationType.h">
      <Filter>Modules\Animated</Filter>
    </ClInclude>
    <ClInclude Include="Modules\Animated\CalculatedAnimationDriver.h">
      <Filter>Modules\Animated</Filter>
    </ClInclude>
    <ClInclude Include="Modules\Animated\DecayAnimationDriver.h">
      <Filter>Modules\Animated</Filter>
    </ClInclude>
    <ClInclude Include="Modules\Animated\DiffClampAnimatedNode.h">
      <Filter>Modules\Animated</Filter>
    </ClInclude>
    <ClInclude Include="Modules\Animated\DivisionAnimatedNode.h">
      <Filter>Modules\Animated</Filter>
    </ClInclude>
    <ClInclude Include="Modules\Animated\EventAnimationDriver.h">
      <Filter>Modules\Animated</Filter>
    </ClInclude>
    <ClInclude Include="Modules\Animated\ExtrapolationType.h">
      <Filter>Modules\Animated</Filter>
    </ClInclude>
    <ClInclude Include="Modules\Animated\FacadeType.h">
      <Filter>Modules\Animated</Filter>
    </ClInclude>
    <ClInclude Include="Modules\Animated\FrameAnimationDriver.h">
      <Filter>Modules\Animated</Filter>
    </ClInclude>
    <ClInclude Include="Modules\Animated\InterpolationAnimatedNode.h">
      <Filter>Modules\Animated</Filter>
    </ClInclude>
    <ClInclude Include="Modules\Animated\ModulusAnimatedNode.h">
      <Filter>Modules\Animated</Filter>
    </ClInclude>
    <ClInclude Include="Modules\Animated\MultiplicationAnimatedNode.h">
      <Filter>Modules\Animated</Filter>
    </ClInclude>
    <ClInclude Include="Modules\Animated\NativeAnimatedModule.h">
      <Filter>Modules\Animated</Filter>
    </ClInclude>
    <ClInclude Include="Modules\Animated\NativeAnimatedNodeManager.h">
      <Filter>Modules\Animated</Filter>
    </ClInclude>
    <ClInclude Include="Modules\Animated\PropsAnimatedNode.h">
      <Filter>Modules\Animated</Filter>
    </ClInclude>
    <ClInclude Include="Modules\Animated\SpringAnimationDriver.h">
      <Filter>Modules\Animated</Filter>
    </ClInclude>
    <ClInclude Include="Modules\Animated\StyleAnimatedNode.h">
      <Filter>Modules\Animated</Filter>
    </ClInclude>
    <ClInclude Include="Modules\Animated\SubtractionAnimatedNode.h">
      <Filter>Modules\Animated</Filter>
    </ClInclude>
    <ClInclude Include="Modules\Animated\TrackingAnimatedNode.h">
      <Filter>Modules\Animated</Filter>
    </ClInclude>
    <ClInclude Include="Modules\Animated\TransformAnimatedNode.h">
      <Filter>Modules\Animated</Filter>
    </ClInclude>
    <ClInclude Include="Modules\Animated\ValueAnimatedNode.h">
      <Filter>Modules\Animated</Filter>
    </ClInclude>
    <ClInclude Include="Modules\AlertModule.h">
      <Filter>Modules</Filter>
    </ClInclude>
    <ClInclude Include="Modules\AppearanceModule.h">
      <Filter>Modules</Filter>
    </ClInclude>
    <ClInclude Include="Modules\AppStateModule.h">
      <Filter>Modules</Filter>
    </ClInclude>
    <ClInclude Include="Modules\AppThemeModuleUwp.h">
      <Filter>Modules</Filter>
    </ClInclude>
    <ClInclude Include="Modules\ClipboardModule.h">
      <Filter>Modules</Filter>
    </ClInclude>
    <ClInclude Include="Modules\DeviceInfoModule.h">
      <Filter>Modules</Filter>
    </ClInclude>
    <ClInclude Include="Modules\DevSettingsModule.h">
      <Filter>Modules</Filter>
    </ClInclude>
    <ClInclude Include="Modules\I18nManagerModule.h">
      <Filter>Modules</Filter>
    </ClInclude>
    <ClInclude Include="Modules\ImageViewManagerModule.h">
      <Filter>Modules</Filter>
    </ClInclude>
    <ClInclude Include="Modules\LinkingManagerModule.h">
      <Filter>Modules</Filter>
    </ClInclude>
    <ClInclude Include="Modules\LogBoxModule.h">
      <Filter>Modules</Filter>
    </ClInclude>
    <ClInclude Include="Modules\NativeUIManager.h">
      <Filter>Modules</Filter>
    </ClInclude>
    <ClInclude Include="Modules\TimingModule.h">
      <Filter>Modules</Filter>
    </ClInclude>
    <ClInclude Include="Modules\WebSocketModuleUwp.h">
      <Filter>Modules</Filter>
    </ClInclude>
    <ClInclude Include="Polyester\ButtonContentViewManager.h">
      <Filter>Polyester</Filter>
    </ClInclude>
    <ClInclude Include="Polyester\ButtonViewManager.h">
      <Filter>Polyester</Filter>
    </ClInclude>
    <ClInclude Include="Polyester\ContentControlViewManager.h">
      <Filter>Polyester</Filter>
    </ClInclude>
    <ClInclude Include="Polyester\HyperlinkViewManager.h">
      <Filter>Polyester</Filter>
    </ClInclude>
    <ClInclude Include="Polyester\IconViewManager.h">
      <Filter>Polyester</Filter>
    </ClInclude>
    <ClInclude Include="Views\Image\ImageViewManager.h">
      <Filter>Views\Image</Filter>
    </ClInclude>
    <ClInclude Include="Views\Image\Microsoft.UI.Composition.Effects_Impl.h">
      <Filter>Views\Image</Filter>
    </ClInclude>
    <ClInclude Include="Views\Image\ReactImage.h">
      <Filter>Views\Image</Filter>
    </ClInclude>
    <ClInclude Include="Views\Image\ReactImageBrush.h">
      <Filter>Views\Image</Filter>
    </ClInclude>
    <ClInclude Include="Views\Impl\ScrollViewUWPImplementation.h">
      <Filter>Views\Impl</Filter>
    </ClInclude>
    <ClInclude Include="Views\Impl\SnapPointManagingContentControl.h">
      <Filter>Views\Impl</Filter>
    </ClInclude>
    <ClInclude Include="Views\ActivityIndicatorViewManager.h">
      <Filter>Views</Filter>
    </ClInclude>
    <ClInclude Include="Views\ControlViewManager.h">
      <Filter>Views</Filter>
    </ClInclude>
    <ClInclude Include="Views\DatePickerViewManager.h">
      <Filter>Views</Filter>
    </ClInclude>
    <ClInclude Include="Views\DevMenu.h">
      <Filter>Views</Filter>
    </ClInclude>
    <ClInclude Include="Views\DynamicAutomationPeer.h">
      <Filter>Views</Filter>
    </ClInclude>
    <ClInclude Include="Views\DynamicAutomationProperties.h">
      <Filter>Views</Filter>
    </ClInclude>
    <ClInclude Include="Views\DynamicValueProvider.h">
      <Filter>Views</Filter>
    </ClInclude>
    <ClInclude Include="Views\ExpressionAnimationStore.h">
      <Filter>Views</Filter>
    </ClInclude>
    <ClInclude Include="Views\FlyoutViewManager.h">
      <Filter>Views</Filter>
    </ClInclude>
    <ClInclude Include="Views\FrameworkElementViewManager.h">
      <Filter>Views</Filter>
    </ClInclude>
    <ClInclude Include="Views\KeyboardEventHandler.h">
      <Filter>Views</Filter>
    </ClInclude>
    <ClInclude Include="Views\PickerViewManager.h">
      <Filter>Views</Filter>
    </ClInclude>
    <ClInclude Include="Views\PopupViewManager.h">
      <Filter>Views</Filter>
    </ClInclude>
    <ClInclude Include="Views\RawTextViewManager.h">
      <Filter>Views</Filter>
    </ClInclude>
    <ClInclude Include="Views\ReactRootControl.h">
      <Filter>Views</Filter>
    </ClInclude>
    <ClInclude Include="Views\RefreshControlManager.h">
      <Filter>Views</Filter>
    </ClInclude>
    <ClInclude Include="Views\RootViewManager.h">
      <Filter>Views</Filter>
    </ClInclude>
    <ClInclude Include="Views\ScrollContentViewManager.h">
      <Filter>Views</Filter>
    </ClInclude>
    <ClInclude Include="Views\ScrollViewManager.h">
      <Filter>Views</Filter>
    </ClInclude>
    <ClInclude Include="Views\ShadowNodeBase.h">
      <Filter>Views</Filter>
    </ClInclude>
    <ClInclude Include="Views\SIPEventHandler.h">
      <Filter>Views</Filter>
    </ClInclude>
    <ClInclude Include="Views\SliderViewManager.h">
      <Filter>Views</Filter>
    </ClInclude>
    <ClInclude Include="Views\SwitchViewManager.h">
      <Filter>Views</Filter>
    </ClInclude>
    <ClInclude Include="Views\TextInputViewManager.h">
      <Filter>Views</Filter>
    </ClInclude>
    <ClInclude Include="Views\TextViewManager.h">
      <Filter>Views</Filter>
    </ClInclude>
    <ClInclude Include="Views\TouchEventHandler.h">
      <Filter>Views</Filter>
    </ClInclude>
    <ClInclude Include="Views\ViewControl.h">
      <Filter>Views</Filter>
    </ClInclude>
    <ClInclude Include="Views\ViewManagerBase.h">
      <Filter>Views</Filter>
    </ClInclude>
    <ClInclude Include="Views\ViewPanel.h">
      <Filter>Views</Filter>
    </ClInclude>
    <ClInclude Include="Views\ViewViewManager.h">
      <Filter>Views</Filter>
    </ClInclude>
    <ClInclude Include="Views\VirtualTextViewManager.h">
      <Filter>Views</Filter>
    </ClInclude>
    <ClInclude Include="Views\XamlFeatures.h">
      <Filter>Views</Filter>
    </ClInclude>
    <ClInclude Include="Utils\AccessibilityUtils.h">
      <Filter>Utils</Filter>
    </ClInclude>
    <ClInclude Include="Utils\CppWinrtLessExceptions.h">
      <Filter>Utils</Filter>
    </ClInclude>
    <ClInclude Include="Utils\Helpers.h">
      <Filter>Utils</Filter>
    </ClInclude>
    <ClInclude Include="Utils\LocalBundleReader.h">
      <Filter>Utils</Filter>
    </ClInclude>
    <ClInclude Include="Utils\PropertyHandlerUtils.h">
      <Filter>Utils</Filter>
    </ClInclude>
    <ClInclude Include="Utils\PropertyUtils.h">
      <Filter>Utils</Filter>
    </ClInclude>
    <ClInclude Include="Utils\ResourceBrushUtils.h">
      <Filter>Utils</Filter>
    </ClInclude>
    <ClInclude Include="Utils\StandardControlResourceKeyNames.h">
      <Filter>Utils</Filter>
    </ClInclude>
    <ClInclude Include="Utils\UwpPreparedScriptStore.h">
      <Filter>Utils</Filter>
    </ClInclude>
    <ClInclude Include="Utils\UwpScriptStore.h">
      <Filter>Utils</Filter>
    </ClInclude>
    <ClInclude Include="Utils\ValueUtils.h">
      <Filter>Utils</Filter>
    </ClInclude>
    <ClInclude Include="XamlLoadState.h" />
    <ClInclude Include="XamlView.h" />
    <ClInclude Include="ReactHost\IReactInstance.h">
      <Filter>ReactHost</Filter>
    </ClInclude>
    <ClInclude Include="ReactHost\ViewManagerProvider.h">
      <Filter>ReactHost</Filter>
    </ClInclude>
    <ClInclude Include="Views\IXamlRootView.h">
      <Filter>Views</Filter>
    </ClInclude>
    <ClInclude Include="JsiApi.h" />
    <ClInclude Include="RedBoxErrorInfo.h" />
    <ClInclude Include="RedBoxErrorFrameInfo.h" />
    <ClInclude Include="Views\Image\Effects.h">
      <Filter>Views\Image</Filter>
    </ClInclude>
    <ClInclude Include="Utils\TransformableText.h">
      <Filter>Utils</Filter>
    </ClInclude>
  </ItemGroup>
  <ItemGroup>
    <Midl Include="IJSValueReader.idl" />
    <Midl Include="IJSValueWriter.idl" />
    <Midl Include="IReactContext.idl" />
    <Midl Include="IReactDispatcher.idl" />
    <Midl Include="IReactModuleBuilder.idl" />
    <Midl Include="IReactNonAbiValue.idl" />
    <Midl Include="IReactNotificationService.idl" />
    <Midl Include="IReactPackageBuilder.idl" />
    <Midl Include="IReactPackageProvider.idl" />
    <Midl Include="IReactPropertyBag.idl" />
    <Midl Include="IViewManager.idl" />
    <Midl Include="ReactApplication.idl" />
    <Midl Include="ReactInstanceSettings.idl" />
    <Midl Include="ReactNativeHost.idl" />
    <Midl Include="ReactRootView.idl" />
    <Midl Include="RedBoxHandler.idl" />
    <Midl Include="QuirkSettings.idl" />
    <Midl Include="XamlHelper.idl" />
    <Midl Include="XamlUIService.idl" />
    <Midl Include="Views\cppwinrt\AccessibilityAction.idl">
      <Filter>Views\cppwinrt</Filter>
    </Midl>
    <Midl Include="Views\cppwinrt\DynamicAutomationPeer.idl">
      <Filter>Views\cppwinrt</Filter>
    </Midl>
    <Midl Include="Views\cppwinrt\ViewPanel.idl">
      <Filter>Views\cppwinrt</Filter>
    </Midl>
    <Midl Include="Views\cppwinrt\Effects.idl">
      <Filter>Views\cppwinrt</Filter>
    </Midl>
<<<<<<< HEAD
    <Midl Include="JsiApi.idl" />
=======
    <Midl Include="IViewManagerCore.idl" />
>>>>>>> c5196d19
  </ItemGroup>
  <ItemGroup>
    <None Include="microsoft.reactnative.def" />
    <None Include="packages.config" />
    <None Include="PropertySheet.props" />
  </ItemGroup>
  <ItemGroup>
    <Text Include="readme.txt" />
  </ItemGroup>
  <ItemGroup>
    <Filter Include="Base">
      <UniqueIdentifier>{584ffe39-ae17-4e06-82a4-dc0caa1ac900}</UniqueIdentifier>
    </Filter>
    <Filter Include="CxxReactUWP">
      <UniqueIdentifier>{3b861ea5-e87b-4783-a4b1-ce28548c1985}</UniqueIdentifier>
    </Filter>
    <Filter Include="Modules">
      <UniqueIdentifier>{2c78db3b-c1c1-4951-870e-02e0964bcb00}</UniqueIdentifier>
    </Filter>
    <Filter Include="Modules\Animated">
      <UniqueIdentifier>{1fe62423-356b-44a9-a97c-79950d299afe}</UniqueIdentifier>
    </Filter>
    <Filter Include="Pch">
      <UniqueIdentifier>{cabb286d-fae0-4cfa-b793-79d13f559b41}</UniqueIdentifier>
    </Filter>
    <Filter Include="Polyester">
      <UniqueIdentifier>{c7bc39da-51b4-4410-846f-ffc20dfa57cc}</UniqueIdentifier>
    </Filter>
    <Filter Include="ReactHost">
      <UniqueIdentifier>{323742e5-5542-43fd-9b79-7914b708b9a5}</UniqueIdentifier>
    </Filter>
    <Filter Include="Utils">
      <UniqueIdentifier>{7d98959f-0655-4d14-b73a-68f001ff9d12}</UniqueIdentifier>
    </Filter>
    <Filter Include="Views">
      <UniqueIdentifier>{6b91c1d6-19ab-4e90-b1fc-117882a865b3}</UniqueIdentifier>
    </Filter>
    <Filter Include="Views\cppwinrt">
      <UniqueIdentifier>{0bbf2d47-533d-4daf-8102-4334e786ac65}</UniqueIdentifier>
    </Filter>
    <Filter Include="Views\Image">
      <UniqueIdentifier>{6aa1c8f1-0381-4981-af8b-2053dec9c135}</UniqueIdentifier>
    </Filter>
    <Filter Include="Views\Impl">
      <UniqueIdentifier>{b0b76275-4a16-4939-87ee-f777cb189114}</UniqueIdentifier>
    </Filter>
  </ItemGroup>
  <ItemGroup>
    <ResourceCompile Include="Version.rc" />
  </ItemGroup>
  <ItemGroup>
    <Page Include="DevMenuControl.xaml" />
  </ItemGroup>
</Project><|MERGE_RESOLUTION|>--- conflicted
+++ resolved
@@ -719,11 +719,8 @@
     <Midl Include="Views\cppwinrt\Effects.idl">
       <Filter>Views\cppwinrt</Filter>
     </Midl>
-<<<<<<< HEAD
+    <Midl Include="IViewManagerCore.idl" />
     <Midl Include="JsiApi.idl" />
-=======
-    <Midl Include="IViewManagerCore.idl" />
->>>>>>> c5196d19
   </ItemGroup>
   <ItemGroup>
     <None Include="microsoft.reactnative.def" />
