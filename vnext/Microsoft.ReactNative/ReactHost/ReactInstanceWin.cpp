--- conflicted
+++ resolved
@@ -6,19 +6,15 @@
 #include "MsoUtils.h"
 
 #include <Base/CoreNativeModules.h>
-#include <IUIManager.h>
+#include <ReactUWP/CreateUwpModules.h>
+#include <ReactUWP/Modules/I18nModule.h>
 #include <Threading/MessageDispatchQueue.h>
 #include <XamlUIService.h>
 #include "ReactErrorProvider.h"
 
-#include "Microsoft.ReactNative/IReactNotificationService.h"
 #include "Microsoft.ReactNative/Threading/MessageQueueThreadFactory.h"
 
-#include "../../codegen/NativeAppStateSpec.g.h"
 #include "../../codegen/NativeClipboardSpec.g.h"
-#include "../../codegen/NativeDevSettingsSpec.g.h"
-#include "../../codegen/NativeDeviceInfoSpec.g.h"
-#include "../../codegen/NativeI18nManagerSpec.g.h"
 #include "NativeModules.h"
 #include "NativeModulesProvider.h"
 #include "Unicode.h"
@@ -26,15 +22,9 @@
 #include <ReactWindowsCore/ViewManager.h>
 #include <dispatchQueue/dispatchQueue.h>
 #include "IReactDispatcher.h"
-<<<<<<< HEAD
 #include "Modules/AppStateData.h"
-=======
-#include "Modules/AppStateModule.h"
->>>>>>> 80d1a406
 #include "Modules/ClipboardModule.h"
 #include "Modules/DevSettingsModule.h"
-#include "Modules/DeviceInfoModule.h"
-#include "Modules/I18nManagerModule.h"
 
 #include <Utils/UwpPreparedScriptStore.h>
 #include <Utils/UwpScriptStore.h>
@@ -65,12 +55,9 @@
     std::shared_ptr<IReactInstance> const &instance) noexcept;
 
 std::shared_ptr<facebook::react::IUIManager> CreateUIManager2(
-    Mso::React::IReactContext *context,
     std::vector<react::uwp::NativeViewManager> &&viewManagers) noexcept;
 
 } // namespace react::uwp
-
-using namespace winrt::Microsoft::ReactNative;
 
 namespace Mso::React {
 
@@ -80,32 +67,12 @@
 
 ReactContext::ReactContext(
     Mso::WeakPtr<ReactInstanceWin> &&reactInstance,
-<<<<<<< HEAD
     winrt::Microsoft::ReactNative::IReactPropertyBag const &properties) noexcept
     : m_reactInstance{std::move(reactInstance)}, m_properties{properties} {}
 
 winrt::Microsoft::ReactNative::IReactPropertyBag ReactContext::Properties() noexcept {
   return m_properties;
 }
-=======
-    IReactPropertyBag const &properties,
-    IReactNotificationService const &notifications) noexcept
-    : m_reactInstance{std::move(reactInstance)}, m_properties{properties}, m_notifications{notifications} {}
-
-void ReactContext::Destroy() noexcept {
-  if (auto notificationService = winrt::get_self<implementation::ReactNotificationService>(m_notifications)) {
-    notificationService->UnsubscribeAll();
-  }
-}
-
-IReactPropertyBag ReactContext::Properties() noexcept {
-  return m_properties;
-}
-
-IReactNotificationService ReactContext::Notifications() noexcept {
-  return m_notifications;
-}
->>>>>>> 80d1a406
 
 void ReactContext::CallJSFunction(std::string &&module, std::string &&method, folly::dynamic &&params) noexcept {
   if (auto instance = m_reactInstance.GetStrongPtr()) {
@@ -160,14 +127,7 @@
       m_whenCreated{std::move(whenCreated)},
       m_whenLoaded{std::move(whenLoaded)},
       m_updateUI{std::move(updateUI)},
-<<<<<<< HEAD
       m_reactContext{Mso::Make<ReactContext>(this, options.Properties)},
-=======
-      m_reactContext{Mso::Make<ReactContext>(
-          this,
-          options.Properties,
-          winrt::make<implementation::ReactNotificationService>(options.Notifications))},
->>>>>>> 80d1a406
       m_legacyInstance{std::make_shared<react::uwp::UwpReactInstanceProxy>(
           Mso::WeakPtr<Mso::React::IReactInstance>{this},
           Mso::Copy(options.LegacySettings))} {
@@ -194,20 +154,12 @@
         // Objects that must be created on the UI thread
         if (auto strongThis = weakThis.GetStrongPtr()) {
           auto const &legacyInstance = strongThis->m_legacyReactInstance;
+          strongThis->m_deviceInfo = std::make_shared<react::uwp::DeviceInfo>(legacyInstance);
           strongThis->m_appTheme =
               std::make_shared<react::uwp::AppTheme>(legacyInstance, strongThis->m_uiMessageThread.LoadWithLock());
-<<<<<<< HEAD
           react::uwp::I18nHelper().Instance().setInfo(react::uwp::I18nModule::GetI18nInfo());
           strongThis->m_appearanceListener =
               Mso::Make<react::uwp::AppearanceChangeListener>(legacyInstance, strongThis->m_uiQueue);
-=======
-          Microsoft::ReactNative::I18nManager::InitI18nInfo(
-              winrt::Microsoft::ReactNative::ReactPropertyBag(strongThis->Options().Properties));
-          strongThis->m_appearanceListener =
-              Mso::Make<react::uwp::AppearanceChangeListener>(legacyInstance, strongThis->m_uiQueue);
-          Microsoft::ReactNative::DeviceInfoHolder::InitDeviceInfoHolder(
-              winrt::Microsoft::ReactNative::ReactPropertyBag(strongThis->Options().Properties));
->>>>>>> 80d1a406
         }
       })
       .Then(Queue(), [ this, weakThis = Mso::WeakPtr{this} ]() noexcept {
@@ -243,66 +195,40 @@
           devSettings->debuggerConsoleRedirection =
               false; // JSHost::ChangeGate::ChakraCoreDebuggerConsoleRedirection();
 
-<<<<<<< HEAD
           m_appState = std::make_shared<react::uwp::AppState2>(*m_reactContext, m_uiQueue);
 
-=======
->>>>>>> 80d1a406
           // Acquire default modules and then populate with custom modules
           std::vector<facebook::react::NativeModuleDescription> cxxModules = react::uwp::GetCoreModules(
               m_uiManager.Load(),
               m_batchingUIThread,
               m_uiMessageThread.Load(),
-<<<<<<< HEAD
               std::move(m_deviceInfo),
               std::move(m_appState),
-=======
->>>>>>> 80d1a406
               std::move(m_appTheme),
               std::move(m_appearanceListener),
               m_legacyReactInstance);
 
           auto nmp = std::make_shared<winrt::Microsoft::ReactNative::NativeModulesProvider>();
-          nmp->AddModuleProvider(
-              L"AppState",
-              winrt::Microsoft::ReactNative::MakeTurboModuleProvider<
-                  ::Microsoft::ReactNative::AppState,
-                  ::Microsoft::ReactNativeSpecs::AppStateSpec>());
-
           nmp->AddModuleProvider(
               L"Clipboard",
               winrt::Microsoft::ReactNative::MakeTurboModuleProvider<
                   ::Microsoft::ReactNative::Clipboard,
                   ::Microsoft::ReactNativeSpecs::ClipboardSpec>());
 
-          ::Microsoft::ReactNative::DevSettings::SetReload(
-              strongThis->Options(), [weakReactHost = m_weakReactHost]() noexcept {
-                if (auto reactHost = weakReactHost.GetStrongPtr()) {
-                  reactHost->ReloadInstance();
-                }
-              });
-
-          nmp->AddModuleProvider(
-              L"DeviceInfo",
-              winrt::Microsoft::ReactNative::MakeTurboModuleProvider<
-                  ::Microsoft::ReactNative::DeviceInfo,
-                  ::Microsoft::ReactNativeSpecs::DeviceInfoSpec>());
-
-          nmp->AddModuleProvider(
-              L"DevSettings",
-              winrt::Microsoft::ReactNative::MakeTurboModuleProvider<
-                  ::Microsoft::ReactNative::DevSettings,
-                  ::Microsoft::ReactNativeSpecs::DevSettingsSpec>());
-
-          nmp->AddModuleProvider(
-              L"I18nManager",
-              winrt::Microsoft::ReactNative::MakeTurboModuleProvider<
-                  ::Microsoft::ReactNative::I18nManager,
-                  ::Microsoft::ReactNativeSpecs::I18nManagerSpec>());
-
           auto modules = nmp->GetModules(m_reactContext, m_batchingUIThread);
           cxxModules.insert(
               cxxModules.end(), std::make_move_iterator(modules.begin()), std::make_move_iterator(modules.end()));
+
+          cxxModules.emplace_back(
+              Microsoft::ReactNative::DevSettingsModule::name,
+              [weakReactHost = strongThis->m_weakReactHost]() {
+                return std::make_unique<Microsoft::ReactNative::DevSettingsModule>([weakReactHost]() noexcept {
+                  if (auto reactHost = weakReactHost.GetStrongPtr()) {
+                    reactHost->ReloadInstance();
+                  }
+                });
+              },
+              m_batchingUIThread);
 
           if (m_options.ModuleProvider != nullptr) {
             std::vector<facebook::react::NativeModuleDescription> customCxxModules =
@@ -459,15 +385,10 @@
           strongThis->m_isLoaded = true;
           if (!errorCode) {
             strongThis->m_state = ReactInstanceState::Loaded;
-<<<<<<< HEAD
-          } else {
-            strongThis->m_state = ReactInstanceState::HasError;
-=======
             strongThis->DrainJSCallQueue();
           } else {
             strongThis->m_state = ReactInstanceState::HasError;
             strongThis->AbandonJSCallQueue();
->>>>>>> 80d1a406
           }
 
           if (auto onLoaded = strongThis->m_options.OnInstanceLoaded.Get()) {
@@ -559,19 +480,11 @@
   react::uwp::AddStandardViewManagers(viewManagers, m_legacyReactInstance);
   react::uwp::AddPolyesterViewManagers(viewManagers, m_legacyReactInstance);
 
-<<<<<<< HEAD
   auto uiManager = react::uwp::CreateUIManager2(std::move(viewManagers));
   auto wkUIManger = std::weak_ptr<facebook::react::IUIManager>(uiManager);
   m_reactContext->Properties().Set(
       winrt::Microsoft::ReactNative::implementation::XamlUIService::XamlUIServiceProperty().Handle(),
       winrt::make<winrt::Microsoft::ReactNative::implementation::XamlUIService>(std::move(wkUIManger), m_reactContext));
-=======
-  auto uiManager = react::uwp::CreateUIManager2(m_reactContext.Get(), std::move(viewManagers));
-  auto wkUIManger = std::weak_ptr<facebook::react::IUIManager>(uiManager);
-  m_reactContext->Properties().Set(
-      implementation::XamlUIService::XamlUIServiceProperty().Handle(),
-      winrt::make<implementation::XamlUIService>(std::move(wkUIManger), m_reactContext));
->>>>>>> 80d1a406
   m_uiManager.Exchange(std::move(uiManager));
 }
 
