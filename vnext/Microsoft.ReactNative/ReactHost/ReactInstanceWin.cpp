// Copyright (c) Microsoft Corporation. All rights reserved.
// Licensed under the MIT License.

#include "ReactInstanceWin.h"
#include "MoveOnCopy.h"
#include "MsoUtils.h"

#include <Base/CoreNativeModules.h>
#include <ReactUWP/CreateUwpModules.h>
#include <ReactUWP/Modules/I18nModule.h>
#include <Threading/MessageDispatchQueue.h>
#include "ReactErrorProvider.h"

#include "Microsoft.ReactNative/Threading/MessageQueueThreadFactory.h"

#include "Unicode.h"

#include "JSExceptionCallbackFactory.h"

#include <ReactWindowsCore/ViewManager.h>
#include <dispatchQueue/dispatchQueue.h>
#include "Modules/AppStateData.h"

#include <Utils/UwpPreparedScriptStore.h>
#include <Utils/UwpScriptStore.h>

#if defined(USE_HERMES)
#include "HermesRuntimeHolder.h"
#endif // USE_HERMES

#if defined(USE_V8)
#include <winrt/Windows.Storage.h>
#include "BaseScriptStoreImpl.h"
#include "V8JSIRuntimeHolder.h"
#endif // USE_V8

<<<<<<< HEAD
#include "ChakraRuntimeHolder.h"
#endif // PATCH_RN

#include "RedBox.h"

=======
>>>>>>> 21fa6af8
#include <tuple>
#include "ChakraRuntimeHolder.h"

namespace react::uwp {

void AddStandardViewManagers(
    std::vector<std::unique_ptr<facebook::react::IViewManager>> &viewManagers,
    std::shared_ptr<IReactInstance> const &instance) noexcept;

void AddPolyesterViewManagers(
    std::vector<std::unique_ptr<facebook::react::IViewManager>> &viewManagers,
    std::shared_ptr<IReactInstance> const &instance) noexcept;

std::shared_ptr<facebook::react::IUIManager> CreateUIManager2(
    std::vector<react::uwp::NativeViewManager> &&viewManagers) noexcept;

} // namespace react::uwp

namespace Mso::React {

//=============================================================================================
// ReactContext implementation
//=============================================================================================

ReactContext::ReactContext(Mso::WeakPtr<ReactInstanceWin> &&reactInstance) noexcept
    : m_reactInstance{std::move(reactInstance)} {}

void ReactContext::CallJSFunction(std::string &&module, std::string &&method, folly::dynamic &&params) noexcept {
  if (auto instance = m_reactInstance.GetStrongPtr()) {
    if (instance->State() == ReactInstanceState::Loaded) {
      if (auto fbInstance = instance->GetInnerInstance()) {
        fbInstance->callJSFunction(std::move(module), std::move(method), std::move(params));
      }
    }
  }
}

void ReactContext::DispatchEvent(int64_t viewTag, std::string &&eventName, folly::dynamic &&eventData) noexcept {
  if (auto instance = m_reactInstance.GetStrongPtr()) {
    if (instance->State() == ReactInstanceState::Loaded) {
      instance->DispatchEvent(viewTag, std::move(eventName), std::move(eventData));
    }
  }
}

//=============================================================================================
// LoadedCallbackGuard ensures that the OnReactInstanceLoaded is always called.
// It calls OnReactInstanceLoaded in destructor with a cancellation error.
// If loading was previously succeeded this call with an error code is ignored.
//=============================================================================================

struct LoadedCallbackGuard {
  LoadedCallbackGuard(ReactInstanceWin &reactInstance) noexcept : m_reactInstance{&reactInstance} {}

  LoadedCallbackGuard(const LoadedCallbackGuard &other) = delete;
  LoadedCallbackGuard &operator=(const LoadedCallbackGuard &other) = delete;

  LoadedCallbackGuard(LoadedCallbackGuard &&other) = default;
  LoadedCallbackGuard &operator=(LoadedCallbackGuard &&other) = default;

  ~LoadedCallbackGuard() noexcept {
    if (m_reactInstance) {
      m_reactInstance->OnReactInstanceLoaded(Mso::CancellationErrorProvider().MakeErrorCode(true));
    }
  }

 private:
  Mso::CntPtr<ReactInstanceWin> m_reactInstance;
};

//=============================================================================================
// ReactInstanceWin implementation
//=============================================================================================

ReactInstanceWin::ReactInstanceWin(
    IReactHost &reactHost,
    ReactOptions &&options,
    Mso::Promise<void> &&whenCreated,
    Mso::Promise<void> &&whenLoaded,
    Mso::VoidFunctor &&updateUI) noexcept
    : Super{reactHost.NativeQueue()},
      m_weakReactHost{&reactHost},
      m_options{std::move(options)},
      m_whenCreated{std::move(whenCreated)},
      m_whenLoaded{std::move(whenLoaded)},
      m_updateUI{std::move(updateUI)},
      m_reactContext{Mso::Make<ReactContext>(this)},
      m_legacyInstance{std::make_shared<react::uwp::UwpReactInstanceProxy>(
          Mso::WeakPtr<Mso::React::IReactInstance>{this},
          Mso::Copy(options.LegacySettings))} {
  m_whenCreated.SetValue();
}

ReactInstanceWin::~ReactInstanceWin() noexcept {}

//! Initialize() is called from the native queue.
void ReactInstanceWin::Initialize() noexcept {
  InitJSMessageThread();
  InitNativeMessageThread();
  InitUIMessageThread();

  m_legacyReactInstance =
      std::make_shared<react::uwp::UwpReactInstanceProxy>(this, Mso::Copy(m_options.LegacySettings));

  // InitUIManager uses m_legacyReactInstance
  InitUIManager();

  Mso::PostFuture(
      Mso::DispatchQueue::MainUIQueue(),
      [weakThis = Mso::WeakPtr{this}]() noexcept {
        // Objects that must be created on the UI thread
        if (auto strongThis = weakThis.GetStrongPtr()) {
          auto const &legacyInstance = strongThis->m_legacyReactInstance;
          strongThis->m_deviceInfo = std::make_shared<react::uwp::DeviceInfo>(legacyInstance);
          strongThis->m_appTheme =
              std::make_shared<react::uwp::AppTheme>(legacyInstance, strongThis->m_uiMessageThread.LoadWithLock());
          strongThis->m_i18nInfo = react::uwp::I18nModule::GetI18nInfo();
        }
      })
      .Then(Queue(), [ this, weakThis = Mso::WeakPtr{this} ]() noexcept {
        if (auto strongThis = weakThis.GetStrongPtr()) {
          // auto cxxModulesProviders = GetCxxModuleProviders();

          auto devSettings = std::make_shared<facebook::react::DevSettings>();
          devSettings->useJITCompilation = m_options.EnableJITCompilation;
          devSettings->debugHost = GetDebugHost();
          devSettings->debugBundlePath = m_options.DeveloperSettings.SourceBundlePath;
          devSettings->liveReloadCallback = GetLiveReloadCallback();
          devSettings->errorCallback = GetErrorCallback();
          devSettings->loggingCallback = GetLoggingCallback();
          devSettings->jsExceptionCallback = GetJSExceptionCallback();
          devSettings->useDirectDebugger = m_options.DeveloperSettings.UseDirectDebugger;
          devSettings->debuggerBreakOnNextLine = m_options.DeveloperSettings.DebuggerBreakOnNextLine;
          devSettings->debuggerPort = m_options.DeveloperSettings.DebuggerPort;
          devSettings->debuggerRuntimeName = m_options.DeveloperSettings.DebuggerRuntimeName;
          devSettings->useWebDebugger = m_options.DeveloperSettings.UseWebDebugger;
          // devSettings->memoryTracker = GetMemoryTracker();
          devSettings->bundleRootPath =
              m_options.BundleRootPath.empty() ? "ms-appx:///Bundle/" : m_options.BundleRootPath;
          m_bundleRootPath = devSettings->bundleRootPath;

          devSettings->waitingForDebuggerCallback = GetWaitingForDebuggerCallback();
          devSettings->debuggerAttachCallback = GetDebuggerAttachCallback();

          // Now that ReactNativeWindows is building outside devmain, it is missing
          // fix given by PR https://github.com/microsoft/react-native-windows/pull/2624 causing
          // regression. We're turning off console redirection till the fix is available in devmain.
          // Bug https://office.visualstudio.com/DefaultCollection/OC/_workitems/edit/3441551 is tracking this
          devSettings->debuggerConsoleRedirection =
              false; // JSHost::ChangeGate::ChakraCoreDebuggerConsoleRedirection();

          m_appState = std::make_shared<react::uwp::AppState2>(*m_reactContext);

          // Acquire default modules and then populate with custom modules
          std::vector<facebook::react::NativeModuleDescription> cxxModules = react::uwp::GetCoreModules(
              m_uiManager.Load(),
              m_batchingUIThread,
              m_uiMessageThread.Load(),
              m_deviceInfo,
              devSettings,
              std::move(m_i18nInfo),
              std::move(m_appState),
              std::move(m_appTheme),
              m_legacyReactInstance);

          if (m_options.ModuleProvider != nullptr) {
            std::vector<facebook::react::NativeModuleDescription> customCxxModules =
                m_options.ModuleProvider->GetModules(m_reactContext, m_batchingUIThread);
            cxxModules.insert(std::end(cxxModules), std::begin(customCxxModules), std::end(customCxxModules));
          }

          if (m_options.LegacySettings.UseJsi) {
            std::unique_ptr<facebook::jsi::ScriptStore> scriptStore = nullptr;
            std::unique_ptr<facebook::jsi::PreparedScriptStore> preparedScriptStore = nullptr;

            switch (m_options.LegacySettings.jsiEngine) {
              case react::uwp::JSIEngine::Hermes:
#if defined(USE_HERMES)
                devSettings->jsiRuntimeHolder = std::make_shared<facebook::react::HermesRuntimeHolder>();
                break;
#endif
              case react::uwp::JSIEngine::V8:
#if defined(USE_V8)
                preparedScriptStore =
                    std::make_unique<facebook::react::BasePreparedScriptStoreImpl>(getApplicationLocalFolder());

                devSettings->jsiRuntimeHolder = std::make_shared<facebook::react::V8JSIRuntimeHolder>(
                    devSettings, m_jsMessageThread.Load(), std::move(scriptStore), std::move(preparedScriptStore));
                break;
#endif
              case react::uwp::JSIEngine::Chakra:
                if (m_options.LegacySettings.EnableByteCodeCaching ||
                    !m_options.LegacySettings.ByteCodeFileUri.empty()) {
                  scriptStore = std::make_unique<react::uwp::UwpScriptStore>();
                  preparedScriptStore = std::make_unique<react::uwp::UwpPreparedScriptStore>(
                      winrt::to_hstring(m_options.LegacySettings.ByteCodeFileUri));
                }
                devSettings->jsiRuntimeHolder = std::make_shared<Microsoft::JSI::ChakraRuntimeHolder>(
                    devSettings, m_jsMessageThread.Load(), std::move(scriptStore), std::move(preparedScriptStore));
                break;
            }
          }

          try {
            // We need to keep the instance wrapper alive as its destruction shuts down the native queue.
            auto instanceWrapper = facebook::react::CreateReactInstance(
                std::string(), // bundleRootPath
                std::move(cxxModules),
                nullptr,
                m_uiManager.Load(),
                m_jsMessageThread.Load(),
                Mso::Copy(m_batchingUIThread),
                std::move(devSettings));

            m_instance.Exchange(Mso::Copy(instanceWrapper->GetInstance()));
            m_instanceWrapper.Exchange(std::move(instanceWrapper));

            if (auto onCreated = m_options.OnInstanceCreated.Get()) {
              onCreated->Invoke(*this);
            }

            LoadJSBundles();

          } catch (std::exception &e) {
            OnErrorWithMessage(e.what());
            OnErrorWithMessage("UwpReactInstance: Failed to create React Instance.");
          } catch (winrt::hresult_error const &e) {
            OnErrorWithMessage(Microsoft::Common::Unicode::Utf16ToUtf8(e.message().c_str(), e.message().size()));
            OnErrorWithMessage("UwpReactInstance: Failed to create React Instance.");
          } catch (...) {
            OnErrorWithMessage("UwpReactInstance: Failed to create React Instance.");
          }
        }
      });
}

void ReactInstanceWin::LoadJSBundles() noexcept {
  //
  // We use m_jsMessageThread to load JS bundles synchronously. In that case we only load
  // them if the m_jsMessageThread is not shut down (quitSynchronous() is not called).
  // After the load we call OnReactInstanceLoaded callback on native queue.
  //
  // Note that the instance could be destroyed while we are loading JS Bundles.
  // Though, the JS engine is not destroyed until this work item is not finished.
  // Thus, we check the m_isDestroyed flag to see if we should do an early exit.
  // Also, since we have to guarantee that the OnReactInstanceLoaded callback is called before
  // the OnReactInstanceDestroyed callback, the OnReactInstanceLoaded is called right before the
  // OnReactInstanceDestroyed callback in the Destroy() method. In that case any OnReactInstanceLoaded
  // calls after we finish this JS message queue work item is ignored.
  //
  // The LoadedCallbackGuard is used for the case when runOnQueue does not execute the lambda
  // before destroying it. It may happen if the m_jsMessageThread is already shutdown.
  // In that case, the LoadedCallbackGuard notifies about cancellation by calling OnReactInstanceLoaded.
  // The OnReactInstanceLoaded internally only accepts the first call and ignores others.
  //

  if (!m_options.DeveloperSettings.UseWebDebugger) {
    m_jsMessageThread.Load()->runOnQueue([
      weakThis = Mso::WeakPtr{this},
      loadCallbackGuard = Mso::MakeMoveOnCopyWrapper(LoadedCallbackGuard{*this})
    ]() noexcept {
      if (auto strongThis = weakThis.GetStrongPtr()) {
        auto instance = strongThis->m_instance.LoadWithLock();
        auto instanceWrapper = strongThis->m_instanceWrapper.LoadWithLock();
        if (!instance || !instanceWrapper) {
          return;
        }

        auto &options = strongThis->m_options;

        try {
          instanceWrapper->loadBundleSync(Mso::Copy(options.Identity));
        } catch (...) {
          strongThis->m_state = ReactInstanceState::HasError;
          strongThis->OnReactInstanceLoaded(Mso::ExceptionErrorProvider().MakeErrorCode(std::current_exception()));
          return;
        }

        // All JS bundles successfully loaded.
        strongThis->OnReactInstanceLoaded(Mso::ErrorCode{});
      }
    });
  } else {
    // Web Debugging
    auto instanceWrapper = m_instanceWrapper.LoadWithLock();
    instanceWrapper->loadBundle(Mso::Copy(m_options.Identity));

    m_jsMessageThread.Load()->runOnQueue([
      weakThis = Mso::WeakPtr{this},
      loadCallbackGuard = Mso::MakeMoveOnCopyWrapper(LoadedCallbackGuard{*this})
    ]() noexcept {
      if (auto strongThis = weakThis.GetStrongPtr()) {
        // All JS bundles successfully loaded.
        strongThis->OnReactInstanceLoaded(Mso::ErrorCode{});
      }
    });
  }
}

void ReactInstanceWin::OnReactInstanceLoaded(const Mso::ErrorCode &errorCode) noexcept {
  if (!m_isLoaded) {
    Queue().InvokeElsePost([ weakThis = Mso::WeakPtr{this}, errorCode ]() noexcept {
      if (auto strongThis = weakThis.GetStrongPtr()) {
        if (!strongThis->m_isLoaded) {
          strongThis->m_isLoaded = true;
          strongThis->m_state = ReactInstanceState::Loaded;
          if (auto onLoaded = strongThis->m_options.OnInstanceLoaded.Get()) {
            onLoaded->Invoke(*strongThis, errorCode);
          }

          strongThis->m_whenLoaded.SetValue();
        }
      }
    });
  }
}

Mso::Future<void> ReactInstanceWin::Destroy() noexcept {
  // This method must be called from the native queue.
  VerifyIsInQueueElseCrash();

  if (m_isDestroyed) {
    return m_whenDestroyed.AsFuture();
  }

  m_isDestroyed = true;

  if (!m_isLoaded) {
    OnReactInstanceLoaded(Mso::CancellationErrorProvider().MakeErrorCode(true));
  }

  if (auto onDestroyed = m_options.OnInstanceDestroyed.Get()) {
    onDestroyed->Invoke(*this);
  }

  // Make sure that the instance is not destroyed yet
  if (auto instance = m_instance.Exchange(nullptr)) {
    // Release the message queues before the ui manager and instance.
    m_nativeMessageThread.Exchange(nullptr);
    m_jsMessageThread.Exchange(nullptr);
    m_uiManager.Exchange(nullptr);
    m_instanceWrapper.Exchange(nullptr);
    m_jsDispatchQueue.Exchange(nullptr);
  }

  return m_whenDestroyed.AsFuture();
}

const ReactOptions &ReactInstanceWin::Options() const noexcept {
  return m_options;
}

ReactInstanceState ReactInstanceWin::State() const noexcept {
  return m_state;
}

std::string ReactInstanceWin::LastErrorMessage() const noexcept {
  std::lock_guard lock{m_mutex};
  return m_errorMessage;
}

void ReactInstanceWin::InitJSMessageThread() noexcept {
  // Use the explicit JSQueue if it is provided.
  const auto &properties = m_options.Properties;
  auto jsDispatchQueue = Mso::DispatchQueue{properties.Get(JSDispatchQueueProperty)};
  if (jsDispatchQueue) {
    VerifyElseCrashSz(jsDispatchQueue.IsSerial(), "JS Queue must be sequential");
  } else {
    // Currently we have to use Looper DispatchQueue because our JS Engine based on Chakra uses thread local storage.
    jsDispatchQueue = Mso::DispatchQueue::MakeLooperQueue();
  }

  // Create MessageQueueThread for the DispatchQueue
  VerifyElseCrashSz(jsDispatchQueue, "m_jsDispatchQueue must not be null");
  m_jsMessageThread.Exchange(std::make_shared<MessageDispatchQueue>(
      jsDispatchQueue, Mso::MakeWeakMemberFunctor(this, &ReactInstanceWin::OnError), Mso::Copy(m_whenDestroyed)));
  m_jsDispatchQueue.Exchange(std::move(jsDispatchQueue));
}

void ReactInstanceWin::InitNativeMessageThread() noexcept {
  // Native queue was already given us in constructor.
  m_nativeMessageThread.Exchange(
      std::make_shared<MessageDispatchQueue>(Queue(), Mso::MakeWeakMemberFunctor(this, &ReactInstanceWin::OnError)));
}

void ReactInstanceWin::InitUIMessageThread() noexcept {
  // Native queue was already given us in constructor.
  m_uiMessageThread.Exchange(std::make_shared<MessageDispatchQueue>(
      Mso::DispatchQueue::MainUIQueue(), Mso::MakeWeakMemberFunctor(this, &ReactInstanceWin::OnError)));

  m_batchingUIThread = react::uwp::MakeBatchingQueueThread(m_uiMessageThread.Load());
}

void ReactInstanceWin::InitUIManager() noexcept {
  std::vector<std::unique_ptr<facebook::react::IViewManager>> viewManagers;

  // Custom view managers
  if (m_options.ViewManagerProvider) {
    viewManagers = m_options.ViewManagerProvider->GetViewManagers(m_reactContext, m_legacyReactInstance);
  }

  react::uwp::AddStandardViewManagers(viewManagers, m_legacyReactInstance);
  react::uwp::AddPolyesterViewManagers(viewManagers, m_legacyReactInstance);

  auto uiManager = react::uwp::CreateUIManager2(std::move(viewManagers));
  m_uiManager.Exchange(std::move(uiManager));
}

facebook::react::NativeLoggingHook ReactInstanceWin::GetLoggingCallback() noexcept {
  if (m_options.OnLogging) {
    return [logCallback = m_options.OnLogging](facebook::react::RCTLogLevel logLevel, const char *message) {
      logCallback(static_cast<LogLevel>(logLevel), message);
    };
  } else {
    // When no logging callback was specified, use a default one in DEBUG builds
#if DEBUG
    return [telemetryTag{m_options.Identity}](facebook::react::RCTLogLevel logLevel, const char *message) {
      std::ostringstream ss;
      ss << "ReactNative ['" << telemetryTag << "'] (";
      switch (logLevel) {
        case facebook::react::RCTLogLevel::Trace:
          ss << "trace";
          break;
        case facebook::react::RCTLogLevel::Info:
          ss << "info";
          break;
        case facebook::react::RCTLogLevel::Warning:
          ss << "warning";
          break;
        case facebook::react::RCTLogLevel::Error:
          ss << "error";
          break;
        case facebook::react::RCTLogLevel::Fatal:
          ss << "fatal";
          break;
      }
      ss << "): '" << message << "'\n";
      OutputDebugStringA(ss.str().c_str());
    };
#else
    return facebook::react::NativeLoggingHook{};
#endif
  }
}

std::function<void(facebook::react::JSExceptionInfo &&)> ReactInstanceWin::GetJSExceptionCallback() noexcept {
  if (m_options.OnJSException) {
    return CreateExceptionCallback(Mso::Copy(m_options.OnJSException));
  } else if (m_options.DeveloperSettings.IsDevModeEnabled) {
    auto localWkReactHost = m_weakReactHost;
    return CreateRedBoxExceptionCallback(m_uiMessageThread.LoadWithLock(), [localWkReactHost]() {
      if (auto reactHost = localWkReactHost.GetStrongPtr()) {
        reactHost->ReloadInstance();
      }
    });
  } else {
    return {};
  }
}

std::function<void()> ReactInstanceWin::GetLiveReloadCallback() noexcept {
  // Live reload is enabled if we provide a callback function.
  if (m_options.DeveloperSettings.UseLiveReload) {
    return Mso::MakeWeakMemberStdFunction(this, &ReactInstanceWin::OnLiveReload);
  }
  return std::function<void()>{};
}

std::string ReactInstanceWin::GetDebugHost() noexcept {
  std::string debugHost;
  const ReactDevOptions &devOptions = m_options.DeveloperSettings;
  if (!devOptions.DebugHost.empty()) {
    debugHost = devOptions.DebugHost;
  } else {
    debugHost = !devOptions.SourceBundleHost.empty() ? devOptions.SourceBundleHost : "localhost";
    debugHost.append(":");
    debugHost.append(!devOptions.SourceBundlePort.empty() ? devOptions.SourceBundlePort : "8081");
  }
  return debugHost;
}

std::string ReactInstanceWin::GetBytecodeFileName() noexcept {
  // use bytecode caching if enabled and not debugging
  // (ChakraCore debugging does not work when bytecode caching is enabled)
  // TODO: implement
  // bool useByteCode = Mso::React::BytecodeOptimizationEnabled() && !m_options.DeveloperSettings.UseDirectDebugger;
  // return useByteCode ? Mso::React::GetBytecodeFilePath(m_options.Identity) : "";
  return "";
}

std::function<void(std::string)> ReactInstanceWin::GetErrorCallback() noexcept {
  return Mso::MakeWeakMemberStdFunction(this, &ReactInstanceWin::OnErrorWithMessage);
}

static std::string PrettyError(const std::string &error) noexcept {
  std::string prettyError = error;
  if (prettyError.length() > 0 && prettyError[0] == '{') {
    // if starting with {, assume JSONy

    // Replace escape characters with actuals
    size_t pos = prettyError.find('\\');
    while (pos != std::wstring::npos && pos + 2 <= prettyError.length()) {
      if (prettyError[pos + 1] == 'n') {
        prettyError.replace(pos, 2, "\r\n", 2);
      } else if (prettyError[pos + 1] == 'b') {
        prettyError.replace(pos, 2, "\b", 2);
      } else if (prettyError[pos + 1] == 't') {
        prettyError.replace(pos, 2, "\t", 2);
      } else if (prettyError[pos + 1] == 'u' && pos + 6 <= prettyError.length()) {
        // Convert 4 hex digits
        auto hexVal = [&](int c) -> uint16_t {
          return uint16_t(
              c >= '0' && c <= '9' ? c - '0'
                                   : c >= 'a' && c <= 'f' ? c - 'a' + 10 : c >= 'A' && c <= 'F' ? c - 'A' + 10 : 0);
        };
        wchar_t replWide = 0;
        replWide += hexVal(prettyError[pos + 2]) << 12;
        replWide += hexVal(prettyError[pos + 3]) << 8;
        replWide += hexVal(prettyError[pos + 4]) << 4;
        replWide += hexVal(prettyError[pos + 5]);
        std::string repl = Microsoft::Common::Unicode::Utf16ToUtf8(&replWide, 1);

        prettyError.replace(pos, 6, repl);
      }

      pos = prettyError.find('\\', pos + 2);
    }
  }

  return prettyError;
}

void ReactInstanceWin::OnErrorWithMessage(const std::string &errorMessage) noexcept {
  m_state = ReactInstanceState::HasError;

  // Append new error message onto others
  if (!m_errorMessage.empty())
    m_errorMessage += "\n";
  m_errorMessage += " -- ";
  m_errorMessage += PrettyError(errorMessage);

  OutputDebugStringA("ReactInstance Error Hit ...\n");
  OutputDebugStringA(m_errorMessage.c_str());
  OutputDebugStringA("\n");

  OnError(Mso::React::ReactErrorProvider().MakeErrorCode(Mso::React::ReactError{errorMessage.c_str()}));
  m_updateUI();
}

void ReactInstanceWin::OnError(const Mso::ErrorCode &errorCode) noexcept {
  InvokeInQueue([ this, errorCode ]() noexcept { m_options.OnError(errorCode); });
}

void ReactInstanceWin::OnLiveReload() noexcept {
  if (auto reactHost = m_weakReactHost.GetStrongPtr()) {
    reactHost->ReloadInstance();
  }
}

std::function<void()> ReactInstanceWin::GetWaitingForDebuggerCallback() noexcept {
  if (m_options.DeveloperSettings.UseWebDebugger) {
    return Mso::MakeWeakMemberStdFunction(this, &ReactInstanceWin::OnWaitingForDebugger);
  }

  return {};
}

void ReactInstanceWin::OnWaitingForDebugger() noexcept {
  auto state = m_state.load();
  while (state == ReactInstanceState::Loading) {
    if (m_state.compare_exchange_weak(state, ReactInstanceState::WaitingForDebugger)) {
      break;
    }
  }

  m_updateUI();
}

std::function<void()> ReactInstanceWin::GetDebuggerAttachCallback() noexcept {
  if (m_options.DeveloperSettings.UseWebDebugger) {
    return Mso::MakeWeakMemberStdFunction(this, &ReactInstanceWin::OnDebuggerAttach);
  }

  return {};
}

void ReactInstanceWin::OnDebuggerAttach() noexcept {
  m_updateUI();
}

void ReactInstanceWin::CallJsFunction(
    std::string &&moduleName,
    std::string &&method,
    folly::dynamic &&params) noexcept {
  // callJSFunction can be called from any thread. The native bridge will post the call to the right queue internally.
  if (m_state == ReactInstanceState::Loaded) {
    if (auto instance = m_instance.LoadWithLock()) {
      instance->callJSFunction(std::move(moduleName), std::move(method), std::move(params));
    }
  }
}

void ReactInstanceWin::DispatchEvent(int64_t viewTag, std::string &&eventName, folly::dynamic &&eventData) noexcept {
  if (m_state == ReactInstanceState::Loaded) {
    if (auto instance = m_instanceWrapper.LoadWithLock()) {
      instance->DispatchEvent(viewTag, eventName, std::move(eventData));
    }
  }
}

facebook::react::INativeUIManager *ReactInstanceWin::NativeUIManager() noexcept {
  return m_uiManager.LoadWithLock()->getNativeUIManager();
}

std::shared_ptr<facebook::react::Instance> ReactInstanceWin::GetInnerInstance() noexcept {
  return m_instance.LoadWithLock();
}

std::string ReactInstanceWin::GetBundleRootPath() noexcept {
  return m_options.LegacySettings.BundleRootPath;
}

std::shared_ptr<react::uwp::IReactInstance> ReactInstanceWin::UwpReactInstance() noexcept {
  return m_legacyInstance;
}

void ReactInstanceWin::AttachMeasuredRootView(
    facebook::react::IReactRootView *rootView,
    folly::dynamic &&initialProps) noexcept {
  if (auto instanceWrapper = m_instanceWrapper.LoadWithLock()) {
    instanceWrapper->AttachMeasuredRootView(rootView, std::move(initialProps));
  }
}

void ReactInstanceWin::DetachRootView(facebook::react::IReactRootView *rootView) noexcept {
  if (auto instanceWrapper = m_instanceWrapper.LoadWithLock()) {
    instanceWrapper->DetachRootView(rootView);
  }
}

Mso::CntPtr<IReactInstanceInternal> MakeReactInstance(
    IReactHost &reactHost,
    ReactOptions &&options,
    Mso::Promise<void> &&whenCreated,
    Mso::Promise<void> &&whenLoaded,
    Mso::VoidFunctor &&updateUI) noexcept {
  return Mso::Make<ReactInstanceWin, IReactInstanceInternal>(
      reactHost, std::move(options), std::move(whenCreated), std::move(whenLoaded), std::move(updateUI));
}

#if defined(USE_V8)
std::string ReactInstanceWin::getApplicationLocalFolder() {
  auto local = winrt::Windows::Storage::ApplicationData::Current().LocalFolder().Path();

  return Microsoft::Common::Unicode::Utf16ToUtf8(local.c_str(), local.size()) + "\\";
}
#endif

} // namespace Mso::React<|MERGE_RESOLUTION|>--- conflicted
+++ resolved
@@ -34,14 +34,8 @@
 #include "V8JSIRuntimeHolder.h"
 #endif // USE_V8
 
-<<<<<<< HEAD
-#include "ChakraRuntimeHolder.h"
-#endif // PATCH_RN
-
 #include "RedBox.h"
 
-=======
->>>>>>> 21fa6af8
 #include <tuple>
 #include "ChakraRuntimeHolder.h"
 
