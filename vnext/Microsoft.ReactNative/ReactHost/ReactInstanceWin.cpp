--- conflicted
+++ resolved
@@ -78,85 +78,6 @@
 namespace Mso::React {
 
 //=============================================================================================
-<<<<<<< HEAD
-// ReactContext implementation
-//=============================================================================================
-
-ReactContext::ReactContext(
-    Mso::WeakPtr<ReactInstanceWin> &&reactInstance,
-    IReactPropertyBag const &properties,
-    IReactNotificationService const &notifications) noexcept
-    : m_reactInstance{std::move(reactInstance)}, m_properties{properties}, m_notifications{notifications} {}
-
-void ReactContext::Destroy() noexcept {
-  if (auto notificationService = winrt::get_self<implementation::ReactNotificationService>(m_notifications)) {
-    notificationService->UnsubscribeAll();
-  }
-}
-
-IReactPropertyBag ReactContext::Properties() noexcept {
-  return m_properties;
-}
-
-IReactNotificationService ReactContext::Notifications() noexcept {
-  return m_notifications;
-}
-
-void ReactContext::CallJSFunction(std::string &&module, std::string &&method, folly::dynamic &&params) noexcept {
-  if (auto instance = m_reactInstance.GetStrongPtr()) {
-    instance->CallJsFunction(std::move(module), std::move(method), std::move(params));
-  }
-}
-
-void ReactContext::DispatchEvent(int64_t viewTag, std::string &&eventName, folly::dynamic &&eventData) noexcept {
-  if (auto instance = m_reactInstance.GetStrongPtr()) {
-    instance->DispatchEvent(viewTag, std::move(eventName), std::move(eventData));
-  }
-}
-
-ReactInstanceState ReactContext::State() const noexcept {
-  if (auto instance = m_reactInstance.GetStrongPtr()) {
-    return instance->State();
-  }
-
-  return ReactInstanceState::Unloaded;
-}
-
-bool ReactContext::IsLoaded() const noexcept {
-  if (auto instance = m_reactInstance.GetStrongPtr()) {
-    return instance->IsLoaded();
-  }
-
-  return false;
-}
-
-std::string ReactContext::GetBundleRootPath() const noexcept {
-  if (auto instance = m_reactInstance.GetStrongPtr()) {
-    return instance->GetBundleRootPath();
-  }
-
-  return "";
-}
-
-facebook::react::INativeUIManager *ReactContext::NativeUIManager() const noexcept {
-  if (auto instance = m_reactInstance.GetStrongPtr()) {
-    return instance->NativeUIManager();
-  }
-
-  return nullptr;
-}
-
-std::shared_ptr<facebook::react::Instance> ReactContext::GetInnerInstance() const noexcept {
-  if (auto instance = m_reactInstance.GetStrongPtr()) {
-    return instance->GetInnerInstance();
-  }
-
-  return nullptr;
-}
-
-//=============================================================================================
-=======
->>>>>>> 3892ec05
 // LoadedCallbackGuard ensures that the OnReactInstanceLoaded is always called.
 // It calls OnReactInstanceLoaded in destructor with a cancellation error.
 // If loading was previously succeeded this call with an error code is ignored.
