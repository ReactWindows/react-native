--- conflicted
+++ resolved
@@ -34,11 +34,8 @@
     String BundleRootPath { get; set; };
     UInt16 DebuggerPort { get; set; };
     IRedBoxHandler RedBoxHandler { get; set; };
-<<<<<<< HEAD
     IReactDispatcher UIDispatcher { get; set; };
-=======
     String SourceBundleHost { get; set; };
     UInt16 SourceBundlePort { get; set; };
->>>>>>> 96f7e821
   }
 }