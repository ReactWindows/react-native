--- conflicted
+++ resolved
@@ -17,11 +17,7 @@
     [noexcept2] Boolean UseWebDebugger { get; set; };
     [noexcept2] Boolean UseLiveReload { get; set; };
     [noexcept2] Boolean UseDirectDebugger { get; set; };
-<<<<<<< HEAD
-    [noexcept2] Boolean DebuggerBreakOnNextLine { get; set; }
-=======
     [noexcept2] Boolean DebuggerBreakOnNextLine { get; set; };
->>>>>>> b683f43e
     [noexcept2] Boolean UseJsi { get; set; };
     [noexcept2] Boolean EnableJITCompilation { get; set; };
     [noexcept2] Boolean EnableByteCodeCaching { get; set; };
