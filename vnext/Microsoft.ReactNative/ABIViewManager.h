// Copyright (c) Microsoft Corporation. All rights reserved.
// Licensed under the MIT License.

//
// The ABIViewManager implements a FrameworkElementViewManager subclass and
// wraps up the ABI-safe ViewManager.
//

#pragma once

#include "DynamicReader.h"
#include "DynamicWriter.h"

#include <ReactUWP/Views/FrameworkElementViewManager.h>
#include <ReactUWP/Views/ShadowNodeBase.h>
#include "ReactHost/React.h"

#include "winrt/Microsoft.ReactNative.h"

namespace winrt::Microsoft::ReactNative {

class ABIViewManager : public react::uwp::FrameworkElementViewManager {
  using Super = react::uwp::FrameworkElementViewManager;

 public:
  ABIViewManager(
      std::shared_ptr<react::uwp::IReactInstance> const &reactInstance,
      Mso::CntPtr<Mso::React::IReactContext> const &reactContext,
      ReactNative::IViewManager const &viewManager);

  const char *GetName() const override;

  folly::dynamic GetExportedViewConstants() const override;

  folly::dynamic GetNativeProps() const override;

  void UpdateProperties(react::uwp::ShadowNodeBase *nodeToUpdate, const folly::dynamic &reactDiffMap) override;

  folly::dynamic GetCommands() const override;

  void DispatchCommand(
<<<<<<< HEAD
      const winrt::Windows::UI::Xaml::DependencyObject &viewToUpdate,
      int64_t commandId,
=======
      winrt::Windows::UI::Xaml::DependencyObject viewToUpdate,
      const std::string &commandId,
>>>>>>> 509b9e5a
      const folly::dynamic &commandArgs) override;

  folly::dynamic GetExportedCustomBubblingEventTypeConstants() const override;

  folly::dynamic GetExportedCustomDirectEventTypeConstants() const override;

  void AddView(
      const winrt::Windows::UI::Xaml::DependencyObject &parent,
      const winrt::Windows::UI::Xaml::DependencyObject &child,
      int64_t index) override;
  void RemoveAllChildren(const winrt::Windows::UI::Xaml::DependencyObject &parent) override;
  void RemoveChildAt(const winrt::Windows::UI::Xaml::DependencyObject &parent, int64_t index) override;
  void ReplaceChild(
      const winrt::Windows::UI::Xaml::DependencyObject &parent,
      const winrt::Windows::UI::Xaml::DependencyObject &oldChild,
      const winrt::Windows::UI::Xaml::DependencyObject &newChild) override;

 protected:
  winrt::Windows::UI::Xaml::DependencyObject CreateViewCore(int64_t) override;

  std::string m_name;
  ReactNative::IViewManager m_viewManager;
  IViewManagerWithReactContext m_viewManagerWithReactContext;
  IViewManagerWithExportedViewConstants m_viewManagerWithExportedViewConstants;
  IViewManagerWithNativeProperties m_viewManagerWithNativeProperties;
  IViewManagerWithCommands m_viewManagerWithCommands;
  IViewManagerWithExportedEventTypeConstants m_viewManagerWithExportedEventTypeConstants;
  IViewManagerWithChildren m_viewManagerWithChildren;

  winrt::Windows::Foundation::Collections::IMapView<winrt::hstring, ViewManagerPropertyType> m_nativeProps;
};

} // namespace winrt::Microsoft::ReactNative<|MERGE_RESOLUTION|>--- conflicted
+++ resolved
@@ -39,13 +39,8 @@
   folly::dynamic GetCommands() const override;
 
   void DispatchCommand(
-<<<<<<< HEAD
       const winrt::Windows::UI::Xaml::DependencyObject &viewToUpdate,
-      int64_t commandId,
-=======
-      winrt::Windows::UI::Xaml::DependencyObject viewToUpdate,
       const std::string &commandId,
->>>>>>> 509b9e5a
       const folly::dynamic &commandArgs) override;
 
   folly::dynamic GetExportedCustomBubblingEventTypeConstants() const override;
